--- conflicted
+++ resolved
@@ -30,24 +30,15 @@
 #  define TEST_ATOMIC_LONG_LOCK_FREE __GCC_ATOMIC_LONG_LOCK_FREE
 #  define TEST_ATOMIC_LLONG_LOCK_FREE __GCC_ATOMIC_LLONG_LOCK_FREE
 #  define TEST_ATOMIC_POINTER_LOCK_FREE __GCC_ATOMIC_POINTER_LOCK_FREE
-<<<<<<< HEAD
-#elif defined(TEST_COMPILER_MSVC)
-=======
 #elif TEST_COMPILER_MSVC
->>>>>>> a4bf6cd7
 // This is lifted from STL/stl/inc/atomic on github for the purposes of
 // keeping the tests compiling for MSVC's STL. It's not a perfect solution
 // but at least the tests will keep running.
 //
 // Note MSVC's STL never produces a type that is sometimes lock free, but not always lock free.
 template <class T, size_t Size = sizeof(T)>
-<<<<<<< HEAD
-constexpr int msvc_is_lock_free_macro_value() {
-  return (Size <= 8 && (Size & (Size - 1)) == 0) ? 2 : 0;
-=======
 constexpr bool msvc_is_lock_free_macro_value() {
   return (Size <= 8 && (Size & Size - 1) == 0) ? 2 : 0;
->>>>>>> a4bf6cd7
 }
 #  define TEST_ATOMIC_CHAR_LOCK_FREE ::msvc_is_lock_free_macro_value<char>()
 #  define TEST_ATOMIC_SHORT_LOCK_FREE ::msvc_is_lock_free_macro_value<short>()
