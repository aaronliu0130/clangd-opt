--- conflicted
+++ resolved
@@ -2180,15 +2180,9 @@
   def NAME # _X4 : SInst<"sv" # name # "[_{d}_x4]", "444", "b", MergeNone, "aarch64_sve_f" # name # "_x4", [IsStreaming], []>;
 }
 
-<<<<<<< HEAD
-let SVETargetGuard = InvalidMode, SMETargetGuard = "sme2,sve-b16b16"in {
-  def SVBFCLAMP_X2 : SInst<"svclamp[_single_{d}_x2]",  "22dd",   "b", MergeNone, "aarch64_sve_bfclamp_single_x2",  [IsStreaming], []>;
-  def SVBFCLAMP_X4 : SInst<"svclamp[_single_{d}_x4]",  "44dd",   "b", MergeNone, "aarch64_sve_bfclamp_single_x4",  [IsStreaming], []>;
-=======
 let SVETargetGuard = InvalidMode, SMETargetGuard = "sme2,b16b16"in {
   def SVBFCLAMP_X2 : SInst<"svclamp[_single_{d}_x2]",  "22dd",   "b",      MergeNone, "aarch64_sve_bfclamp_single_x2",  [IsStreaming], []>;
   def SVBFCLAMP_X4 : SInst<"svclamp[_single_{d}_x4]",  "44dd",   "b",      MergeNone, "aarch64_sve_bfclamp_single_x4",  [IsStreaming], []>;
->>>>>>> a4bf6cd7
 
   // bfmin, bfmax (single, multi)
   defm SVBFMIN : BfSingleMultiVector<"min">;
