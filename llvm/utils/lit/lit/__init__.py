"""'lit' Testing Tool"""

__author__ = "Daniel Dunbar"
__email__ = "daniel@minormatter.com"
<<<<<<< HEAD
__versioninfo__ = (20, 0, 0)
=======
__versioninfo__ = (19, 1, 0)
>>>>>>> a4bf6cd7
__version__ = ".".join(str(v) for v in __versioninfo__) + "dev"

__all__ = []<|MERGE_RESOLUTION|>--- conflicted
+++ resolved
@@ -2,11 +2,7 @@
 
 __author__ = "Daniel Dunbar"
 __email__ = "daniel@minormatter.com"
-<<<<<<< HEAD
-__versioninfo__ = (20, 0, 0)
-=======
 __versioninfo__ = (19, 1, 0)
->>>>>>> a4bf6cd7
 __version__ = ".".join(str(v) for v in __versioninfo__) + "dev"
 
 __all__ = []