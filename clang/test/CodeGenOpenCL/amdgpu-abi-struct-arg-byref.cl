--- conflicted
+++ resolved
@@ -75,11 +75,7 @@
 // AMDGCN-NEXT:    [[TMP2:%.*]] = getelementptr inbounds nuw [[STRUCT_MAT3X3]], ptr addrspace(1) [[ARRAYIDX1]], i32 0, i32 0
 // AMDGCN-NEXT:    [[TMP3:%.*]] = load [9 x i32], ptr addrspace(1) [[TMP2]], align 4
 // AMDGCN-NEXT:    [[CALL:%.*]] = call [[STRUCT_MAT4X4]] @[[FOO:[a-zA-Z0-9_$\"\\.-]*[a-zA-Z_$\"\\.-][a-zA-Z0-9_$\"\\.-]*]]([9 x i32] [[TMP3]]) #[[ATTR3:[0-9]+]]
-<<<<<<< HEAD
-// AMDGCN-NEXT:    [[TMP4:%.*]] = getelementptr inbounds nuw [[STRUCT_MAT4X4]], ptr addrspace(5) [[TMP]], i32 0, i32 0
-=======
 // AMDGCN-NEXT:    [[TMP4:%.*]] = getelementptr inbounds [[STRUCT_MAT4X4]], ptr addrspace(5) [[TMP]], i32 0, i32 0
->>>>>>> a4bf6cd7
 // AMDGCN-NEXT:    [[TMP5:%.*]] = extractvalue [[STRUCT_MAT4X4]] [[CALL]], 0
 // AMDGCN-NEXT:    store [16 x i32] [[TMP5]], ptr addrspace(5) [[TMP4]], align 4
 // AMDGCN-NEXT:    call void @llvm.memcpy.p1.p5.i64(ptr addrspace(1) align 4 [[ARRAYIDX]], ptr addrspace(5) align 4 [[TMP]], i64 64, i1 false)
@@ -230,11 +226,7 @@
 // AMDGCN-SAME: ([[STRUCT_LARGESTRUCTONEMEMBER:%.*]] [[U_COERCE:%.*]]) #[[ATTR1]] !kernel_arg_addr_space [[META10]] !kernel_arg_access_qual [[META11]] !kernel_arg_type [[META16:![0-9]+]] !kernel_arg_base_type [[META16]] !kernel_arg_type_qual [[META13]] {
 // AMDGCN-NEXT:  entry:
 // AMDGCN-NEXT:    [[U:%.*]] = alloca [[STRUCT_LARGESTRUCTONEMEMBER]], align 8, addrspace(5)
-<<<<<<< HEAD
-// AMDGCN-NEXT:    [[TMP0:%.*]] = getelementptr inbounds nuw [[STRUCT_LARGESTRUCTONEMEMBER]], ptr addrspace(5) [[U]], i32 0, i32 0
-=======
 // AMDGCN-NEXT:    [[TMP0:%.*]] = getelementptr inbounds [[STRUCT_LARGESTRUCTONEMEMBER]], ptr addrspace(5) [[U]], i32 0, i32 0
->>>>>>> a4bf6cd7
 // AMDGCN-NEXT:    [[TMP1:%.*]] = extractvalue [[STRUCT_LARGESTRUCTONEMEMBER]] [[U_COERCE]], 0
 // AMDGCN-NEXT:    store [100 x <2 x i32>] [[TMP1]], ptr addrspace(5) [[TMP0]], align 8
 // AMDGCN-NEXT:    call void @FuncOneLargeMember(ptr addrspace(5) noundef byref([[STRUCT_LARGESTRUCTONEMEMBER]]) align 8 [[U]]) #[[ATTR3]]
@@ -284,17 +276,6 @@
 // AMDGCN-SAME: ([[STRUCT_STRUCTTWOMEMBER:%.*]] [[U_COERCE:%.*]]) #[[ATTR1]] !kernel_arg_addr_space [[META10]] !kernel_arg_access_qual [[META11]] !kernel_arg_type [[META17:![0-9]+]] !kernel_arg_base_type [[META17]] !kernel_arg_type_qual [[META13]] {
 // AMDGCN-NEXT:  entry:
 // AMDGCN-NEXT:    [[U:%.*]] = alloca [[STRUCT_STRUCTTWOMEMBER]], align 8, addrspace(5)
-<<<<<<< HEAD
-// AMDGCN-NEXT:    [[TMP0:%.*]] = getelementptr inbounds nuw [[STRUCT_STRUCTTWOMEMBER]], ptr addrspace(5) [[U]], i32 0, i32 0
-// AMDGCN-NEXT:    [[TMP1:%.*]] = extractvalue [[STRUCT_STRUCTTWOMEMBER]] [[U_COERCE]], 0
-// AMDGCN-NEXT:    store <2 x i32> [[TMP1]], ptr addrspace(5) [[TMP0]], align 8
-// AMDGCN-NEXT:    [[TMP2:%.*]] = getelementptr inbounds nuw [[STRUCT_STRUCTTWOMEMBER]], ptr addrspace(5) [[U]], i32 0, i32 1
-// AMDGCN-NEXT:    [[TMP3:%.*]] = extractvalue [[STRUCT_STRUCTTWOMEMBER]] [[U_COERCE]], 1
-// AMDGCN-NEXT:    store <2 x i32> [[TMP3]], ptr addrspace(5) [[TMP2]], align 8
-// AMDGCN-NEXT:    [[TMP4:%.*]] = getelementptr inbounds nuw [[STRUCT_STRUCTTWOMEMBER]], ptr addrspace(5) [[U]], i32 0, i32 0
-// AMDGCN-NEXT:    [[TMP5:%.*]] = load <2 x i32>, ptr addrspace(5) [[TMP4]], align 8
-// AMDGCN-NEXT:    [[TMP6:%.*]] = getelementptr inbounds nuw [[STRUCT_STRUCTTWOMEMBER]], ptr addrspace(5) [[U]], i32 0, i32 1
-=======
 // AMDGCN-NEXT:    [[TMP0:%.*]] = getelementptr inbounds [[STRUCT_STRUCTTWOMEMBER]], ptr addrspace(5) [[U]], i32 0, i32 0
 // AMDGCN-NEXT:    [[TMP1:%.*]] = extractvalue [[STRUCT_STRUCTTWOMEMBER]] [[U_COERCE]], 0
 // AMDGCN-NEXT:    store <2 x i32> [[TMP1]], ptr addrspace(5) [[TMP0]], align 8
@@ -304,7 +285,6 @@
 // AMDGCN-NEXT:    [[TMP4:%.*]] = getelementptr inbounds [[STRUCT_STRUCTTWOMEMBER]], ptr addrspace(5) [[U]], i32 0, i32 0
 // AMDGCN-NEXT:    [[TMP5:%.*]] = load <2 x i32>, ptr addrspace(5) [[TMP4]], align 8
 // AMDGCN-NEXT:    [[TMP6:%.*]] = getelementptr inbounds [[STRUCT_STRUCTTWOMEMBER]], ptr addrspace(5) [[U]], i32 0, i32 1
->>>>>>> a4bf6cd7
 // AMDGCN-NEXT:    [[TMP7:%.*]] = load <2 x i32>, ptr addrspace(5) [[TMP6]], align 8
 // AMDGCN-NEXT:    call void @FuncTwoMember(<2 x i32> [[TMP5]], <2 x i32> [[TMP7]]) #[[ATTR3]]
 // AMDGCN-NEXT:    ret void
@@ -317,17 +297,10 @@
 // AMDGCN-SAME: ([[STRUCT_LARGESTRUCTTWOMEMBER:%.*]] [[U_COERCE:%.*]]) #[[ATTR1]] !kernel_arg_addr_space [[META10]] !kernel_arg_access_qual [[META11]] !kernel_arg_type [[META18:![0-9]+]] !kernel_arg_base_type [[META18]] !kernel_arg_type_qual [[META13]] {
 // AMDGCN-NEXT:  entry:
 // AMDGCN-NEXT:    [[U:%.*]] = alloca [[STRUCT_LARGESTRUCTTWOMEMBER]], align 8, addrspace(5)
-<<<<<<< HEAD
-// AMDGCN-NEXT:    [[TMP0:%.*]] = getelementptr inbounds nuw [[STRUCT_LARGESTRUCTTWOMEMBER]], ptr addrspace(5) [[U]], i32 0, i32 0
-// AMDGCN-NEXT:    [[TMP1:%.*]] = extractvalue [[STRUCT_LARGESTRUCTTWOMEMBER]] [[U_COERCE]], 0
-// AMDGCN-NEXT:    store [40 x <2 x i32>] [[TMP1]], ptr addrspace(5) [[TMP0]], align 8
-// AMDGCN-NEXT:    [[TMP2:%.*]] = getelementptr inbounds nuw [[STRUCT_LARGESTRUCTTWOMEMBER]], ptr addrspace(5) [[U]], i32 0, i32 1
-=======
 // AMDGCN-NEXT:    [[TMP0:%.*]] = getelementptr inbounds [[STRUCT_LARGESTRUCTTWOMEMBER]], ptr addrspace(5) [[U]], i32 0, i32 0
 // AMDGCN-NEXT:    [[TMP1:%.*]] = extractvalue [[STRUCT_LARGESTRUCTTWOMEMBER]] [[U_COERCE]], 0
 // AMDGCN-NEXT:    store [40 x <2 x i32>] [[TMP1]], ptr addrspace(5) [[TMP0]], align 8
 // AMDGCN-NEXT:    [[TMP2:%.*]] = getelementptr inbounds [[STRUCT_LARGESTRUCTTWOMEMBER]], ptr addrspace(5) [[U]], i32 0, i32 1
->>>>>>> a4bf6cd7
 // AMDGCN-NEXT:    [[TMP3:%.*]] = extractvalue [[STRUCT_LARGESTRUCTTWOMEMBER]] [[U_COERCE]], 1
 // AMDGCN-NEXT:    store [20 x <2 x i32>] [[TMP3]], ptr addrspace(5) [[TMP2]], align 8
 // AMDGCN-NEXT:    call void @FuncLargeTwoMember(ptr addrspace(5) noundef byref([[STRUCT_LARGESTRUCTTWOMEMBER]]) align 8 [[U]]) #[[ATTR3]]
