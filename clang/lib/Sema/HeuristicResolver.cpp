//===--- HeuristicResolver.cpp ---------------------------*- C++-*-===//
//
// Part of the LLVM Project, under the Apache License v2.0 with LLVM Exceptions.
// See https://llvm.org/LICENSE.txt for license information.
// SPDX-License-Identifier: Apache-2.0 WITH LLVM-exception
//
//===----------------------------------------------------------------------===//

#include "clang/Sema/HeuristicResolver.h"
#include "clang/AST/ASTContext.h"
#include "clang/AST/ASTTypeTraits.h"
#include "clang/AST/CXXInheritance.h"
#include "clang/AST/Decl.h"
#include "clang/AST/DeclCXX.h"
#include "clang/AST/DeclTemplate.h"
#include "clang/AST/ExprCXX.h"
#include "clang/AST/Instantiation.h"
#include "clang/AST/RecursiveASTVisitor.h"
#include "clang/AST/Type.h"

namespace clang {

namespace {

// Helper class for implementing HeuristicResolver.
// Unlike HeuristicResolver which is a long-lived class,
// a new instance of this class is created for every external
// call into a HeuristicResolver operation. That allows this
// class to store state that's local to such a top-level call,
// particularly "recursion protection sets" that keep track of
// nodes that have already been seen to avoid infinite recursion.
class HeuristicResolverImpl {
public:
  HeuristicResolverImpl(const ASTContext &Ctx,
                        const DeclContext *EnclosingDecl = nullptr)
      : Ctx(Ctx), EnclosingDecl(EnclosingDecl) {}

  // These functions match the public interface of HeuristicResolver
  // (but aren't const since they may modify the recursion protection sets).
  std::vector<const NamedDecl *>
  resolveMemberExpr(const CXXDependentScopeMemberExpr *ME);
  std::vector<const NamedDecl *>
  resolveDeclRefExpr(const DependentScopeDeclRefExpr *RE);
  std::vector<const NamedDecl *> resolveTypeOfCallExpr(const CallExpr *CE);
  std::vector<const NamedDecl *> resolveCalleeOfCallExpr(const CallExpr *CE);
  std::vector<const NamedDecl *>
  resolveUsingValueDecl(const UnresolvedUsingValueDecl *UUVD);
  std::vector<const NamedDecl *>
  resolveDependentNameType(const DependentNameType *DNT);
  std::vector<const NamedDecl *> resolveTemplateSpecializationType(
      const DependentTemplateSpecializationType *DTST);
  QualType resolveNestedNameSpecifierToType(const NestedNameSpecifier *NNS);
  QualType getPointeeType(QualType T);

private:
  const ASTContext &Ctx;
  const DeclContext *EnclosingDecl;

  // Recursion protection sets
  llvm::SmallSet<const DependentNameType *, 4> SeenDependentNameTypes;

  // Given a tag-decl type and a member name, heuristically resolve the
  // name to one or more declarations.
  // The current heuristic is simply to look up the name in the primary
  // template. This is a heuristic because the template could potentially
  // have specializations that declare different members.
  // Multiple declarations could be returned if the name is overloaded
  // (e.g. an overloaded method in the primary template).
  // This heuristic will give the desired answer in many cases, e.g.
  // for a call to vector<T>::size().
  std::vector<const NamedDecl *>
  resolveDependentMember(QualType T, DeclarationName Name,
                         llvm::function_ref<bool(const NamedDecl *ND)> Filter);

  // Try to heuristically resolve the type of a possibly-dependent expression
  // `E`.
  QualType resolveExprToType(const Expr *E);
  std::vector<const NamedDecl *> resolveExprToDecls(const Expr *E);

  // Helper function for HeuristicResolver::resolveDependentMember()
  // which takes a possibly-dependent type `T` and heuristically
  // resolves it to a TagDecl in which we can try name lookup.
  TagDecl *resolveTypeToTagDecl(const Type *T);

  // Helper function for simplifying a type.
  // `Type` is the type to simplify.
  // `E` is the expression whose type `Type` is, if known. This sometimes
  // contains information relevant to the type that's not stored in `Type`
  // itself.
  // If `UnwrapPointer` is true, exactly only pointer type will be unwrapped
  // during simplification, and the operation fails if no pointer type is found.
  QualType simplifyType(QualType Type, const Expr *E, bool UnwrapPointer,
  						const class Type *T);

  // This is a reimplementation of CXXRecordDecl::lookupDependentName()
  // so that the implementation can call into other HeuristicResolver helpers.
  // FIXME: Once HeuristicResolver is upstreamed to the clang libraries
  // (https://github.com/clangd/clangd/discussions/1662),
  // CXXRecordDecl::lookupDepenedentName() can be removed, and its call sites
  // can be modified to benefit from the more comprehensive heuristics offered
  // by HeuristicResolver instead.
  std::vector<const NamedDecl *>
  lookupDependentName(CXXRecordDecl *RD, DeclarationName Name,
                      llvm::function_ref<bool(const NamedDecl *ND)> Filter);
  bool findOrdinaryMemberInDependentClasses(const CXXBaseSpecifier *Specifier,
                                            CXXBasePath &Path,
                                            DeclarationName Name);
};

// Convenience lambdas for use as the 'Filter' parameter of
// HeuristicResolver::resolveDependentMember().
const auto NoFilter = [](const NamedDecl *D) { return true; };
const auto NonStaticFilter = [](const NamedDecl *D) {
  return D->isCXXInstanceMember();
};
const auto StaticFilter = [](const NamedDecl *D) {
  return !D->isCXXInstanceMember();
};
const auto ValueFilter = [](const NamedDecl *D) { return isa<ValueDecl>(D); };
const auto TypeFilter = [](const NamedDecl *D) { return isa<TypeDecl>(D); };
const auto TemplateFilter = [](const NamedDecl *D) {
  return isa<TemplateDecl>(D);
};

QualType resolveDeclsToType(const std::vector<const NamedDecl *> &Decls,
                            const ASTContext &Ctx) {
  if (Decls.size() != 1) // Names an overload set -- just bail.
    return QualType();
  if (const auto *TD = dyn_cast<TypeDecl>(Decls[0])) {
    return Ctx.getTypeDeclType(TD);
  }
  if (const auto *VD = dyn_cast<ValueDecl>(Decls[0])) {
    return VD->getType();
  }
  return QualType();
}

TemplateName getReferencedTemplateName(const Type *T) {
  if (const auto *TST = T->getAs<TemplateSpecializationType>()) {
    return TST->getTemplateName();
  }
  if (const auto *DTST = T->getAs<DeducedTemplateSpecializationType>()) {
    return DTST->getTemplateName();
  }
  return TemplateName();
}

// Visitor that helps to extract deduced type from instantiated entities.
// This merely performs the source location comparison against each Decl
// until it finds a Decl with the same location as the
// dependent one. Its associated type will then be extracted.
struct InstantiatedDeclVisitor : RecursiveASTVisitor<InstantiatedDeclVisitor> {

  InstantiatedDeclVisitor(NamedDecl *DependentDecl)
      : DependentDecl(DependentDecl) {}

  bool shouldVisitTemplateInstantiations() const { return true; }

  bool shouldVisitLambdaBody() const { return true; }

  bool shouldVisitImplicitCode() const { return true; }

  template <typename D> bool onDeclVisited(D *MaybeInstantiated) {
    if (MaybeInstantiated->getDeclContext()->isDependentContext())
      return true;
    auto *Dependent = dyn_cast<D>(DependentDecl);
    if (!Dependent)
      return true;
    auto LHS = MaybeInstantiated->getTypeSourceInfo(),
         RHS = Dependent->getTypeSourceInfo();
    if (!LHS || !RHS)
      return true;
    if (LHS->getTypeLoc().getSourceRange() !=
        RHS->getTypeLoc().getSourceRange())
      return true;
    DeducedType = MaybeInstantiated->getType();
    return false;
  }

  bool VisitFieldDecl(FieldDecl *FD) { return onDeclVisited(FD); }

  bool VisitVarDecl(VarDecl *VD) { return onDeclVisited(VD); }

  NamedDecl *DependentDecl;
  QualType DeducedType;
};

/// Attempt to resolve the dependent type from the surrounding context for which
/// a single instantiation is available.
const Type *
resolveTypeFromInstantiatedTemplate(const DeclContext *DC,
                                    const CXXDependentScopeMemberExpr *Expr) {

  std::optional<DynTypedNode> Node =
      getOnlyInstantiatedNode(DC, DynTypedNode::create(*Expr));
  if (!Node)
    return nullptr;

  if (auto *ME = Node->get<MemberExpr>())
    return ME->getBase()->getType().getTypePtrOrNull();

  return nullptr;

  if (Expr->isImplicitAccess())
    return nullptr;

  auto *Base = Expr->getBase();
  NamedDecl *ND = nullptr;
  if (auto *CXXMember = dyn_cast<MemberExpr>(Base))
    ND = CXXMember->getMemberDecl();

  if (auto *DRExpr = dyn_cast<DeclRefExpr>(Base))
    ND = DRExpr->getFoundDecl();

  // FIXME: Handle CXXUnresolvedConstructExpr. This kind of type doesn't have
  // available Decls to be matched against. Which inhibits the current heuristic
  // from resolving expressions such as `T().fo^o()`, where T is a
  // single-instantiated template parameter.
  if (!ND)
    return nullptr;

  NamedDecl *Instantiation = nullptr;

  // Find out a single instantiation that we can start with. The enclosing
  // context for the current Decl might not be a templated entity (e.g. a member
  // function inside a class template), hence we shall walk up the decl
  // contexts first.
  for (auto *EnclosingContext = ND->getDeclContext(); EnclosingContext;
       EnclosingContext = EnclosingContext->getParent()) {
    if (auto *ND = dyn_cast<NamedDecl>(EnclosingContext)) {
      Instantiation = getOnlyInstantiation(ND);
      if (Instantiation)
        break;
    }
  }

  if (!Instantiation)
    return nullptr;

  // This will traverse down the instantiation entity, visit each Decl, and
  // extract the deduced type for the undetermined Decl `ND`.
  InstantiatedDeclVisitor Visitor(ND);
  Visitor.TraverseDecl(Instantiation);

  return Visitor.DeducedType.getTypePtrOrNull();
}

} // namespace

// Helper function for HeuristicResolver::resolveDependentMember()
// which takes a possibly-dependent type `T` and heuristically
// resolves it to a CXXRecordDecl in which we can try name lookup.
TagDecl *HeuristicResolverImpl::resolveTypeToTagDecl(const Type *T) {
  assert(T);

  // Unwrap type sugar such as type aliases.
  T = T->getCanonicalTypeInternal().getTypePtr();

  if (const auto *DNT = T->getAs<DependentNameType>()) {
    T = resolveDeclsToType(resolveDependentNameType(DNT), Ctx)
            .getTypePtrOrNull();
    if (!T)
      return nullptr;
    T = T->getCanonicalTypeInternal().getTypePtr();
  }

  if (auto *TT = T->getAs<TagType>()) {
    return TT->getDecl();
  }

  if (const auto *ICNT = T->getAs<InjectedClassNameType>())
    T = ICNT->getInjectedSpecializationType().getTypePtrOrNull();
  if (!T)
    return nullptr;

  TemplateName TN = getReferencedTemplateName(T);
  if (TN.isNull())
    return nullptr;

  const ClassTemplateDecl *TD =
      dyn_cast_or_null<ClassTemplateDecl>(TN.getAsTemplateDecl());
  if (!TD)
    return nullptr;

  return TD->getTemplatedDecl();
}

QualType HeuristicResolverImpl::getPointeeType(QualType T) {
  if (T.isNull())
    return QualType();

  if (T->isPointerType())
    return T->castAs<PointerType>()->getPointeeType();

  // Try to handle smart pointer types.

  // Look up operator-> in the primary template. If we find one, it's probably a
  // smart pointer type.
  auto ArrowOps = resolveDependentMember(
      T, Ctx.DeclarationNames.getCXXOperatorName(OO_Arrow), NonStaticFilter);
  if (ArrowOps.empty())
    return QualType();

  // Getting the return type of the found operator-> method decl isn't useful,
  // because we discarded template arguments to perform lookup in the primary
  // template scope, so the return type would just have the form U* where U is a
  // template parameter type.
  // Instead, just handle the common case where the smart pointer type has the
  // form of SmartPtr<X, ...>, and assume X is the pointee type.
  auto *TST = T->getAs<TemplateSpecializationType>();
  if (!TST)
    return QualType();
  if (TST->template_arguments().size() == 0)
    return QualType();
  const TemplateArgument &FirstArg = TST->template_arguments()[0];
  if (FirstArg.getKind() != TemplateArgument::Type)
    return QualType();
  return FirstArg.getAsType();
}

QualType HeuristicResolverImpl::simplifyType(QualType Type, const Expr *E,
                                             bool UnwrapPointer,
                                             const class Type *MaybeResolved) {
  bool DidUnwrapPointer = false;
  // A type, together with an optional expression whose type it represents
  // which may have additional information about the expression's type
  // not stored in the QualType itself.
  struct TypeExprPair {
    QualType Type;
    const Expr *E = nullptr;
  };
  TypeExprPair Current{Type, E};
  auto SimplifyOneStep = [UnwrapPointer, &DidUnwrapPointer,
                          this](TypeExprPair T) -> TypeExprPair {
    if (UnwrapPointer) {
      if (QualType Pointee = getPointeeType(T.Type); !Pointee.isNull()) {
        DidUnwrapPointer = true;
        return {Pointee};
      }
    }
<<<<<<< HEAD
    if (T->isDependentType()) {
      if (MaybeResolved)
        T = QualType(MaybeResolved, 0);
    }
    if (const auto *RT = T->getAs<ReferenceType>()) {
=======
    if (const auto *RT = T.Type->getAs<ReferenceType>()) {
>>>>>>> 21e956df
      // Does not count as "unwrap pointer".
      return {RT->getPointeeType()};
    }
    if (const auto *BT = T.Type->getAs<BuiltinType>()) {
      // If BaseType is the type of a dependent expression, it's just
      // represented as BuiltinType::Dependent which gives us no information. We
      // can get further by analyzing the dependent expression.
      if (T.E && BT->getKind() == BuiltinType::Dependent) {
        return {resolveExprToType(T.E), T.E};
      }
    }
    if (const auto *AT = T.Type->getContainedAutoType()) {
      // If T contains a dependent `auto` type, deduction will not have
      // been performed on it yet. In simple cases (e.g. `auto` variable with
      // initializer), get the approximate type that would result from
      // deduction.
      // FIXME: A more accurate implementation would propagate things like the
      // `const` in `const auto`.
      if (T.E && AT->isUndeducedAutoType()) {
        if (const auto *DRE = dyn_cast<DeclRefExpr>(T.E)) {
          if (const auto *VD = dyn_cast<VarDecl>(DRE->getDecl())) {
            if (auto *Init = VD->getInit())
              return {resolveExprToType(Init), Init};
          }
        }
      }
    }
    return T;
  };
  // As an additional protection against infinite loops, bound the number of
  // simplification steps.
  size_t StepCount = 0;
  const size_t MaxSteps = 64;
  while (!Current.Type.isNull() && StepCount++ < MaxSteps) {
    TypeExprPair New = SimplifyOneStep(Current);
    if (New.Type == Current.Type)
      break;
    Current = New;
  }
  if (UnwrapPointer && !DidUnwrapPointer)
    return QualType();
  return Current.Type;
}

std::vector<const NamedDecl *> HeuristicResolverImpl::resolveMemberExpr(
    const CXXDependentScopeMemberExpr *ME) {
  // If the expression has a qualifier, try resolving the member inside the
  // qualifier's type.
  // Note that we cannot use a NonStaticFilter in either case, for a couple
  // of reasons:
  //   1. It's valid to access a static member using instance member syntax,
  //      e.g. `instance.static_member`.
  //   2. We can sometimes get a CXXDependentScopeMemberExpr for static
  //      member syntax too, e.g. if `X::static_member` occurs inside
  //      an instance method, it's represented as a CXXDependentScopeMemberExpr
  //      with `this` as the base expression as `X` as the qualifier
  //      (which could be valid if `X` names a base class after instantiation).
  if (NestedNameSpecifier *NNS = ME->getQualifier()) {
    if (QualType QualifierType = resolveNestedNameSpecifierToType(NNS);
        !QualifierType.isNull()) {
      auto Decls =
          resolveDependentMember(QualifierType, ME->getMember(), NoFilter);
      if (!Decls.empty())
        return Decls;
    }

    // Do not proceed to try resolving the member in the expression's base type
    // without regard to the qualifier, as that could produce incorrect results.
    // For example, `void foo() { this->Base::foo(); }` shouldn't resolve to
    // foo() itself!
    return {};
  }

  // Try resolving the member inside the expression's base type.
  Expr *Base = ME->isImplicitAccess() ? nullptr : ME->getBase();
  QualType BaseType = ME->getBaseType();
  BaseType = simplifyType(BaseType, Base, ME->isArrow(), resolveTypeFromInstantiatedTemplate(EnclosingDecl, ME));
  return resolveDependentMember(BaseType, ME->getMember(), NoFilter);
}

std::vector<const NamedDecl *>
HeuristicResolverImpl::resolveDeclRefExpr(const DependentScopeDeclRefExpr *RE) {
  return resolveDependentMember(
      resolveNestedNameSpecifierToType(RE->getQualifier()), RE->getDeclName(),
      StaticFilter);
}

std::vector<const NamedDecl *>
HeuristicResolverImpl::resolveTypeOfCallExpr(const CallExpr *CE) {
  QualType CalleeType = resolveExprToType(CE->getCallee());
  if (CalleeType.isNull())
    return {};
  if (const auto *FnTypePtr = CalleeType->getAs<PointerType>())
    CalleeType = FnTypePtr->getPointeeType();
  if (const FunctionType *FnType = CalleeType->getAs<FunctionType>()) {
    if (const auto *D =
            resolveTypeToTagDecl(FnType->getReturnType().getTypePtr())) {
      return {D};
    }
  }
  return {};
}

std::vector<const NamedDecl *>
HeuristicResolverImpl::resolveCalleeOfCallExpr(const CallExpr *CE) {
  if (const auto *ND = dyn_cast_or_null<NamedDecl>(CE->getCalleeDecl())) {
    return {ND};
  }

  return resolveExprToDecls(CE->getCallee());
}

std::vector<const NamedDecl *> HeuristicResolverImpl::resolveUsingValueDecl(
    const UnresolvedUsingValueDecl *UUVD) {
  return resolveDependentMember(QualType(UUVD->getQualifier()->getAsType(), 0),
                                UUVD->getNameInfo().getName(), ValueFilter);
}

std::vector<const NamedDecl *>
HeuristicResolverImpl::resolveDependentNameType(const DependentNameType *DNT) {
  if (auto [_, inserted] = SeenDependentNameTypes.insert(DNT); !inserted)
    return {};
  return resolveDependentMember(
      resolveNestedNameSpecifierToType(DNT->getQualifier()),
      DNT->getIdentifier(), TypeFilter);
}

std::vector<const NamedDecl *>
HeuristicResolverImpl::resolveTemplateSpecializationType(
    const DependentTemplateSpecializationType *DTST) {
  return resolveDependentMember(
      resolveNestedNameSpecifierToType(DTST->getQualifier()),
      DTST->getIdentifier(), TemplateFilter);
}

std::vector<const NamedDecl *>
HeuristicResolverImpl::resolveExprToDecls(const Expr *E) {
  if (const auto *ME = dyn_cast<CXXDependentScopeMemberExpr>(E)) {
    return resolveMemberExpr(ME);
  }
  if (const auto *RE = dyn_cast<DependentScopeDeclRefExpr>(E)) {
    return resolveDeclRefExpr(RE);
  }
  if (const auto *OE = dyn_cast<OverloadExpr>(E)) {
    return {OE->decls_begin(), OE->decls_end()};
  }
  if (const auto *CE = dyn_cast<CallExpr>(E)) {
    return resolveTypeOfCallExpr(CE);
  }
  if (const auto *ME = dyn_cast<MemberExpr>(E))
    return {ME->getMemberDecl()};

  return {};
}

QualType HeuristicResolverImpl::resolveExprToType(const Expr *E) {
  std::vector<const NamedDecl *> Decls = resolveExprToDecls(E);
  if (!Decls.empty())
    return resolveDeclsToType(Decls, Ctx);

  return E->getType();
}

QualType HeuristicResolverImpl::resolveNestedNameSpecifierToType(
    const NestedNameSpecifier *NNS) {
  if (!NNS)
    return QualType();

  // The purpose of this function is to handle the dependent (Kind ==
  // Identifier) case, but we need to recurse on the prefix because
  // that may be dependent as well, so for convenience handle
  // the TypeSpec cases too.
  switch (NNS->getKind()) {
  case NestedNameSpecifier::TypeSpec:
  case NestedNameSpecifier::TypeSpecWithTemplate:
    return QualType(NNS->getAsType(), 0);
  case NestedNameSpecifier::Identifier: {
    return resolveDeclsToType(
        resolveDependentMember(
            resolveNestedNameSpecifierToType(NNS->getPrefix()),
            NNS->getAsIdentifier(), TypeFilter),
        Ctx);
  }
  default:
    break;
  }
  return QualType();
}

bool isOrdinaryMember(const NamedDecl *ND) {
  return ND->isInIdentifierNamespace(Decl::IDNS_Ordinary | Decl::IDNS_Tag |
                                     Decl::IDNS_Member);
}

bool findOrdinaryMember(const CXXRecordDecl *RD, CXXBasePath &Path,
                        DeclarationName Name) {
  Path.Decls = RD->lookup(Name).begin();
  for (DeclContext::lookup_iterator I = Path.Decls, E = I.end(); I != E; ++I)
    if (isOrdinaryMember(*I))
      return true;

  return false;
}

bool HeuristicResolverImpl::findOrdinaryMemberInDependentClasses(
    const CXXBaseSpecifier *Specifier, CXXBasePath &Path,
    DeclarationName Name) {
  TagDecl *TD = resolveTypeToTagDecl(Specifier->getType().getTypePtr());
  if (const auto *RD = dyn_cast_if_present<CXXRecordDecl>(TD)) {
    return findOrdinaryMember(RD, Path, Name);
  }
  return false;
}

std::vector<const NamedDecl *> HeuristicResolverImpl::lookupDependentName(
    CXXRecordDecl *RD, DeclarationName Name,
    llvm::function_ref<bool(const NamedDecl *ND)> Filter) {
  std::vector<const NamedDecl *> Results;

  // Lookup in the class.
  bool AnyOrdinaryMembers = false;
  for (const NamedDecl *ND : RD->lookup(Name)) {
    if (isOrdinaryMember(ND))
      AnyOrdinaryMembers = true;
    if (Filter(ND))
      Results.push_back(ND);
  }
  if (AnyOrdinaryMembers)
    return Results;

  // Perform lookup into our base classes.
  CXXBasePaths Paths;
  Paths.setOrigin(RD);
  if (!RD->lookupInBases(
          [&](const CXXBaseSpecifier *Specifier, CXXBasePath &Path) {
            return findOrdinaryMemberInDependentClasses(Specifier, Path, Name);
          },
          Paths, /*LookupInDependent=*/true))
    return Results;
  for (DeclContext::lookup_iterator I = Paths.front().Decls, E = I.end();
       I != E; ++I) {
    if (isOrdinaryMember(*I) && Filter(*I))
      Results.push_back(*I);
  }
  return Results;
}

std::vector<const NamedDecl *> HeuristicResolverImpl::resolveDependentMember(
    QualType QT, DeclarationName Name,
    llvm::function_ref<bool(const NamedDecl *ND)> Filter) {
  const Type *T = QT.getTypePtrOrNull();
  if (!T)
    return {};
  TagDecl *TD = resolveTypeToTagDecl(T);
  if (!TD)
    return {};
  if (auto *ED = dyn_cast<EnumDecl>(TD)) {
    auto Result = ED->lookup(Name);
    return {Result.begin(), Result.end()};
  }
  if (auto *RD = dyn_cast<CXXRecordDecl>(TD)) {
    if (!RD->hasDefinition())
      return {};
    RD = RD->getDefinition();
    return lookupDependentName(RD, Name, [&](const NamedDecl *ND) {
      if (!Filter(ND))
        return false;
      if (const auto *MD = dyn_cast<CXXMethodDecl>(ND)) {
        return !MD->isInstance() ||
               MD->getMethodQualifiers().compatiblyIncludes(QT.getQualifiers(),
                                                            Ctx);
      }
      return true;
    });
  }
  return {};
}

std::vector<const NamedDecl *> HeuristicResolver::resolveMemberExpr(
    const CXXDependentScopeMemberExpr *ME) const {
  return HeuristicResolverImpl(Ctx, EnclosingDecl).resolveMemberExpr(ME);
}
std::vector<const NamedDecl *> HeuristicResolver::resolveDeclRefExpr(
    const DependentScopeDeclRefExpr *RE) const {
  return HeuristicResolverImpl(Ctx, EnclosingDecl).resolveDeclRefExpr(RE);
}
std::vector<const NamedDecl *>
HeuristicResolver::resolveTypeOfCallExpr(const CallExpr *CE) const {
  return HeuristicResolverImpl(Ctx, EnclosingDecl).resolveTypeOfCallExpr(CE);
}
std::vector<const NamedDecl *>
HeuristicResolver::resolveCalleeOfCallExpr(const CallExpr *CE) const {
  return HeuristicResolverImpl(Ctx, EnclosingDecl).resolveCalleeOfCallExpr(CE);
}
std::vector<const NamedDecl *> HeuristicResolver::resolveUsingValueDecl(
    const UnresolvedUsingValueDecl *UUVD) const {
  return HeuristicResolverImpl(Ctx, EnclosingDecl).resolveUsingValueDecl(UUVD);
}
std::vector<const NamedDecl *> HeuristicResolver::resolveDependentNameType(
    const DependentNameType *DNT) const {
  return HeuristicResolverImpl(Ctx, EnclosingDecl)
      .resolveDependentNameType(DNT);
}
std::vector<const NamedDecl *>
HeuristicResolver::resolveTemplateSpecializationType(
    const DependentTemplateSpecializationType *DTST) const {
  return HeuristicResolverImpl(Ctx, EnclosingDecl)
      .resolveTemplateSpecializationType(DTST);
}
QualType HeuristicResolver::resolveNestedNameSpecifierToType(
    const NestedNameSpecifier *NNS) const {
  return HeuristicResolverImpl(Ctx, EnclosingDecl)
      .resolveNestedNameSpecifierToType(NNS);
}
const QualType HeuristicResolver::getPointeeType(QualType T) const {
  return HeuristicResolverImpl(Ctx, EnclosingDecl).getPointeeType(T);
}

} // namespace clang<|MERGE_RESOLUTION|>--- conflicted
+++ resolved
@@ -330,7 +330,7 @@
     const Expr *E = nullptr;
   };
   TypeExprPair Current{Type, E};
-  auto SimplifyOneStep = [UnwrapPointer, &DidUnwrapPointer,
+  auto SimplifyOneStep = [UnwrapPointer, &DidUnwrapPointer, MaybeResolved,
                           this](TypeExprPair T) -> TypeExprPair {
     if (UnwrapPointer) {
       if (QualType Pointee = getPointeeType(T.Type); !Pointee.isNull()) {
@@ -338,15 +338,11 @@
         return {Pointee};
       }
     }
-<<<<<<< HEAD
-    if (T->isDependentType()) {
+    if (T.Type->isDependentType()) {
       if (MaybeResolved)
-        T = QualType(MaybeResolved, 0);
-    }
-    if (const auto *RT = T->getAs<ReferenceType>()) {
-=======
+        T.Type = QualType(MaybeResolved, 0);
+    }
     if (const auto *RT = T.Type->getAs<ReferenceType>()) {
->>>>>>> 21e956df
       // Does not count as "unwrap pointer".
       return {RT->getPointeeType()};
     }
