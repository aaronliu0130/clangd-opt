--- conflicted
+++ resolved
@@ -139,17 +139,6 @@
   }
 }
 
-<<<<<<< HEAD
-namespace GH97646 {
-  template<bool B>
-  void f() {
-    decltype(B) x = false;
-    !x;
-  }
-}
-
-=======
->>>>>>> a4bf6cd7
 namespace GH99873 {
 struct B {
   int x;
