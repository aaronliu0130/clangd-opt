--- conflicted
+++ resolved
@@ -145,12 +145,9 @@
 operator!=(const __wrap_iter<_Iter1>& __x, const __wrap_iter<_Iter2>& __y) _NOEXCEPT {
   return !(__x == __y);
 }
-<<<<<<< HEAD
-=======
 #endif
 
 // TODO(mordante) disable these overloads in the LLVM 20 release.
->>>>>>> a4bf6cd7
 template <class _Iter1>
 _LIBCPP_HIDE_FROM_ABI _LIBCPP_CONSTEXPR bool
 operator>(const __wrap_iter<_Iter1>& __x, const __wrap_iter<_Iter1>& __y) _NOEXCEPT {
@@ -187,11 +184,7 @@
   return !(__y < __x);
 }
 
-<<<<<<< HEAD
-#else
-=======
 #if _LIBCPP_STD_VER >= 20
->>>>>>> a4bf6cd7
 template <class _Iter1, class _Iter2>
 _LIBCPP_HIDE_FROM_ABI constexpr strong_ordering
 operator<=>(const __wrap_iter<_Iter1>& __x, const __wrap_iter<_Iter2>& __y) noexcept {
