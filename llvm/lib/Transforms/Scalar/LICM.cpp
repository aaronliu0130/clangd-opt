//===-- LICM.cpp - Loop Invariant Code Motion Pass ------------------------===//
//
// Part of the LLVM Project, under the Apache License v2.0 with LLVM Exceptions.
// See https://llvm.org/LICENSE.txt for license information.
// SPDX-License-Identifier: Apache-2.0 WITH LLVM-exception
//
//===----------------------------------------------------------------------===//
//
// This pass performs loop invariant code motion, attempting to remove as much
// code from the body of a loop as possible.  It does this by either hoisting
// code into the preheader block, or by sinking code to the exit blocks if it is
// safe.  This pass also promotes must-aliased memory locations in the loop to
// live in registers, thus hoisting and sinking "invariant" loads and stores.
//
// Hoisting operations out of loops is a canonicalization transform.  It
// enables and simplifies subsequent optimizations in the middle-end.
// Rematerialization of hoisted instructions to reduce register pressure is the
// responsibility of the back-end, which has more accurate information about
// register pressure and also handles other optimizations than LICM that
// increase live-ranges.
//
// This pass uses alias analysis for two purposes:
//
//  1. Moving loop invariant loads and calls out of loops.  If we can determine
//     that a load or call inside of a loop never aliases anything stored to,
//     we can hoist it or sink it like any other instruction.
//  2. Scalar Promotion of Memory - If there is a store instruction inside of
//     the loop, we try to move the store to happen AFTER the loop instead of
//     inside of the loop.  This can only happen if a few conditions are true:
//       A. The pointer stored through is loop invariant
//       B. There are no stores or loads in the loop which _may_ alias the
//          pointer.  There are no calls in the loop which mod/ref the pointer.
//     If these conditions are true, we can promote the loads and stores in the
//     loop of the pointer to use a temporary alloca'd variable.  We then use
//     the SSAUpdater to construct the appropriate SSA form for the value.
//
//===----------------------------------------------------------------------===//

#include "llvm/Transforms/Scalar/LICM.h"
#include "llvm/ADT/PriorityWorklist.h"
#include "llvm/ADT/SetOperations.h"
#include "llvm/ADT/Statistic.h"
#include "llvm/Analysis/AliasAnalysis.h"
#include "llvm/Analysis/AliasSetTracker.h"
#include "llvm/Analysis/AssumptionCache.h"
#include "llvm/Analysis/CaptureTracking.h"
#include "llvm/Analysis/GuardUtils.h"
#include "llvm/Analysis/LazyBlockFrequencyInfo.h"
#include "llvm/Analysis/Loads.h"
#include "llvm/Analysis/LoopInfo.h"
#include "llvm/Analysis/LoopIterator.h"
#include "llvm/Analysis/LoopNestAnalysis.h"
#include "llvm/Analysis/LoopPass.h"
#include "llvm/Analysis/MemorySSA.h"
#include "llvm/Analysis/MemorySSAUpdater.h"
#include "llvm/Analysis/MustExecute.h"
#include "llvm/Analysis/OptimizationRemarkEmitter.h"
#include "llvm/Analysis/ScalarEvolution.h"
#include "llvm/Analysis/TargetLibraryInfo.h"
#include "llvm/Analysis/TargetTransformInfo.h"
#include "llvm/Analysis/ValueTracking.h"
#include "llvm/IR/CFG.h"
#include "llvm/IR/Constants.h"
#include "llvm/IR/DataLayout.h"
#include "llvm/IR/DebugInfoMetadata.h"
#include "llvm/IR/DerivedTypes.h"
#include "llvm/IR/Dominators.h"
#include "llvm/IR/Instructions.h"
#include "llvm/IR/IntrinsicInst.h"
#include "llvm/IR/IRBuilder.h"
#include "llvm/IR/LLVMContext.h"
#include "llvm/IR/Metadata.h"
#include "llvm/IR/PatternMatch.h"
#include "llvm/IR/PredIteratorCache.h"
#include "llvm/InitializePasses.h"
#include "llvm/Support/CommandLine.h"
#include "llvm/Support/Debug.h"
#include "llvm/Support/raw_ostream.h"
#include "llvm/Target/TargetOptions.h"
#include "llvm/Transforms/Scalar.h"
#include "llvm/Transforms/Utils/AssumeBundleBuilder.h"
#include "llvm/Transforms/Utils/BasicBlockUtils.h"
#include "llvm/Transforms/Utils/Local.h"
#include "llvm/Transforms/Utils/LoopUtils.h"
#include "llvm/Transforms/Utils/SSAUpdater.h"
#include <algorithm>
#include <utility>
using namespace llvm;

namespace llvm {
class LPMUpdater;
} // namespace llvm

#define DEBUG_TYPE "licm"

STATISTIC(NumCreatedBlocks, "Number of blocks created");
STATISTIC(NumClonedBranches, "Number of branches cloned");
STATISTIC(NumSunk, "Number of instructions sunk out of loop");
STATISTIC(NumHoisted, "Number of instructions hoisted out of loop");
STATISTIC(NumMovedLoads, "Number of load insts hoisted or sunk");
STATISTIC(NumMovedCalls, "Number of call insts hoisted or sunk");
STATISTIC(NumPromotionCandidates, "Number of promotion candidates");
STATISTIC(NumLoadPromoted, "Number of load-only promotions");
STATISTIC(NumLoadStorePromoted, "Number of load and store promotions");
STATISTIC(NumMinMaxHoisted,
          "Number of min/max expressions hoisted out of the loop");
STATISTIC(NumGEPsHoisted,
          "Number of geps reassociated and hoisted out of the loop");
STATISTIC(NumAddSubHoisted, "Number of add/subtract expressions reassociated "
                            "and hoisted out of the loop");
STATISTIC(NumFPAssociationsHoisted, "Number of invariant FP expressions "
                                    "reassociated and hoisted out of the loop");
STATISTIC(NumIntAssociationsHoisted,
          "Number of invariant int expressions "
          "reassociated and hoisted out of the loop");

/// Memory promotion is enabled by default.
static cl::opt<bool>
    DisablePromotion("disable-licm-promotion", cl::Hidden, cl::init(false),
                     cl::desc("Disable memory promotion in LICM pass"));

static cl::opt<bool> ControlFlowHoisting(
    "licm-control-flow-hoisting", cl::Hidden, cl::init(false),
    cl::desc("Enable control flow (and PHI) hoisting in LICM"));

static cl::opt<bool>
    SingleThread("licm-force-thread-model-single", cl::Hidden, cl::init(false),
                 cl::desc("Force thread model single in LICM pass"));

static cl::opt<uint32_t> MaxNumUsesTraversed(
    "licm-max-num-uses-traversed", cl::Hidden, cl::init(8),
    cl::desc("Max num uses visited for identifying load "
             "invariance in loop using invariant start (default = 8)"));

static cl::opt<unsigned> FPAssociationUpperLimit(
    "licm-max-num-fp-reassociations", cl::init(5U), cl::Hidden,
    cl::desc(
        "Set upper limit for the number of transformations performed "
        "during a single round of hoisting the reassociated expressions."));

cl::opt<unsigned> IntAssociationUpperLimit(
    "licm-max-num-int-reassociations", cl::init(5U), cl::Hidden,
    cl::desc(
        "Set upper limit for the number of transformations performed "
        "during a single round of hoisting the reassociated expressions."));

// Experimental option to allow imprecision in LICM in pathological cases, in
// exchange for faster compile. This is to be removed if MemorySSA starts to
// address the same issue. LICM calls MemorySSAWalker's
// getClobberingMemoryAccess, up to the value of the Cap, getting perfect
// accuracy. Afterwards, LICM will call into MemorySSA's getDefiningAccess,
// which may not be precise, since optimizeUses is capped. The result is
// correct, but we may not get as "far up" as possible to get which access is
// clobbering the one queried.
cl::opt<unsigned> llvm::SetLicmMssaOptCap(
    "licm-mssa-optimization-cap", cl::init(100), cl::Hidden,
    cl::desc("Enable imprecision in LICM in pathological cases, in exchange "
             "for faster compile. Caps the MemorySSA clobbering calls."));

// Experimentally, memory promotion carries less importance than sinking and
// hoisting. Limit when we do promotion when using MemorySSA, in order to save
// compile time.
cl::opt<unsigned> llvm::SetLicmMssaNoAccForPromotionCap(
    "licm-mssa-max-acc-promotion", cl::init(250), cl::Hidden,
    cl::desc("[LICM & MemorySSA] When MSSA in LICM is disabled, this has no "
             "effect. When MSSA in LICM is enabled, then this is the maximum "
             "number of accesses allowed to be present in a loop in order to "
             "enable memory promotion."));

static bool inSubLoop(BasicBlock *BB, Loop *CurLoop, LoopInfo *LI);
static bool isNotUsedOrFoldableInLoop(const Instruction &I, const Loop *CurLoop,
                                      const LoopSafetyInfo *SafetyInfo,
                                      TargetTransformInfo *TTI,
                                      bool &FoldableInLoop, bool LoopNestMode);
static void hoist(Instruction &I, const DominatorTree *DT, const Loop *CurLoop,
                  BasicBlock *Dest, ICFLoopSafetyInfo *SafetyInfo,
                  MemorySSAUpdater &MSSAU, ScalarEvolution *SE,
                  OptimizationRemarkEmitter *ORE);
static bool sink(Instruction &I, LoopInfo *LI, DominatorTree *DT,
                 const Loop *CurLoop, ICFLoopSafetyInfo *SafetyInfo,
                 MemorySSAUpdater &MSSAU, OptimizationRemarkEmitter *ORE);
static bool isSafeToExecuteUnconditionally(
    Instruction &Inst, const DominatorTree *DT, const TargetLibraryInfo *TLI,
    const Loop *CurLoop, const LoopSafetyInfo *SafetyInfo,
    OptimizationRemarkEmitter *ORE, const Instruction *CtxI,
    AssumptionCache *AC, bool AllowSpeculation);
static bool pointerInvalidatedByLoop(MemorySSA *MSSA, MemoryUse *MU,
                                     Loop *CurLoop, Instruction &I,
                                     SinkAndHoistLICMFlags &Flags,
                                     bool InvariantGroup);
static bool pointerInvalidatedByBlock(BasicBlock &BB, MemorySSA &MSSA,
                                      MemoryUse &MU);
/// Aggregates various functions for hoisting computations out of loop.
static bool hoistArithmetics(Instruction &I, Loop &L,
                             ICFLoopSafetyInfo &SafetyInfo,
                             MemorySSAUpdater &MSSAU, AssumptionCache *AC,
                             DominatorTree *DT);
static Instruction *cloneInstructionInExitBlock(
    Instruction &I, BasicBlock &ExitBlock, PHINode &PN, const LoopInfo *LI,
    const LoopSafetyInfo *SafetyInfo, MemorySSAUpdater &MSSAU);

static void eraseInstruction(Instruction &I, ICFLoopSafetyInfo &SafetyInfo,
                             MemorySSAUpdater &MSSAU);

static void moveInstructionBefore(Instruction &I, BasicBlock::iterator Dest,
                                  ICFLoopSafetyInfo &SafetyInfo,
                                  MemorySSAUpdater &MSSAU, ScalarEvolution *SE);

static void foreachMemoryAccess(MemorySSA *MSSA, Loop *L,
                                function_ref<void(Instruction *)> Fn);
using PointersAndHasReadsOutsideSet =
    std::pair<SmallSetVector<Value *, 8>, bool>;
static SmallVector<PointersAndHasReadsOutsideSet, 0>
collectPromotionCandidates(MemorySSA *MSSA, AliasAnalysis *AA, Loop *L);

namespace {
struct LoopInvariantCodeMotion {
  bool runOnLoop(Loop *L, AAResults *AA, LoopInfo *LI, DominatorTree *DT,
                 AssumptionCache *AC, TargetLibraryInfo *TLI,
                 TargetTransformInfo *TTI, ScalarEvolution *SE, MemorySSA *MSSA,
                 OptimizationRemarkEmitter *ORE, bool LoopNestMode = false);

  LoopInvariantCodeMotion(unsigned LicmMssaOptCap,
                          unsigned LicmMssaNoAccForPromotionCap,
                          bool LicmAllowSpeculation)
      : LicmMssaOptCap(LicmMssaOptCap),
        LicmMssaNoAccForPromotionCap(LicmMssaNoAccForPromotionCap),
        LicmAllowSpeculation(LicmAllowSpeculation) {}

private:
  unsigned LicmMssaOptCap;
  unsigned LicmMssaNoAccForPromotionCap;
  bool LicmAllowSpeculation;
};

struct LegacyLICMPass : public LoopPass {
  static char ID; // Pass identification, replacement for typeid
  LegacyLICMPass(
      unsigned LicmMssaOptCap = SetLicmMssaOptCap,
      unsigned LicmMssaNoAccForPromotionCap = SetLicmMssaNoAccForPromotionCap,
      bool LicmAllowSpeculation = true)
      : LoopPass(ID), LICM(LicmMssaOptCap, LicmMssaNoAccForPromotionCap,
                           LicmAllowSpeculation) {
    initializeLegacyLICMPassPass(*PassRegistry::getPassRegistry());
  }

  bool runOnLoop(Loop *L, LPPassManager &LPM) override {
    if (skipLoop(L))
      return false;

    LLVM_DEBUG(dbgs() << "Perform LICM on Loop with header at block "
                      << L->getHeader()->getNameOrAsOperand() << "\n");

    Function *F = L->getHeader()->getParent();

    auto *SE = getAnalysisIfAvailable<ScalarEvolutionWrapperPass>();
    MemorySSA *MSSA = &getAnalysis<MemorySSAWrapperPass>().getMSSA();
    // For the old PM, we can't use OptimizationRemarkEmitter as an analysis
    // pass. Function analyses need to be preserved across loop transformations
    // but ORE cannot be preserved (see comment before the pass definition).
    OptimizationRemarkEmitter ORE(L->getHeader()->getParent());
    return LICM.runOnLoop(
        L, &getAnalysis<AAResultsWrapperPass>().getAAResults(),
        &getAnalysis<LoopInfoWrapperPass>().getLoopInfo(),
        &getAnalysis<DominatorTreeWrapperPass>().getDomTree(),
        &getAnalysis<AssumptionCacheTracker>().getAssumptionCache(*F),
        &getAnalysis<TargetLibraryInfoWrapperPass>().getTLI(*F),
        &getAnalysis<TargetTransformInfoWrapperPass>().getTTI(*F),
        SE ? &SE->getSE() : nullptr, MSSA, &ORE);
  }

  /// This transformation requires natural loop information & requires that
  /// loop preheaders be inserted into the CFG...
  ///
  void getAnalysisUsage(AnalysisUsage &AU) const override {
    AU.addPreserved<DominatorTreeWrapperPass>();
    AU.addPreserved<LoopInfoWrapperPass>();
    AU.addRequired<TargetLibraryInfoWrapperPass>();
    AU.addRequired<MemorySSAWrapperPass>();
    AU.addPreserved<MemorySSAWrapperPass>();
    AU.addRequired<TargetTransformInfoWrapperPass>();
    AU.addRequired<AssumptionCacheTracker>();
    getLoopAnalysisUsage(AU);
    LazyBlockFrequencyInfoPass::getLazyBFIAnalysisUsage(AU);
    AU.addPreserved<LazyBlockFrequencyInfoPass>();
    AU.addPreserved<LazyBranchProbabilityInfoPass>();
  }

private:
  LoopInvariantCodeMotion LICM;
};
} // namespace

PreservedAnalyses LICMPass::run(Loop &L, LoopAnalysisManager &AM,
                                LoopStandardAnalysisResults &AR, LPMUpdater &) {
  if (!AR.MSSA)
    report_fatal_error("LICM requires MemorySSA (loop-mssa)",
                       /*GenCrashDiag*/false);

  // For the new PM, we also can't use OptimizationRemarkEmitter as an analysis
  // pass.  Function analyses need to be preserved across loop transformations
  // but ORE cannot be preserved (see comment before the pass definition).
  OptimizationRemarkEmitter ORE(L.getHeader()->getParent());

  LoopInvariantCodeMotion LICM(Opts.MssaOptCap, Opts.MssaNoAccForPromotionCap,
                               Opts.AllowSpeculation);
  if (!LICM.runOnLoop(&L, &AR.AA, &AR.LI, &AR.DT, &AR.AC, &AR.TLI, &AR.TTI,
                      &AR.SE, AR.MSSA, &ORE))
    return PreservedAnalyses::all();

  auto PA = getLoopPassPreservedAnalyses();
  PA.preserve<MemorySSAAnalysis>();

  return PA;
}

void LICMPass::printPipeline(
    raw_ostream &OS, function_ref<StringRef(StringRef)> MapClassName2PassName) {
  static_cast<PassInfoMixin<LICMPass> *>(this)->printPipeline(
      OS, MapClassName2PassName);

  OS << '<';
  OS << (Opts.AllowSpeculation ? "" : "no-") << "allowspeculation";
  OS << '>';
}

PreservedAnalyses LNICMPass::run(LoopNest &LN, LoopAnalysisManager &AM,
                                 LoopStandardAnalysisResults &AR,
                                 LPMUpdater &) {
  if (!AR.MSSA)
    report_fatal_error("LNICM requires MemorySSA (loop-mssa)",
                       /*GenCrashDiag*/false);

  // For the new PM, we also can't use OptimizationRemarkEmitter as an analysis
  // pass.  Function analyses need to be preserved across loop transformations
  // but ORE cannot be preserved (see comment before the pass definition).
  OptimizationRemarkEmitter ORE(LN.getParent());

  LoopInvariantCodeMotion LICM(Opts.MssaOptCap, Opts.MssaNoAccForPromotionCap,
                               Opts.AllowSpeculation);

  Loop &OutermostLoop = LN.getOutermostLoop();
  bool Changed = LICM.runOnLoop(&OutermostLoop, &AR.AA, &AR.LI, &AR.DT, &AR.AC,
                                &AR.TLI, &AR.TTI, &AR.SE, AR.MSSA, &ORE, true);

  if (!Changed)
    return PreservedAnalyses::all();

  auto PA = getLoopPassPreservedAnalyses();

  PA.preserve<DominatorTreeAnalysis>();
  PA.preserve<LoopAnalysis>();
  PA.preserve<MemorySSAAnalysis>();

  return PA;
}

void LNICMPass::printPipeline(
    raw_ostream &OS, function_ref<StringRef(StringRef)> MapClassName2PassName) {
  static_cast<PassInfoMixin<LNICMPass> *>(this)->printPipeline(
      OS, MapClassName2PassName);

  OS << '<';
  OS << (Opts.AllowSpeculation ? "" : "no-") << "allowspeculation";
  OS << '>';
}

char LegacyLICMPass::ID = 0;
INITIALIZE_PASS_BEGIN(LegacyLICMPass, "licm", "Loop Invariant Code Motion",
                      false, false)
INITIALIZE_PASS_DEPENDENCY(LoopPass)
INITIALIZE_PASS_DEPENDENCY(TargetLibraryInfoWrapperPass)
INITIALIZE_PASS_DEPENDENCY(TargetTransformInfoWrapperPass)
INITIALIZE_PASS_DEPENDENCY(MemorySSAWrapperPass)
INITIALIZE_PASS_DEPENDENCY(LazyBFIPass)
INITIALIZE_PASS_END(LegacyLICMPass, "licm", "Loop Invariant Code Motion", false,
                    false)

Pass *llvm::createLICMPass() { return new LegacyLICMPass(); }

llvm::SinkAndHoistLICMFlags::SinkAndHoistLICMFlags(bool IsSink, Loop &L,
                                                   MemorySSA &MSSA)
    : SinkAndHoistLICMFlags(SetLicmMssaOptCap, SetLicmMssaNoAccForPromotionCap,
                            IsSink, L, MSSA) {}

llvm::SinkAndHoistLICMFlags::SinkAndHoistLICMFlags(
    unsigned LicmMssaOptCap, unsigned LicmMssaNoAccForPromotionCap, bool IsSink,
    Loop &L, MemorySSA &MSSA)
    : LicmMssaOptCap(LicmMssaOptCap),
      LicmMssaNoAccForPromotionCap(LicmMssaNoAccForPromotionCap),
      IsSink(IsSink) {
  unsigned AccessCapCount = 0;
  for (auto *BB : L.getBlocks())
    if (const auto *Accesses = MSSA.getBlockAccesses(BB))
      for (const auto &MA : *Accesses) {
        (void)MA;
        ++AccessCapCount;
        if (AccessCapCount > LicmMssaNoAccForPromotionCap) {
          NoOfMemAccTooLarge = true;
          return;
        }
      }
}

/// Hoist expressions out of the specified loop. Note, alias info for inner
/// loop is not preserved so it is not a good idea to run LICM multiple
/// times on one loop.
bool LoopInvariantCodeMotion::runOnLoop(Loop *L, AAResults *AA, LoopInfo *LI,
                                        DominatorTree *DT, AssumptionCache *AC,
                                        TargetLibraryInfo *TLI,
                                        TargetTransformInfo *TTI,
                                        ScalarEvolution *SE, MemorySSA *MSSA,
                                        OptimizationRemarkEmitter *ORE,
                                        bool LoopNestMode) {
  bool Changed = false;

  assert(L->isLCSSAForm(*DT) && "Loop is not in LCSSA form.");

  // If this loop has metadata indicating that LICM is not to be performed then
  // just exit.
  if (hasDisableLICMTransformsHint(L)) {
    return false;
  }

  // Don't sink stores from loops with coroutine suspend instructions.
  // LICM would sink instructions into the default destination of
  // the coroutine switch. The default destination of the switch is to
  // handle the case where the coroutine is suspended, by which point the
  // coroutine frame may have been destroyed. No instruction can be sunk there.
  // FIXME: This would unfortunately hurt the performance of coroutines, however
  // there is currently no general solution for this. Similar issues could also
  // potentially happen in other passes where instructions are being moved
  // across that edge.
  bool HasCoroSuspendInst = llvm::any_of(L->getBlocks(), [](BasicBlock *BB) {
    return llvm::any_of(*BB, [](Instruction &I) {
      IntrinsicInst *II = dyn_cast<IntrinsicInst>(&I);
      return II && II->getIntrinsicID() == Intrinsic::coro_suspend;
    });
  });

  MemorySSAUpdater MSSAU(MSSA);
  SinkAndHoistLICMFlags Flags(LicmMssaOptCap, LicmMssaNoAccForPromotionCap,
                              /*IsSink=*/true, *L, *MSSA);

  // Get the preheader block to move instructions into...
  BasicBlock *Preheader = L->getLoopPreheader();

  // Compute loop safety information.
  ICFLoopSafetyInfo SafetyInfo;
  SafetyInfo.computeLoopSafetyInfo(L);

  // We want to visit all of the instructions in this loop... that are not parts
  // of our subloops (they have already had their invariants hoisted out of
  // their loop, into this loop, so there is no need to process the BODIES of
  // the subloops).
  //
  // Traverse the body of the loop in depth first order on the dominator tree so
  // that we are guaranteed to see definitions before we see uses.  This allows
  // us to sink instructions in one pass, without iteration.  After sinking
  // instructions, we perform another pass to hoist them out of the loop.
  if (L->hasDedicatedExits())
    Changed |=
        LoopNestMode
            ? sinkRegionForLoopNest(DT->getNode(L->getHeader()), AA, LI, DT,
                                    TLI, TTI, L, MSSAU, &SafetyInfo, Flags, ORE)
            : sinkRegion(DT->getNode(L->getHeader()), AA, LI, DT, TLI, TTI, L,
                         MSSAU, &SafetyInfo, Flags, ORE);
  Flags.setIsSink(false);
  if (Preheader)
    Changed |= hoistRegion(DT->getNode(L->getHeader()), AA, LI, DT, AC, TLI, L,
                           MSSAU, SE, &SafetyInfo, Flags, ORE, LoopNestMode,
                           LicmAllowSpeculation);

  // Now that all loop invariants have been removed from the loop, promote any
  // memory references to scalars that we can.
  // Don't sink stores from loops without dedicated block exits. Exits
  // containing indirect branches are not transformed by loop simplify,
  // make sure we catch that. An additional load may be generated in the
  // preheader for SSA updater, so also avoid sinking when no preheader
  // is available.
  if (!DisablePromotion && Preheader && L->hasDedicatedExits() &&
      !Flags.tooManyMemoryAccesses() && !HasCoroSuspendInst) {
    // Figure out the loop exits and their insertion points
    SmallVector<BasicBlock *, 8> ExitBlocks;
    L->getUniqueExitBlocks(ExitBlocks);

    // We can't insert into a catchswitch.
    bool HasCatchSwitch = llvm::any_of(ExitBlocks, [](BasicBlock *Exit) {
      return isa<CatchSwitchInst>(Exit->getTerminator());
    });

    if (!HasCatchSwitch) {
      SmallVector<BasicBlock::iterator, 8> InsertPts;
      SmallVector<MemoryAccess *, 8> MSSAInsertPts;
      InsertPts.reserve(ExitBlocks.size());
      MSSAInsertPts.reserve(ExitBlocks.size());
      for (BasicBlock *ExitBlock : ExitBlocks) {
        InsertPts.push_back(ExitBlock->getFirstInsertionPt());
        MSSAInsertPts.push_back(nullptr);
      }

      PredIteratorCache PIC;

      // Promoting one set of accesses may make the pointers for another set
      // loop invariant, so run this in a loop.
      bool Promoted = false;
      bool LocalPromoted;
      do {
        LocalPromoted = false;
        for (auto [PointerMustAliases, HasReadsOutsideSet] :
             collectPromotionCandidates(MSSA, AA, L)) {
          LocalPromoted |= promoteLoopAccessesToScalars(
              PointerMustAliases, ExitBlocks, InsertPts, MSSAInsertPts, PIC, LI,
              DT, AC, TLI, TTI, L, MSSAU, &SafetyInfo, ORE,
              LicmAllowSpeculation, HasReadsOutsideSet);
        }
        Promoted |= LocalPromoted;
      } while (LocalPromoted);

      // Once we have promoted values across the loop body we have to
      // recursively reform LCSSA as any nested loop may now have values defined
      // within the loop used in the outer loop.
      // FIXME: This is really heavy handed. It would be a bit better to use an
      // SSAUpdater strategy during promotion that was LCSSA aware and reformed
      // it as it went.
      if (Promoted)
        formLCSSARecursively(*L, *DT, LI, SE);

      Changed |= Promoted;
    }
  }

  // Check that neither this loop nor its parent have had LCSSA broken. LICM is
  // specifically moving instructions across the loop boundary and so it is
  // especially in need of basic functional correctness checking here.
  assert(L->isLCSSAForm(*DT) && "Loop not left in LCSSA form after LICM!");
  assert((L->isOutermost() || L->getParentLoop()->isLCSSAForm(*DT)) &&
         "Parent loop not left in LCSSA form after LICM!");

  if (VerifyMemorySSA)
    MSSA->verifyMemorySSA();

  if (Changed && SE)
    SE->forgetLoopDispositions();
  return Changed;
}

/// Walk the specified region of the CFG (defined by all blocks dominated by
/// the specified block, and that are in the current loop) in reverse depth
/// first order w.r.t the DominatorTree.  This allows us to visit uses before
/// definitions, allowing us to sink a loop body in one pass without iteration.
///
bool llvm::sinkRegion(DomTreeNode *N, AAResults *AA, LoopInfo *LI,
                      DominatorTree *DT, TargetLibraryInfo *TLI,
                      TargetTransformInfo *TTI, Loop *CurLoop,
                      MemorySSAUpdater &MSSAU, ICFLoopSafetyInfo *SafetyInfo,
                      SinkAndHoistLICMFlags &Flags,
                      OptimizationRemarkEmitter *ORE, Loop *OutermostLoop) {

  // Verify inputs.
  assert(N != nullptr && AA != nullptr && LI != nullptr && DT != nullptr &&
         CurLoop != nullptr && SafetyInfo != nullptr &&
         "Unexpected input to sinkRegion.");

  // We want to visit children before parents. We will enqueue all the parents
  // before their children in the worklist and process the worklist in reverse
  // order.
  SmallVector<DomTreeNode *, 16> Worklist = collectChildrenInLoop(N, CurLoop);

  bool Changed = false;
  for (DomTreeNode *DTN : reverse(Worklist)) {
    BasicBlock *BB = DTN->getBlock();
    // Only need to process the contents of this block if it is not part of a
    // subloop (which would already have been processed).
    if (inSubLoop(BB, CurLoop, LI))
      continue;

    for (BasicBlock::iterator II = BB->end(); II != BB->begin();) {
      Instruction &I = *--II;

      // The instruction is not used in the loop if it is dead.  In this case,
      // we just delete it instead of sinking it.
      if (isInstructionTriviallyDead(&I, TLI)) {
        LLVM_DEBUG(dbgs() << "LICM deleting dead inst: " << I << '\n');
        salvageKnowledge(&I);
        salvageDebugInfo(I);
        ++II;
        eraseInstruction(I, *SafetyInfo, MSSAU);
        Changed = true;
        continue;
      }

      // Check to see if we can sink this instruction to the exit blocks
      // of the loop.  We can do this if the all users of the instruction are
      // outside of the loop.  In this case, it doesn't even matter if the
      // operands of the instruction are loop invariant.
      //
      bool FoldableInLoop = false;
      bool LoopNestMode = OutermostLoop != nullptr;
      if (!I.mayHaveSideEffects() &&
          isNotUsedOrFoldableInLoop(I, LoopNestMode ? OutermostLoop : CurLoop,
                                    SafetyInfo, TTI, FoldableInLoop,
                                    LoopNestMode) &&
          canSinkOrHoistInst(I, AA, DT, CurLoop, MSSAU, true, Flags, ORE)) {
        if (sink(I, LI, DT, CurLoop, SafetyInfo, MSSAU, ORE)) {
          if (!FoldableInLoop) {
            ++II;
            salvageDebugInfo(I);
            eraseInstruction(I, *SafetyInfo, MSSAU);
          }
          Changed = true;
        }
      }
    }
  }
  if (VerifyMemorySSA)
    MSSAU.getMemorySSA()->verifyMemorySSA();
  return Changed;
}

bool llvm::sinkRegionForLoopNest(DomTreeNode *N, AAResults *AA, LoopInfo *LI,
                                 DominatorTree *DT, TargetLibraryInfo *TLI,
                                 TargetTransformInfo *TTI, Loop *CurLoop,
                                 MemorySSAUpdater &MSSAU,
                                 ICFLoopSafetyInfo *SafetyInfo,
                                 SinkAndHoistLICMFlags &Flags,
                                 OptimizationRemarkEmitter *ORE) {

  bool Changed = false;
  SmallPriorityWorklist<Loop *, 4> Worklist;
  Worklist.insert(CurLoop);
  appendLoopsToWorklist(*CurLoop, Worklist);
  while (!Worklist.empty()) {
    Loop *L = Worklist.pop_back_val();
    Changed |= sinkRegion(DT->getNode(L->getHeader()), AA, LI, DT, TLI, TTI, L,
                          MSSAU, SafetyInfo, Flags, ORE, CurLoop);
  }
  return Changed;
}

namespace {
// This is a helper class for hoistRegion to make it able to hoist control flow
// in order to be able to hoist phis. The way this works is that we initially
// start hoisting to the loop preheader, and when we see a loop invariant branch
// we make note of this. When we then come to hoist an instruction that's
// conditional on such a branch we duplicate the branch and the relevant control
// flow, then hoist the instruction into the block corresponding to its original
// block in the duplicated control flow.
class ControlFlowHoister {
private:
  // Information about the loop we are hoisting from
  LoopInfo *LI;
  DominatorTree *DT;
  Loop *CurLoop;
  MemorySSAUpdater &MSSAU;

  // A map of blocks in the loop to the block their instructions will be hoisted
  // to.
  DenseMap<BasicBlock *, BasicBlock *> HoistDestinationMap;

  // The branches that we can hoist, mapped to the block that marks a
  // convergence point of their control flow.
  DenseMap<BranchInst *, BasicBlock *> HoistableBranches;

public:
  ControlFlowHoister(LoopInfo *LI, DominatorTree *DT, Loop *CurLoop,
                     MemorySSAUpdater &MSSAU)
      : LI(LI), DT(DT), CurLoop(CurLoop), MSSAU(MSSAU) {}

  void registerPossiblyHoistableBranch(BranchInst *BI) {
    // We can only hoist conditional branches with loop invariant operands.
    if (!ControlFlowHoisting || !BI->isConditional() ||
        !CurLoop->hasLoopInvariantOperands(BI))
      return;

    // The branch destinations need to be in the loop, and we don't gain
    // anything by duplicating conditional branches with duplicate successors,
    // as it's essentially the same as an unconditional branch.
    BasicBlock *TrueDest = BI->getSuccessor(0);
    BasicBlock *FalseDest = BI->getSuccessor(1);
    if (!CurLoop->contains(TrueDest) || !CurLoop->contains(FalseDest) ||
        TrueDest == FalseDest)
      return;

    // We can hoist BI if one branch destination is the successor of the other,
    // or both have common successor which we check by seeing if the
    // intersection of their successors is non-empty.
    // TODO: This could be expanded to allowing branches where both ends
    // eventually converge to a single block.
    SmallPtrSet<BasicBlock *, 4> TrueDestSucc, FalseDestSucc;
    TrueDestSucc.insert(succ_begin(TrueDest), succ_end(TrueDest));
    FalseDestSucc.insert(succ_begin(FalseDest), succ_end(FalseDest));
    BasicBlock *CommonSucc = nullptr;
    if (TrueDestSucc.count(FalseDest)) {
      CommonSucc = FalseDest;
    } else if (FalseDestSucc.count(TrueDest)) {
      CommonSucc = TrueDest;
    } else {
      set_intersect(TrueDestSucc, FalseDestSucc);
      // If there's one common successor use that.
      if (TrueDestSucc.size() == 1)
        CommonSucc = *TrueDestSucc.begin();
      // If there's more than one pick whichever appears first in the block list
      // (we can't use the value returned by TrueDestSucc.begin() as it's
      // unpredicatable which element gets returned).
      else if (!TrueDestSucc.empty()) {
        Function *F = TrueDest->getParent();
        auto IsSucc = [&](BasicBlock &BB) { return TrueDestSucc.count(&BB); };
        auto It = llvm::find_if(*F, IsSucc);
        assert(It != F->end() && "Could not find successor in function");
        CommonSucc = &*It;
      }
    }
    // The common successor has to be dominated by the branch, as otherwise
    // there will be some other path to the successor that will not be
    // controlled by this branch so any phi we hoist would be controlled by the
    // wrong condition. This also takes care of avoiding hoisting of loop back
    // edges.
    // TODO: In some cases this could be relaxed if the successor is dominated
    // by another block that's been hoisted and we can guarantee that the
    // control flow has been replicated exactly.
    if (CommonSucc && DT->dominates(BI, CommonSucc))
      HoistableBranches[BI] = CommonSucc;
  }

  bool canHoistPHI(PHINode *PN) {
    // The phi must have loop invariant operands.
    if (!ControlFlowHoisting || !CurLoop->hasLoopInvariantOperands(PN))
      return false;
    // We can hoist phis if the block they are in is the target of hoistable
    // branches which cover all of the predecessors of the block.
    SmallPtrSet<BasicBlock *, 8> PredecessorBlocks;
    BasicBlock *BB = PN->getParent();
    for (BasicBlock *PredBB : predecessors(BB))
      PredecessorBlocks.insert(PredBB);
    // If we have less predecessor blocks than predecessors then the phi will
    // have more than one incoming value for the same block which we can't
    // handle.
    // TODO: This could be handled be erasing some of the duplicate incoming
    // values.
    if (PredecessorBlocks.size() != pred_size(BB))
      return false;
    for (auto &Pair : HoistableBranches) {
      if (Pair.second == BB) {
        // Which blocks are predecessors via this branch depends on if the
        // branch is triangle-like or diamond-like.
        if (Pair.first->getSuccessor(0) == BB) {
          PredecessorBlocks.erase(Pair.first->getParent());
          PredecessorBlocks.erase(Pair.first->getSuccessor(1));
        } else if (Pair.first->getSuccessor(1) == BB) {
          PredecessorBlocks.erase(Pair.first->getParent());
          PredecessorBlocks.erase(Pair.first->getSuccessor(0));
        } else {
          PredecessorBlocks.erase(Pair.first->getSuccessor(0));
          PredecessorBlocks.erase(Pair.first->getSuccessor(1));
        }
      }
    }
    // PredecessorBlocks will now be empty if for every predecessor of BB we
    // found a hoistable branch source.
    return PredecessorBlocks.empty();
  }

  BasicBlock *getOrCreateHoistedBlock(BasicBlock *BB) {
    if (!ControlFlowHoisting)
      return CurLoop->getLoopPreheader();
    // If BB has already been hoisted, return that
    if (HoistDestinationMap.count(BB))
      return HoistDestinationMap[BB];

    // Check if this block is conditional based on a pending branch
    auto HasBBAsSuccessor =
        [&](DenseMap<BranchInst *, BasicBlock *>::value_type &Pair) {
          return BB != Pair.second && (Pair.first->getSuccessor(0) == BB ||
                                       Pair.first->getSuccessor(1) == BB);
        };
    auto It = llvm::find_if(HoistableBranches, HasBBAsSuccessor);

    // If not involved in a pending branch, hoist to preheader
    BasicBlock *InitialPreheader = CurLoop->getLoopPreheader();
    if (It == HoistableBranches.end()) {
      LLVM_DEBUG(dbgs() << "LICM using "
                        << InitialPreheader->getNameOrAsOperand()
                        << " as hoist destination for "
                        << BB->getNameOrAsOperand() << "\n");
      HoistDestinationMap[BB] = InitialPreheader;
      return InitialPreheader;
    }
    BranchInst *BI = It->first;
    assert(std::find_if(++It, HoistableBranches.end(), HasBBAsSuccessor) ==
               HoistableBranches.end() &&
           "BB is expected to be the target of at most one branch");

    LLVMContext &C = BB->getContext();
    BasicBlock *TrueDest = BI->getSuccessor(0);
    BasicBlock *FalseDest = BI->getSuccessor(1);
    BasicBlock *CommonSucc = HoistableBranches[BI];
    BasicBlock *HoistTarget = getOrCreateHoistedBlock(BI->getParent());

    // Create hoisted versions of blocks that currently don't have them
    auto CreateHoistedBlock = [&](BasicBlock *Orig) {
      if (HoistDestinationMap.count(Orig))
        return HoistDestinationMap[Orig];
      BasicBlock *New =
          BasicBlock::Create(C, Orig->getName() + ".licm", Orig->getParent());
      HoistDestinationMap[Orig] = New;
      DT->addNewBlock(New, HoistTarget);
      if (CurLoop->getParentLoop())
        CurLoop->getParentLoop()->addBasicBlockToLoop(New, *LI);
      ++NumCreatedBlocks;
      LLVM_DEBUG(dbgs() << "LICM created " << New->getName()
                        << " as hoist destination for " << Orig->getName()
                        << "\n");
      return New;
    };
    BasicBlock *HoistTrueDest = CreateHoistedBlock(TrueDest);
    BasicBlock *HoistFalseDest = CreateHoistedBlock(FalseDest);
    BasicBlock *HoistCommonSucc = CreateHoistedBlock(CommonSucc);

    // Link up these blocks with branches.
    if (!HoistCommonSucc->getTerminator()) {
      // The new common successor we've generated will branch to whatever that
      // hoist target branched to.
      BasicBlock *TargetSucc = HoistTarget->getSingleSuccessor();
      assert(TargetSucc && "Expected hoist target to have a single successor");
      HoistCommonSucc->moveBefore(TargetSucc);
      BranchInst::Create(TargetSucc, HoistCommonSucc);
    }
    if (!HoistTrueDest->getTerminator()) {
      HoistTrueDest->moveBefore(HoistCommonSucc);
      BranchInst::Create(HoistCommonSucc, HoistTrueDest);
    }
    if (!HoistFalseDest->getTerminator()) {
      HoistFalseDest->moveBefore(HoistCommonSucc);
      BranchInst::Create(HoistCommonSucc, HoistFalseDest);
    }

    // If BI is being cloned to what was originally the preheader then
    // HoistCommonSucc will now be the new preheader.
    if (HoistTarget == InitialPreheader) {
      // Phis in the loop header now need to use the new preheader.
      InitialPreheader->replaceSuccessorsPhiUsesWith(HoistCommonSucc);
      MSSAU.wireOldPredecessorsToNewImmediatePredecessor(
          HoistTarget->getSingleSuccessor(), HoistCommonSucc, {HoistTarget});
      // The new preheader dominates the loop header.
      DomTreeNode *PreheaderNode = DT->getNode(HoistCommonSucc);
      DomTreeNode *HeaderNode = DT->getNode(CurLoop->getHeader());
      DT->changeImmediateDominator(HeaderNode, PreheaderNode);
      // The preheader hoist destination is now the new preheader, with the
      // exception of the hoist destination of this branch.
      for (auto &Pair : HoistDestinationMap)
        if (Pair.second == InitialPreheader && Pair.first != BI->getParent())
          Pair.second = HoistCommonSucc;
    }

    // Now finally clone BI.
    ReplaceInstWithInst(
        HoistTarget->getTerminator(),
        BranchInst::Create(HoistTrueDest, HoistFalseDest, BI->getCondition()));
    ++NumClonedBranches;

    assert(CurLoop->getLoopPreheader() &&
           "Hoisting blocks should not have destroyed preheader");
    return HoistDestinationMap[BB];
  }
};
} // namespace

/// Walk the specified region of the CFG (defined by all blocks dominated by
/// the specified block, and that are in the current loop) in depth first
/// order w.r.t the DominatorTree.  This allows us to visit definitions before
/// uses, allowing us to hoist a loop body in one pass without iteration.
///
bool llvm::hoistRegion(DomTreeNode *N, AAResults *AA, LoopInfo *LI,
                       DominatorTree *DT, AssumptionCache *AC,
                       TargetLibraryInfo *TLI, Loop *CurLoop,
                       MemorySSAUpdater &MSSAU, ScalarEvolution *SE,
                       ICFLoopSafetyInfo *SafetyInfo,
                       SinkAndHoistLICMFlags &Flags,
                       OptimizationRemarkEmitter *ORE, bool LoopNestMode,
                       bool AllowSpeculation) {
  // Verify inputs.
  assert(N != nullptr && AA != nullptr && LI != nullptr && DT != nullptr &&
         CurLoop != nullptr && SafetyInfo != nullptr &&
         "Unexpected input to hoistRegion.");

  ControlFlowHoister CFH(LI, DT, CurLoop, MSSAU);

  // Keep track of instructions that have been hoisted, as they may need to be
  // re-hoisted if they end up not dominating all of their uses.
  SmallVector<Instruction *, 16> HoistedInstructions;

  // For PHI hoisting to work we need to hoist blocks before their successors.
  // We can do this by iterating through the blocks in the loop in reverse
  // post-order.
  LoopBlocksRPO Worklist(CurLoop);
  Worklist.perform(LI);
  bool Changed = false;
  BasicBlock *Preheader = CurLoop->getLoopPreheader();
  for (BasicBlock *BB : Worklist) {
    // Only need to process the contents of this block if it is not part of a
    // subloop (which would already have been processed).
    if (!LoopNestMode && inSubLoop(BB, CurLoop, LI))
      continue;

    for (Instruction &I : llvm::make_early_inc_range(*BB)) {
      // Try hoisting the instruction out to the preheader.  We can only do
      // this if all of the operands of the instruction are loop invariant and
      // if it is safe to hoist the instruction. We also check block frequency
      // to make sure instruction only gets hoisted into colder blocks.
      // TODO: It may be safe to hoist if we are hoisting to a conditional block
      // and we have accurately duplicated the control flow from the loop header
      // to that block.
      if (CurLoop->hasLoopInvariantOperands(&I) &&
          canSinkOrHoistInst(I, AA, DT, CurLoop, MSSAU, true, Flags, ORE) &&
          isSafeToExecuteUnconditionally(
              I, DT, TLI, CurLoop, SafetyInfo, ORE,
              Preheader->getTerminator(), AC, AllowSpeculation)) {
        hoist(I, DT, CurLoop, CFH.getOrCreateHoistedBlock(BB), SafetyInfo,
              MSSAU, SE, ORE);
        HoistedInstructions.push_back(&I);
        Changed = true;
        continue;
      }

      // Attempt to remove floating point division out of the loop by
      // converting it to a reciprocal multiplication.
      if (I.getOpcode() == Instruction::FDiv && I.hasAllowReciprocal() &&
          CurLoop->isLoopInvariant(I.getOperand(1))) {
        auto Divisor = I.getOperand(1);
        auto One = llvm::ConstantFP::get(Divisor->getType(), 1.0);
        auto ReciprocalDivisor = BinaryOperator::CreateFDiv(One, Divisor);
        ReciprocalDivisor->setFastMathFlags(I.getFastMathFlags());
        SafetyInfo->insertInstructionTo(ReciprocalDivisor, I.getParent());
        ReciprocalDivisor->insertBefore(&I);
        ReciprocalDivisor->setDebugLoc(I.getDebugLoc());

        auto Product =
            BinaryOperator::CreateFMul(I.getOperand(0), ReciprocalDivisor);
        Product->setFastMathFlags(I.getFastMathFlags());
        SafetyInfo->insertInstructionTo(Product, I.getParent());
        Product->insertAfter(&I);
        Product->setDebugLoc(I.getDebugLoc());
        I.replaceAllUsesWith(Product);
        eraseInstruction(I, *SafetyInfo, MSSAU);

        hoist(*ReciprocalDivisor, DT, CurLoop, CFH.getOrCreateHoistedBlock(BB),
              SafetyInfo, MSSAU, SE, ORE);
        HoistedInstructions.push_back(ReciprocalDivisor);
        Changed = true;
        continue;
      }

      auto IsInvariantStart = [&](Instruction &I) {
        using namespace PatternMatch;
        return I.use_empty() &&
               match(&I, m_Intrinsic<Intrinsic::invariant_start>());
      };
      auto MustExecuteWithoutWritesBefore = [&](Instruction &I) {
        return SafetyInfo->isGuaranteedToExecute(I, DT, CurLoop) &&
               SafetyInfo->doesNotWriteMemoryBefore(I, CurLoop);
      };
      if ((IsInvariantStart(I) || isGuard(&I)) &&
          CurLoop->hasLoopInvariantOperands(&I) &&
          MustExecuteWithoutWritesBefore(I)) {
        hoist(I, DT, CurLoop, CFH.getOrCreateHoistedBlock(BB), SafetyInfo,
              MSSAU, SE, ORE);
        HoistedInstructions.push_back(&I);
        Changed = true;
        continue;
      }

      if (PHINode *PN = dyn_cast<PHINode>(&I)) {
        if (CFH.canHoistPHI(PN)) {
          // Redirect incoming blocks first to ensure that we create hoisted
          // versions of those blocks before we hoist the phi.
          for (unsigned int i = 0; i < PN->getNumIncomingValues(); ++i)
            PN->setIncomingBlock(
                i, CFH.getOrCreateHoistedBlock(PN->getIncomingBlock(i)));
          hoist(*PN, DT, CurLoop, CFH.getOrCreateHoistedBlock(BB), SafetyInfo,
                MSSAU, SE, ORE);
          assert(DT->dominates(PN, BB) && "Conditional PHIs not expected");
          Changed = true;
          continue;
        }
      }

      // Try to reassociate instructions so that part of computations can be
      // done out of loop.
      if (hoistArithmetics(I, *CurLoop, *SafetyInfo, MSSAU, AC, DT)) {
        Changed = true;
        continue;
      }

      // Remember possibly hoistable branches so we can actually hoist them
      // later if needed.
      if (BranchInst *BI = dyn_cast<BranchInst>(&I))
        CFH.registerPossiblyHoistableBranch(BI);
    }
  }

  // If we hoisted instructions to a conditional block they may not dominate
  // their uses that weren't hoisted (such as phis where some operands are not
  // loop invariant). If so make them unconditional by moving them to their
  // immediate dominator. We iterate through the instructions in reverse order
  // which ensures that when we rehoist an instruction we rehoist its operands,
  // and also keep track of where in the block we are rehoisting to make sure
  // that we rehoist instructions before the instructions that use them.
  Instruction *HoistPoint = nullptr;
  if (ControlFlowHoisting) {
    for (Instruction *I : reverse(HoistedInstructions)) {
      if (!llvm::all_of(I->uses(),
                        [&](Use &U) { return DT->dominates(I, U); })) {
        BasicBlock *Dominator =
            DT->getNode(I->getParent())->getIDom()->getBlock();
        if (!HoistPoint || !DT->dominates(HoistPoint->getParent(), Dominator)) {
          if (HoistPoint)
            assert(DT->dominates(Dominator, HoistPoint->getParent()) &&
                   "New hoist point expected to dominate old hoist point");
          HoistPoint = Dominator->getTerminator();
        }
        LLVM_DEBUG(dbgs() << "LICM rehoisting to "
                          << HoistPoint->getParent()->getNameOrAsOperand()
                          << ": " << *I << "\n");
        moveInstructionBefore(*I, HoistPoint->getIterator(), *SafetyInfo, MSSAU,
                              SE);
        HoistPoint = I;
        Changed = true;
      }
    }
  }
  if (VerifyMemorySSA)
    MSSAU.getMemorySSA()->verifyMemorySSA();

    // Now that we've finished hoisting make sure that LI and DT are still
    // valid.
#ifdef EXPENSIVE_CHECKS
  if (Changed) {
    assert(DT->verify(DominatorTree::VerificationLevel::Fast) &&
           "Dominator tree verification failed");
    LI->verify(*DT);
  }
#endif

  return Changed;
}

// Return true if LI is invariant within scope of the loop. LI is invariant if
// CurLoop is dominated by an invariant.start representing the same memory
// location and size as the memory location LI loads from, and also the
// invariant.start has no uses.
static bool isLoadInvariantInLoop(LoadInst *LI, DominatorTree *DT,
                                  Loop *CurLoop) {
  Value *Addr = LI->getPointerOperand();
  const DataLayout &DL = LI->getDataLayout();
  const TypeSize LocSizeInBits = DL.getTypeSizeInBits(LI->getType());

  // It is not currently possible for clang to generate an invariant.start
  // intrinsic with scalable vector types because we don't support thread local
  // sizeless types and we don't permit sizeless types in structs or classes.
  // Furthermore, even if support is added for this in future the intrinsic
  // itself is defined to have a size of -1 for variable sized objects. This
  // makes it impossible to verify if the intrinsic envelops our region of
  // interest. For example, both <vscale x 32 x i8> and <vscale x 16 x i8>
  // types would have a -1 parameter, but the former is clearly double the size
  // of the latter.
  if (LocSizeInBits.isScalable())
    return false;

  // If we've ended up at a global/constant, bail. We shouldn't be looking at
  // uselists for non-local Values in a loop pass.
  if (isa<Constant>(Addr))
    return false;

  unsigned UsesVisited = 0;
  // Traverse all uses of the load operand value, to see if invariant.start is
  // one of the uses, and whether it dominates the load instruction.
  for (auto *U : Addr->users()) {
    // Avoid traversing for Load operand with high number of users.
    if (++UsesVisited > MaxNumUsesTraversed)
      return false;
    IntrinsicInst *II = dyn_cast<IntrinsicInst>(U);
    // If there are escaping uses of invariant.start instruction, the load maybe
    // non-invariant.
    if (!II || II->getIntrinsicID() != Intrinsic::invariant_start ||
        !II->use_empty())
      continue;
    ConstantInt *InvariantSize = cast<ConstantInt>(II->getArgOperand(0));
    // The intrinsic supports having a -1 argument for variable sized objects
    // so we should check for that here.
    if (InvariantSize->isNegative())
      continue;
    uint64_t InvariantSizeInBits = InvariantSize->getSExtValue() * 8;
    // Confirm the invariant.start location size contains the load operand size
    // in bits. Also, the invariant.start should dominate the load, and we
    // should not hoist the load out of a loop that contains this dominating
    // invariant.start.
    if (LocSizeInBits.getFixedValue() <= InvariantSizeInBits &&
        DT->properlyDominates(II->getParent(), CurLoop->getHeader()))
      return true;
  }

  return false;
}

namespace {
/// Return true if-and-only-if we know how to (mechanically) both hoist and
/// sink a given instruction out of a loop.  Does not address legality
/// concerns such as aliasing or speculation safety.
bool isHoistableAndSinkableInst(Instruction &I) {
  // Only these instructions are hoistable/sinkable.
  return (isa<LoadInst>(I) || isa<StoreInst>(I) || isa<CallInst>(I) ||
          isa<FenceInst>(I) || isa<CastInst>(I) || isa<UnaryOperator>(I) ||
          isa<BinaryOperator>(I) || isa<SelectInst>(I) ||
          isa<GetElementPtrInst>(I) || isa<CmpInst>(I) ||
          isa<InsertElementInst>(I) || isa<ExtractElementInst>(I) ||
          isa<ShuffleVectorInst>(I) || isa<ExtractValueInst>(I) ||
          isa<InsertValueInst>(I) || isa<FreezeInst>(I));
}
/// Return true if MSSA knows there are no MemoryDefs in the loop.
bool isReadOnly(const MemorySSAUpdater &MSSAU, const Loop *L) {
  for (auto *BB : L->getBlocks())
    if (MSSAU.getMemorySSA()->getBlockDefs(BB))
      return false;
  return true;
}

/// Return true if I is the only Instruction with a MemoryAccess in L.
bool isOnlyMemoryAccess(const Instruction *I, const Loop *L,
                        const MemorySSAUpdater &MSSAU) {
  for (auto *BB : L->getBlocks())
    if (auto *Accs = MSSAU.getMemorySSA()->getBlockAccesses(BB)) {
      int NotAPhi = 0;
      for (const auto &Acc : *Accs) {
        if (isa<MemoryPhi>(&Acc))
          continue;
        const auto *MUD = cast<MemoryUseOrDef>(&Acc);
        if (MUD->getMemoryInst() != I || NotAPhi++ == 1)
          return false;
      }
    }
  return true;
}
}

static MemoryAccess *getClobberingMemoryAccess(MemorySSA &MSSA,
                                               BatchAAResults &BAA,
                                               SinkAndHoistLICMFlags &Flags,
                                               MemoryUseOrDef *MA) {
  // See declaration of SetLicmMssaOptCap for usage details.
  if (Flags.tooManyClobberingCalls())
    return MA->getDefiningAccess();

  MemoryAccess *Source =
      MSSA.getSkipSelfWalker()->getClobberingMemoryAccess(MA, BAA);
  Flags.incrementClobberingCalls();
  return Source;
}

bool llvm::canSinkOrHoistInst(Instruction &I, AAResults *AA, DominatorTree *DT,
                              Loop *CurLoop, MemorySSAUpdater &MSSAU,
                              bool TargetExecutesOncePerLoop,
                              SinkAndHoistLICMFlags &Flags,
                              OptimizationRemarkEmitter *ORE) {
  // If we don't understand the instruction, bail early.
  if (!isHoistableAndSinkableInst(I))
    return false;

  MemorySSA *MSSA = MSSAU.getMemorySSA();
  // Loads have extra constraints we have to verify before we can hoist them.
  if (LoadInst *LI = dyn_cast<LoadInst>(&I)) {
    if (!LI->isUnordered())
      return false; // Don't sink/hoist volatile or ordered atomic loads!

    // Loads from constant memory are always safe to move, even if they end up
    // in the same alias set as something that ends up being modified.
    if (!isModSet(AA->getModRefInfoMask(LI->getOperand(0))))
      return true;
    if (LI->hasMetadata(LLVMContext::MD_invariant_load))
      return true;

    if (LI->isAtomic() && !TargetExecutesOncePerLoop)
      return false; // Don't risk duplicating unordered loads

    // This checks for an invariant.start dominating the load.
    if (isLoadInvariantInLoop(LI, DT, CurLoop))
      return true;

    auto MU = cast<MemoryUse>(MSSA->getMemoryAccess(LI));

    bool InvariantGroup = LI->hasMetadata(LLVMContext::MD_invariant_group);

    bool Invalidated = pointerInvalidatedByLoop(
        MSSA, MU, CurLoop, I, Flags, InvariantGroup);
    // Check loop-invariant address because this may also be a sinkable load
    // whose address is not necessarily loop-invariant.
    if (ORE && Invalidated && CurLoop->isLoopInvariant(LI->getPointerOperand()))
      ORE->emit([&]() {
        return OptimizationRemarkMissed(
                   DEBUG_TYPE, "LoadWithLoopInvariantAddressInvalidated", LI)
               << "failed to move load with loop-invariant address "
                  "because the loop may invalidate its value";
      });

    return !Invalidated;
  } else if (CallInst *CI = dyn_cast<CallInst>(&I)) {
    // Don't sink or hoist dbg info; it's legal, but not useful.
    if (isa<DbgInfoIntrinsic>(I))
      return false;

    // Don't sink calls which can throw.
    if (CI->mayThrow())
      return false;

    // Convergent attribute has been used on operations that involve
    // inter-thread communication which results are implicitly affected by the
    // enclosing control flows. It is not safe to hoist or sink such operations
    // across control flow.
    if (CI->isConvergent())
      return false;

    // FIXME: Current LLVM IR semantics don't work well with coroutines and
    // thread local globals. We currently treat getting the address of a thread
    // local global as not accessing memory, even though it may not be a
    // constant throughout a function with coroutines. Remove this check after
    // we better model semantics of thread local globals.
    if (CI->getFunction()->isPresplitCoroutine())
      return false;

    using namespace PatternMatch;
    if (match(CI, m_Intrinsic<Intrinsic::assume>()))
      // Assumes don't actually alias anything or throw
      return true;

    // Handle simple cases by querying alias analysis.
    MemoryEffects Behavior = AA->getMemoryEffects(CI);

    if (Behavior.doesNotAccessMemory())
      return true;
    if (Behavior.onlyReadsMemory()) {
      // A readonly argmemonly function only reads from memory pointed to by
      // it's arguments with arbitrary offsets.  If we can prove there are no
      // writes to this memory in the loop, we can hoist or sink.
      if (Behavior.onlyAccessesArgPointees()) {
        // TODO: expand to writeable arguments
        for (Value *Op : CI->args())
          if (Op->getType()->isPointerTy() &&
              pointerInvalidatedByLoop(
                  MSSA, cast<MemoryUse>(MSSA->getMemoryAccess(CI)), CurLoop, I,
                  Flags, /*InvariantGroup=*/false))
            return false;
        return true;
      }

      // If this call only reads from memory and there are no writes to memory
      // in the loop, we can hoist or sink the call as appropriate.
      if (isReadOnly(MSSAU, CurLoop))
        return true;
    }

    // FIXME: This should use mod/ref information to see if we can hoist or
    // sink the call.

    return false;
  } else if (auto *FI = dyn_cast<FenceInst>(&I)) {
    // Fences alias (most) everything to provide ordering.  For the moment,
    // just give up if there are any other memory operations in the loop.
    return isOnlyMemoryAccess(FI, CurLoop, MSSAU);
  } else if (auto *SI = dyn_cast<StoreInst>(&I)) {
    if (!SI->isUnordered())
      return false; // Don't sink/hoist volatile or ordered atomic store!

    // We can only hoist a store that we can prove writes a value which is not
    // read or overwritten within the loop.  For those cases, we fallback to
    // load store promotion instead.  TODO: We can extend this to cases where
    // there is exactly one write to the location and that write dominates an
    // arbitrary number of reads in the loop.
    if (isOnlyMemoryAccess(SI, CurLoop, MSSAU))
      return true;
    // If there are more accesses than the Promotion cap, then give up as we're
    // not walking a list that long.
    if (Flags.tooManyMemoryAccesses())
      return false;

    auto *SIMD = MSSA->getMemoryAccess(SI);
    BatchAAResults BAA(*AA);
    auto *Source = getClobberingMemoryAccess(*MSSA, BAA, Flags, SIMD);
    // Make sure there are no clobbers inside the loop.
    if (!MSSA->isLiveOnEntryDef(Source) &&
           CurLoop->contains(Source->getBlock()))
      return false;

    // If there are interfering Uses (i.e. their defining access is in the
    // loop), or ordered loads (stored as Defs!), don't move this store.
    // Could do better here, but this is conservatively correct.
    // TODO: Cache set of Uses on the first walk in runOnLoop, update when
    // moving accesses. Can also extend to dominating uses.
    for (auto *BB : CurLoop->getBlocks())
      if (auto *Accesses = MSSA->getBlockAccesses(BB)) {
        for (const auto &MA : *Accesses)
          if (const auto *MU = dyn_cast<MemoryUse>(&MA)) {
            auto *MD = getClobberingMemoryAccess(*MSSA, BAA, Flags,
                const_cast<MemoryUse *>(MU));
            if (!MSSA->isLiveOnEntryDef(MD) &&
                CurLoop->contains(MD->getBlock()))
              return false;
            // Disable hoisting past potentially interfering loads. Optimized
            // Uses may point to an access outside the loop, as getClobbering
            // checks the previous iteration when walking the backedge.
            // FIXME: More precise: no Uses that alias SI.
            if (!Flags.getIsSink() && !MSSA->dominates(SIMD, MU))
              return false;
          } else if (const auto *MD = dyn_cast<MemoryDef>(&MA)) {
            if (auto *LI = dyn_cast<LoadInst>(MD->getMemoryInst())) {
              (void)LI; // Silence warning.
              assert(!LI->isUnordered() && "Expected unordered load");
              return false;
            }
            // Any call, while it may not be clobbering SI, it may be a use.
            if (auto *CI = dyn_cast<CallInst>(MD->getMemoryInst())) {
              // Check if the call may read from the memory location written
              // to by SI. Check CI's attributes and arguments; the number of
              // such checks performed is limited above by NoOfMemAccTooLarge.
              ModRefInfo MRI = BAA.getModRefInfo(CI, MemoryLocation::get(SI));
              if (isModOrRefSet(MRI))
                return false;
            }
          }
      }
    return true;
  }

  assert(!I.mayReadOrWriteMemory() && "unhandled aliasing");

  // We've established mechanical ability and aliasing, it's up to the caller
  // to check fault safety
  return true;
}

/// Returns true if a PHINode is a trivially replaceable with an
/// Instruction.
/// This is true when all incoming values are that instruction.
/// This pattern occurs most often with LCSSA PHI nodes.
///
static bool isTriviallyReplaceablePHI(const PHINode &PN, const Instruction &I) {
  for (const Value *IncValue : PN.incoming_values())
    if (IncValue != &I)
      return false;

  return true;
}

/// Return true if the instruction is foldable in the loop.
static bool isFoldableInLoop(const Instruction &I, const Loop *CurLoop,
                         const TargetTransformInfo *TTI) {
  if (auto *GEP = dyn_cast<GetElementPtrInst>(&I)) {
    InstructionCost CostI =
        TTI->getInstructionCost(&I, TargetTransformInfo::TCK_SizeAndLatency);
    if (CostI != TargetTransformInfo::TCC_Free)
      return false;
    // For a GEP, we cannot simply use getInstructionCost because currently
    // it optimistically assumes that a GEP will fold into addressing mode
    // regardless of its users.
    const BasicBlock *BB = GEP->getParent();
    for (const User *U : GEP->users()) {
      const Instruction *UI = cast<Instruction>(U);
      if (CurLoop->contains(UI) &&
          (BB != UI->getParent() ||
           (!isa<StoreInst>(UI) && !isa<LoadInst>(UI))))
        return false;
    }
    return true;
  }

  return false;
}

/// Return true if the only users of this instruction are outside of
/// the loop. If this is true, we can sink the instruction to the exit
/// blocks of the loop.
///
/// We also return true if the instruction could be folded away in lowering.
/// (e.g.,  a GEP can be folded into a load as an addressing mode in the loop).
static bool isNotUsedOrFoldableInLoop(const Instruction &I, const Loop *CurLoop,
                                      const LoopSafetyInfo *SafetyInfo,
                                      TargetTransformInfo *TTI,
                                      bool &FoldableInLoop, bool LoopNestMode) {
  const auto &BlockColors = SafetyInfo->getBlockColors();
  bool IsFoldable = isFoldableInLoop(I, CurLoop, TTI);
  for (const User *U : I.users()) {
    const Instruction *UI = cast<Instruction>(U);
    if (const PHINode *PN = dyn_cast<PHINode>(UI)) {
      const BasicBlock *BB = PN->getParent();
      // We cannot sink uses in catchswitches.
      if (isa<CatchSwitchInst>(BB->getTerminator()))
        return false;

      // We need to sink a callsite to a unique funclet.  Avoid sinking if the
      // phi use is too muddled.
      if (isa<CallInst>(I))
        if (!BlockColors.empty() &&
            BlockColors.find(const_cast<BasicBlock *>(BB))->second.size() != 1)
          return false;

      if (LoopNestMode) {
        while (isa<PHINode>(UI) && UI->hasOneUser() &&
               UI->getNumOperands() == 1) {
          if (!CurLoop->contains(UI))
            break;
          UI = cast<Instruction>(UI->user_back());
        }
      }
    }

    if (CurLoop->contains(UI)) {
      if (IsFoldable) {
        FoldableInLoop = true;
        continue;
      }
      return false;
    }
  }
  return true;
}

static Instruction *cloneInstructionInExitBlock(
    Instruction &I, BasicBlock &ExitBlock, PHINode &PN, const LoopInfo *LI,
    const LoopSafetyInfo *SafetyInfo, MemorySSAUpdater &MSSAU) {
  Instruction *New;
  if (auto *CI = dyn_cast<CallInst>(&I)) {
    const auto &BlockColors = SafetyInfo->getBlockColors();

    // Sinking call-sites need to be handled differently from other
    // instructions.  The cloned call-site needs a funclet bundle operand
    // appropriate for its location in the CFG.
    SmallVector<OperandBundleDef, 1> OpBundles;
    for (unsigned BundleIdx = 0, BundleEnd = CI->getNumOperandBundles();
         BundleIdx != BundleEnd; ++BundleIdx) {
      OperandBundleUse Bundle = CI->getOperandBundleAt(BundleIdx);
      if (Bundle.getTagID() == LLVMContext::OB_funclet)
        continue;

      OpBundles.emplace_back(Bundle);
    }

    if (!BlockColors.empty()) {
      const ColorVector &CV = BlockColors.find(&ExitBlock)->second;
      assert(CV.size() == 1 && "non-unique color for exit block!");
      BasicBlock *BBColor = CV.front();
      Instruction *EHPad = BBColor->getFirstNonPHI();
      if (EHPad->isEHPad())
        OpBundles.emplace_back("funclet", EHPad);
    }

    New = CallInst::Create(CI, OpBundles);
    New->copyMetadata(*CI);
  } else {
    New = I.clone();
  }

  New->insertInto(&ExitBlock, ExitBlock.getFirstInsertionPt());
  if (!I.getName().empty())
    New->setName(I.getName() + ".le");

  if (MSSAU.getMemorySSA()->getMemoryAccess(&I)) {
    // Create a new MemoryAccess and let MemorySSA set its defining access.
    MemoryAccess *NewMemAcc = MSSAU.createMemoryAccessInBB(
        New, nullptr, New->getParent(), MemorySSA::Beginning);
    if (NewMemAcc) {
      if (auto *MemDef = dyn_cast<MemoryDef>(NewMemAcc))
        MSSAU.insertDef(MemDef, /*RenameUses=*/true);
      else {
        auto *MemUse = cast<MemoryUse>(NewMemAcc);
        MSSAU.insertUse(MemUse, /*RenameUses=*/true);
      }
    }
  }

  // Build LCSSA PHI nodes for any in-loop operands (if legal).  Note that
  // this is particularly cheap because we can rip off the PHI node that we're
  // replacing for the number and blocks of the predecessors.
  // OPT: If this shows up in a profile, we can instead finish sinking all
  // invariant instructions, and then walk their operands to re-establish
  // LCSSA. That will eliminate creating PHI nodes just to nuke them when
  // sinking bottom-up.
  for (Use &Op : New->operands())
    if (LI->wouldBeOutOfLoopUseRequiringLCSSA(Op.get(), PN.getParent())) {
      auto *OInst = cast<Instruction>(Op.get());
      PHINode *OpPN =
          PHINode::Create(OInst->getType(), PN.getNumIncomingValues(),
                          OInst->getName() + ".lcssa");
      OpPN->insertBefore(ExitBlock.begin());
      for (unsigned i = 0, e = PN.getNumIncomingValues(); i != e; ++i)
        OpPN->addIncoming(OInst, PN.getIncomingBlock(i));
      Op = OpPN;
    }
  return New;
}

static void eraseInstruction(Instruction &I, ICFLoopSafetyInfo &SafetyInfo,
                             MemorySSAUpdater &MSSAU) {
  MSSAU.removeMemoryAccess(&I);
  SafetyInfo.removeInstruction(&I);
  I.eraseFromParent();
}

static void moveInstructionBefore(Instruction &I, BasicBlock::iterator Dest,
                                  ICFLoopSafetyInfo &SafetyInfo,
                                  MemorySSAUpdater &MSSAU,
                                  ScalarEvolution *SE) {
  SafetyInfo.removeInstruction(&I);
  SafetyInfo.insertInstructionTo(&I, Dest->getParent());
  I.moveBefore(*Dest->getParent(), Dest);
  if (MemoryUseOrDef *OldMemAcc = cast_or_null<MemoryUseOrDef>(
          MSSAU.getMemorySSA()->getMemoryAccess(&I)))
    MSSAU.moveToPlace(OldMemAcc, Dest->getParent(),
                      MemorySSA::BeforeTerminator);
  if (SE)
    SE->forgetBlockAndLoopDispositions(&I);
}

static Instruction *sinkThroughTriviallyReplaceablePHI(
    PHINode *TPN, Instruction *I, LoopInfo *LI,
    SmallDenseMap<BasicBlock *, Instruction *, 32> &SunkCopies,
    const LoopSafetyInfo *SafetyInfo, const Loop *CurLoop,
    MemorySSAUpdater &MSSAU) {
  assert(isTriviallyReplaceablePHI(*TPN, *I) &&
         "Expect only trivially replaceable PHI");
  BasicBlock *ExitBlock = TPN->getParent();
  Instruction *New;
  auto It = SunkCopies.find(ExitBlock);
  if (It != SunkCopies.end())
    New = It->second;
  else
    New = SunkCopies[ExitBlock] = cloneInstructionInExitBlock(
        *I, *ExitBlock, *TPN, LI, SafetyInfo, MSSAU);
  return New;
}

static bool canSplitPredecessors(PHINode *PN, LoopSafetyInfo *SafetyInfo) {
  BasicBlock *BB = PN->getParent();
  if (!BB->canSplitPredecessors())
    return false;
  // It's not impossible to split EHPad blocks, but if BlockColors already exist
  // it require updating BlockColors for all offspring blocks accordingly. By
  // skipping such corner case, we can make updating BlockColors after splitting
  // predecessor fairly simple.
  if (!SafetyInfo->getBlockColors().empty() && BB->getFirstNonPHI()->isEHPad())
    return false;
  for (BasicBlock *BBPred : predecessors(BB)) {
    if (isa<IndirectBrInst>(BBPred->getTerminator()))
      return false;
  }
  return true;
}

static void splitPredecessorsOfLoopExit(PHINode *PN, DominatorTree *DT,
                                        LoopInfo *LI, const Loop *CurLoop,
                                        LoopSafetyInfo *SafetyInfo,
                                        MemorySSAUpdater *MSSAU) {
#ifndef NDEBUG
  SmallVector<BasicBlock *, 32> ExitBlocks;
  CurLoop->getUniqueExitBlocks(ExitBlocks);
  SmallPtrSet<BasicBlock *, 32> ExitBlockSet(ExitBlocks.begin(),
                                             ExitBlocks.end());
#endif
  BasicBlock *ExitBB = PN->getParent();
  assert(ExitBlockSet.count(ExitBB) && "Expect the PHI is in an exit block.");

  // Split predecessors of the loop exit to make instructions in the loop are
  // exposed to exit blocks through trivially replaceable PHIs while keeping the
  // loop in the canonical form where each predecessor of each exit block should
  // be contained within the loop. For example, this will convert the loop below
  // from
  //
  // LB1:
  //   %v1 =
  //   br %LE, %LB2
  // LB2:
  //   %v2 =
  //   br %LE, %LB1
  // LE:
  //   %p = phi [%v1, %LB1], [%v2, %LB2] <-- non-trivially replaceable
  //
  // to
  //
  // LB1:
  //   %v1 =
  //   br %LE.split, %LB2
  // LB2:
  //   %v2 =
  //   br %LE.split2, %LB1
  // LE.split:
  //   %p1 = phi [%v1, %LB1]  <-- trivially replaceable
  //   br %LE
  // LE.split2:
  //   %p2 = phi [%v2, %LB2]  <-- trivially replaceable
  //   br %LE
  // LE:
  //   %p = phi [%p1, %LE.split], [%p2, %LE.split2]
  //
  const auto &BlockColors = SafetyInfo->getBlockColors();
  SmallSetVector<BasicBlock *, 8> PredBBs(pred_begin(ExitBB), pred_end(ExitBB));
  while (!PredBBs.empty()) {
    BasicBlock *PredBB = *PredBBs.begin();
    assert(CurLoop->contains(PredBB) &&
           "Expect all predecessors are in the loop");
    if (PN->getBasicBlockIndex(PredBB) >= 0) {
      BasicBlock *NewPred = SplitBlockPredecessors(
          ExitBB, PredBB, ".split.loop.exit", DT, LI, MSSAU, true);
      // Since we do not allow splitting EH-block with BlockColors in
      // canSplitPredecessors(), we can simply assign predecessor's color to
      // the new block.
      if (!BlockColors.empty())
        // Grab a reference to the ColorVector to be inserted before getting the
        // reference to the vector we are copying because inserting the new
        // element in BlockColors might cause the map to be reallocated.
        SafetyInfo->copyColors(NewPred, PredBB);
    }
    PredBBs.remove(PredBB);
  }
}

/// When an instruction is found to only be used outside of the loop, this
/// function moves it to the exit blocks and patches up SSA form as needed.
/// This method is guaranteed to remove the original instruction from its
/// position, and may either delete it or move it to outside of the loop.
///
static bool sink(Instruction &I, LoopInfo *LI, DominatorTree *DT,
                 const Loop *CurLoop, ICFLoopSafetyInfo *SafetyInfo,
                 MemorySSAUpdater &MSSAU, OptimizationRemarkEmitter *ORE) {
  bool Changed = false;
  LLVM_DEBUG(dbgs() << "LICM sinking instruction: " << I << "\n");

  // Iterate over users to be ready for actual sinking. Replace users via
  // unreachable blocks with undef and make all user PHIs trivially replaceable.
  SmallPtrSet<Instruction *, 8> VisitedUsers;
  for (Value::user_iterator UI = I.user_begin(), UE = I.user_end(); UI != UE;) {
    auto *User = cast<Instruction>(*UI);
    Use &U = UI.getUse();
    ++UI;

    if (VisitedUsers.count(User) || CurLoop->contains(User))
      continue;

    if (!DT->isReachableFromEntry(User->getParent())) {
      U = PoisonValue::get(I.getType());
      Changed = true;
      continue;
    }

    // The user must be a PHI node.
    PHINode *PN = cast<PHINode>(User);

    // Surprisingly, instructions can be used outside of loops without any
    // exits.  This can only happen in PHI nodes if the incoming block is
    // unreachable.
    BasicBlock *BB = PN->getIncomingBlock(U);
    if (!DT->isReachableFromEntry(BB)) {
      U = PoisonValue::get(I.getType());
      Changed = true;
      continue;
    }

    VisitedUsers.insert(PN);
    if (isTriviallyReplaceablePHI(*PN, I))
      continue;

    if (!canSplitPredecessors(PN, SafetyInfo))
      return Changed;

    // Split predecessors of the PHI so that we can make users trivially
    // replaceable.
    splitPredecessorsOfLoopExit(PN, DT, LI, CurLoop, SafetyInfo, &MSSAU);

    // Should rebuild the iterators, as they may be invalidated by
    // splitPredecessorsOfLoopExit().
    UI = I.user_begin();
    UE = I.user_end();
  }

  if (VisitedUsers.empty())
    return Changed;

  ORE->emit([&]() {
    return OptimizationRemark(DEBUG_TYPE, "InstSunk", &I)
           << "sinking " << ore::NV("Inst", &I);
  });
  if (isa<LoadInst>(I))
    ++NumMovedLoads;
  else if (isa<CallInst>(I))
    ++NumMovedCalls;
  ++NumSunk;

#ifndef NDEBUG
  SmallVector<BasicBlock *, 32> ExitBlocks;
  CurLoop->getUniqueExitBlocks(ExitBlocks);
  SmallPtrSet<BasicBlock *, 32> ExitBlockSet(ExitBlocks.begin(),
                                             ExitBlocks.end());
#endif

  // Clones of this instruction. Don't create more than one per exit block!
  SmallDenseMap<BasicBlock *, Instruction *, 32> SunkCopies;

  // If this instruction is only used outside of the loop, then all users are
  // PHI nodes in exit blocks due to LCSSA form. Just RAUW them with clones of
  // the instruction.
  // First check if I is worth sinking for all uses. Sink only when it is worth
  // across all uses.
  SmallSetVector<User*, 8> Users(I.user_begin(), I.user_end());
  for (auto *UI : Users) {
    auto *User = cast<Instruction>(UI);

    if (CurLoop->contains(User))
      continue;

    PHINode *PN = cast<PHINode>(User);
    assert(ExitBlockSet.count(PN->getParent()) &&
           "The LCSSA PHI is not in an exit block!");

    // The PHI must be trivially replaceable.
    Instruction *New = sinkThroughTriviallyReplaceablePHI(
        PN, &I, LI, SunkCopies, SafetyInfo, CurLoop, MSSAU);
    // As we sink the instruction out of the BB, drop its debug location.
    New->dropLocation();
    PN->replaceAllUsesWith(New);
    eraseInstruction(*PN, *SafetyInfo, MSSAU);
    Changed = true;
  }
  return Changed;
}

/// When an instruction is found to only use loop invariant operands that
/// is safe to hoist, this instruction is called to do the dirty work.
///
static void hoist(Instruction &I, const DominatorTree *DT, const Loop *CurLoop,
                  BasicBlock *Dest, ICFLoopSafetyInfo *SafetyInfo,
                  MemorySSAUpdater &MSSAU, ScalarEvolution *SE,
                  OptimizationRemarkEmitter *ORE) {
  LLVM_DEBUG(dbgs() << "LICM hoisting to " << Dest->getNameOrAsOperand() << ": "
                    << I << "\n");
  ORE->emit([&]() {
    return OptimizationRemark(DEBUG_TYPE, "Hoisted", &I) << "hoisting "
                                                         << ore::NV("Inst", &I);
  });

  // Metadata can be dependent on conditions we are hoisting above.
  // Conservatively strip all metadata on the instruction unless we were
  // guaranteed to execute I if we entered the loop, in which case the metadata
  // is valid in the loop preheader.
  // Similarly, If I is a call and it is not guaranteed to execute in the loop,
  // then moving to the preheader means we should strip attributes on the call
  // that can cause UB since we may be hoisting above conditions that allowed
  // inferring those attributes. They may not be valid at the preheader.
  if ((I.hasMetadataOtherThanDebugLoc() || isa<CallInst>(I)) &&
      // The check on hasMetadataOtherThanDebugLoc is to prevent us from burning
      // time in isGuaranteedToExecute if we don't actually have anything to
      // drop.  It is a compile time optimization, not required for correctness.
      !SafetyInfo->isGuaranteedToExecute(I, DT, CurLoop))
    I.dropUBImplyingAttrsAndMetadata();

  if (isa<PHINode>(I))
    // Move the new node to the end of the phi list in the destination block.
    moveInstructionBefore(I, Dest->getFirstNonPHIIt(), *SafetyInfo, MSSAU, SE);
  else
    // Move the new node to the destination block, before its terminator.
    moveInstructionBefore(I, Dest->getTerminator()->getIterator(), *SafetyInfo,
                          MSSAU, SE);

  I.updateLocationAfterHoist();

  if (isa<LoadInst>(I))
    ++NumMovedLoads;
  else if (isa<CallInst>(I))
    ++NumMovedCalls;
  ++NumHoisted;
}

/// Only sink or hoist an instruction if it is not a trapping instruction,
/// or if the instruction is known not to trap when moved to the preheader.
/// or if it is a trapping instruction and is guaranteed to execute.
static bool isSafeToExecuteUnconditionally(
    Instruction &Inst, const DominatorTree *DT, const TargetLibraryInfo *TLI,
    const Loop *CurLoop, const LoopSafetyInfo *SafetyInfo,
    OptimizationRemarkEmitter *ORE, const Instruction *CtxI,
    AssumptionCache *AC, bool AllowSpeculation) {
  if (AllowSpeculation &&
      isSafeToSpeculativelyExecute(&Inst, CtxI, AC, DT, TLI))
    return true;

  bool GuaranteedToExecute =
      SafetyInfo->isGuaranteedToExecute(Inst, DT, CurLoop);

  if (!GuaranteedToExecute) {
    auto *LI = dyn_cast<LoadInst>(&Inst);
    if (LI && CurLoop->isLoopInvariant(LI->getPointerOperand()))
      ORE->emit([&]() {
        return OptimizationRemarkMissed(
                   DEBUG_TYPE, "LoadWithLoopInvariantAddressCondExecuted", LI)
               << "failed to hoist load with loop-invariant address "
                  "because load is conditionally executed";
      });
  }

  return GuaranteedToExecute;
}

namespace {
class LoopPromoter : public LoadAndStorePromoter {
  Value *SomePtr; // Designated pointer to store to.
  SmallVectorImpl<BasicBlock *> &LoopExitBlocks;
  SmallVectorImpl<BasicBlock::iterator> &LoopInsertPts;
  SmallVectorImpl<MemoryAccess *> &MSSAInsertPts;
  PredIteratorCache &PredCache;
  MemorySSAUpdater &MSSAU;
  LoopInfo &LI;
  DebugLoc DL;
  Align Alignment;
  bool UnorderedAtomic;
  AAMDNodes AATags;
  ICFLoopSafetyInfo &SafetyInfo;
  bool CanInsertStoresInExitBlocks;
  ArrayRef<const Instruction *> Uses;

  // We're about to add a use of V in a loop exit block.  Insert an LCSSA phi
  // (if legal) if doing so would add an out-of-loop use to an instruction
  // defined in-loop.
  Value *maybeInsertLCSSAPHI(Value *V, BasicBlock *BB) const {
    if (!LI.wouldBeOutOfLoopUseRequiringLCSSA(V, BB))
      return V;

    Instruction *I = cast<Instruction>(V);
    // We need to create an LCSSA PHI node for the incoming value and
    // store that.
    PHINode *PN = PHINode::Create(I->getType(), PredCache.size(BB),
                                  I->getName() + ".lcssa");
    PN->insertBefore(BB->begin());
    for (BasicBlock *Pred : PredCache.get(BB))
      PN->addIncoming(I, Pred);
    return PN;
  }

public:
  LoopPromoter(Value *SP, ArrayRef<const Instruction *> Insts, SSAUpdater &S,
               SmallVectorImpl<BasicBlock *> &LEB,
               SmallVectorImpl<BasicBlock::iterator> &LIP,
               SmallVectorImpl<MemoryAccess *> &MSSAIP, PredIteratorCache &PIC,
               MemorySSAUpdater &MSSAU, LoopInfo &li, DebugLoc dl,
               Align Alignment, bool UnorderedAtomic, const AAMDNodes &AATags,
               ICFLoopSafetyInfo &SafetyInfo, bool CanInsertStoresInExitBlocks)
      : LoadAndStorePromoter(Insts, S), SomePtr(SP), LoopExitBlocks(LEB),
        LoopInsertPts(LIP), MSSAInsertPts(MSSAIP), PredCache(PIC), MSSAU(MSSAU),
        LI(li), DL(std::move(dl)), Alignment(Alignment),
        UnorderedAtomic(UnorderedAtomic), AATags(AATags),
        SafetyInfo(SafetyInfo),
        CanInsertStoresInExitBlocks(CanInsertStoresInExitBlocks), Uses(Insts) {}

  void insertStoresInLoopExitBlocks() {
    // Insert stores after in the loop exit blocks.  Each exit block gets a
    // store of the live-out values that feed them.  Since we've already told
    // the SSA updater about the defs in the loop and the preheader
    // definition, it is all set and we can start using it.
    DIAssignID *NewID = nullptr;
    for (unsigned i = 0, e = LoopExitBlocks.size(); i != e; ++i) {
      BasicBlock *ExitBlock = LoopExitBlocks[i];
      Value *LiveInValue = SSA.GetValueInMiddleOfBlock(ExitBlock);
      LiveInValue = maybeInsertLCSSAPHI(LiveInValue, ExitBlock);
      Value *Ptr = maybeInsertLCSSAPHI(SomePtr, ExitBlock);
      BasicBlock::iterator InsertPos = LoopInsertPts[i];
      StoreInst *NewSI = new StoreInst(LiveInValue, Ptr, InsertPos);
      if (UnorderedAtomic)
        NewSI->setOrdering(AtomicOrdering::Unordered);
      NewSI->setAlignment(Alignment);
      NewSI->setDebugLoc(DL);
      // Attach DIAssignID metadata to the new store, generating it on the
      // first loop iteration.
      if (i == 0) {
        // NewSI will have its DIAssignID set here if there are any stores in
        // Uses with a DIAssignID attachment. This merged ID will then be
        // attached to the other inserted stores (in the branch below).
        NewSI->mergeDIAssignID(Uses);
        NewID = cast_or_null<DIAssignID>(
            NewSI->getMetadata(LLVMContext::MD_DIAssignID));
      } else {
        // Attach the DIAssignID (or nullptr) merged from Uses in the branch
        // above.
        NewSI->setMetadata(LLVMContext::MD_DIAssignID, NewID);
      }

      if (AATags)
        NewSI->setAAMetadata(AATags);

      MemoryAccess *MSSAInsertPoint = MSSAInsertPts[i];
      MemoryAccess *NewMemAcc;
      if (!MSSAInsertPoint) {
        NewMemAcc = MSSAU.createMemoryAccessInBB(
            NewSI, nullptr, NewSI->getParent(), MemorySSA::Beginning);
      } else {
        NewMemAcc =
            MSSAU.createMemoryAccessAfter(NewSI, nullptr, MSSAInsertPoint);
      }
      MSSAInsertPts[i] = NewMemAcc;
      MSSAU.insertDef(cast<MemoryDef>(NewMemAcc), true);
      // FIXME: true for safety, false may still be correct.
    }
  }

  void doExtraRewritesBeforeFinalDeletion() override {
    if (CanInsertStoresInExitBlocks)
      insertStoresInLoopExitBlocks();
  }

  void instructionDeleted(Instruction *I) const override {
    SafetyInfo.removeInstruction(I);
    MSSAU.removeMemoryAccess(I);
  }

  bool shouldDelete(Instruction *I) const override {
    if (isa<StoreInst>(I))
      return CanInsertStoresInExitBlocks;
    return true;
  }
};

bool isNotCapturedBeforeOrInLoop(const Value *V, const Loop *L,
                                 DominatorTree *DT) {
  // We can perform the captured-before check against any instruction in the
  // loop header, as the loop header is reachable from any instruction inside
  // the loop.
  // TODO: ReturnCaptures=true shouldn't be necessary here.
  return !PointerMayBeCapturedBefore(V, /* ReturnCaptures */ true,
                                     /* StoreCaptures */ true,
                                     L->getHeader()->getTerminator(), DT);
}

/// Return true if we can prove that a caller cannot inspect the object if an
/// unwind occurs inside the loop.
bool isNotVisibleOnUnwindInLoop(const Value *Object, const Loop *L,
                                DominatorTree *DT) {
  bool RequiresNoCaptureBeforeUnwind;
  if (!isNotVisibleOnUnwind(Object, RequiresNoCaptureBeforeUnwind))
    return false;

  return !RequiresNoCaptureBeforeUnwind ||
         isNotCapturedBeforeOrInLoop(Object, L, DT);
}

bool isThreadLocalObject(const Value *Object, const Loop *L, DominatorTree *DT,
                         TargetTransformInfo *TTI) {
  // The object must be function-local to start with, and then not captured
  // before/in the loop.
  return (isIdentifiedFunctionLocal(Object) &&
          isNotCapturedBeforeOrInLoop(Object, L, DT)) ||
         (TTI->isSingleThreaded() || SingleThread);
}

} // namespace

/// Try to promote memory values to scalars by sinking stores out of the
/// loop and moving loads to before the loop.  We do this by looping over
/// the stores in the loop, looking for stores to Must pointers which are
/// loop invariant.
///
bool llvm::promoteLoopAccessesToScalars(
    const SmallSetVector<Value *, 8> &PointerMustAliases,
    SmallVectorImpl<BasicBlock *> &ExitBlocks,
    SmallVectorImpl<BasicBlock::iterator> &InsertPts,
    SmallVectorImpl<MemoryAccess *> &MSSAInsertPts, PredIteratorCache &PIC,
    LoopInfo *LI, DominatorTree *DT, AssumptionCache *AC,
    const TargetLibraryInfo *TLI, TargetTransformInfo *TTI, Loop *CurLoop,
    MemorySSAUpdater &MSSAU, ICFLoopSafetyInfo *SafetyInfo,
    OptimizationRemarkEmitter *ORE, bool AllowSpeculation,
    bool HasReadsOutsideSet) {
  // Verify inputs.
  assert(LI != nullptr && DT != nullptr && CurLoop != nullptr &&
         SafetyInfo != nullptr &&
         "Unexpected Input to promoteLoopAccessesToScalars");

  LLVM_DEBUG({
    dbgs() << "Trying to promote set of must-aliased pointers:\n";
    for (Value *Ptr : PointerMustAliases)
      dbgs() << "  " << *Ptr << "\n";
  });
  ++NumPromotionCandidates;

  Value *SomePtr = *PointerMustAliases.begin();
  BasicBlock *Preheader = CurLoop->getLoopPreheader();

  // It is not safe to promote a load/store from the loop if the load/store is
  // conditional.  For example, turning:
  //
  //    for () { if (c) *P += 1; }
  //
  // into:
  //
  //    tmp = *P;  for () { if (c) tmp +=1; } *P = tmp;
  //
  // is not safe, because *P may only be valid to access if 'c' is true.
  //
  // The safety property divides into two parts:
  // p1) The memory may not be dereferenceable on entry to the loop.  In this
  //    case, we can't insert the required load in the preheader.
  // p2) The memory model does not allow us to insert a store along any dynamic
  //    path which did not originally have one.
  //
  // If at least one store is guaranteed to execute, both properties are
  // satisfied, and promotion is legal.
  //
  // This, however, is not a necessary condition. Even if no store/load is
  // guaranteed to execute, we can still establish these properties.
  // We can establish (p1) by proving that hoisting the load into the preheader
  // is safe (i.e. proving dereferenceability on all paths through the loop). We
  // can use any access within the alias set to prove dereferenceability,
  // since they're all must alias.
  //
  // There are two ways establish (p2):
  // a) Prove the location is thread-local. In this case the memory model
  // requirement does not apply, and stores are safe to insert.
  // b) Prove a store dominates every exit block. In this case, if an exit
  // blocks is reached, the original dynamic path would have taken us through
  // the store, so inserting a store into the exit block is safe. Note that this
  // is different from the store being guaranteed to execute. For instance,
  // if an exception is thrown on the first iteration of the loop, the original
  // store is never executed, but the exit blocks are not executed either.

  bool DereferenceableInPH = false;
  bool StoreIsGuanteedToExecute = false;
  bool FoundLoadToPromote = false;
  // Goes from Unknown to either Safe or Unsafe, but can't switch between them.
  enum {
    StoreSafe,
    StoreUnsafe,
    StoreSafetyUnknown,
  } StoreSafety = StoreSafetyUnknown;

  SmallVector<Instruction *, 64> LoopUses;

  // We start with an alignment of one and try to find instructions that allow
  // us to prove better alignment.
  Align Alignment;
  // Keep track of which types of access we see
  bool SawUnorderedAtomic = false;
  bool SawNotAtomic = false;
  AAMDNodes AATags;

  const DataLayout &MDL = Preheader->getDataLayout();

  // If there are reads outside the promoted set, then promoting stores is
  // definitely not safe.
  if (HasReadsOutsideSet)
    StoreSafety = StoreUnsafe;

  if (StoreSafety == StoreSafetyUnknown && SafetyInfo->anyBlockMayThrow()) {
    // If a loop can throw, we have to insert a store along each unwind edge.
    // That said, we can't actually make the unwind edge explicit. Therefore,
    // we have to prove that the store is dead along the unwind edge.  We do
    // this by proving that the caller can't have a reference to the object
    // after return and thus can't possibly load from the object.
    Value *Object = getUnderlyingObject(SomePtr);
    if (!isNotVisibleOnUnwindInLoop(Object, CurLoop, DT))
      StoreSafety = StoreUnsafe;
  }

  // Check that all accesses to pointers in the alias set use the same type.
  // We cannot (yet) promote a memory location that is loaded and stored in
  // different sizes.  While we are at it, collect alignment and AA info.
  Type *AccessTy = nullptr;
  for (Value *ASIV : PointerMustAliases) {
    for (Use &U : ASIV->uses()) {
      // Ignore instructions that are outside the loop.
      Instruction *UI = dyn_cast<Instruction>(U.getUser());
      if (!UI || !CurLoop->contains(UI))
        continue;

      // If there is an non-load/store instruction in the loop, we can't promote
      // it.
      if (LoadInst *Load = dyn_cast<LoadInst>(UI)) {
        if (!Load->isUnordered())
          return false;

        SawUnorderedAtomic |= Load->isAtomic();
        SawNotAtomic |= !Load->isAtomic();
        FoundLoadToPromote = true;

        Align InstAlignment = Load->getAlign();

        // Note that proving a load safe to speculate requires proving
        // sufficient alignment at the target location.  Proving it guaranteed
        // to execute does as well.  Thus we can increase our guaranteed
        // alignment as well.
        if (!DereferenceableInPH || (InstAlignment > Alignment))
          if (isSafeToExecuteUnconditionally(
                  *Load, DT, TLI, CurLoop, SafetyInfo, ORE,
                  Preheader->getTerminator(), AC, AllowSpeculation)) {
            DereferenceableInPH = true;
            Alignment = std::max(Alignment, InstAlignment);
          }
      } else if (const StoreInst *Store = dyn_cast<StoreInst>(UI)) {
        // Stores *of* the pointer are not interesting, only stores *to* the
        // pointer.
        if (U.getOperandNo() != StoreInst::getPointerOperandIndex())
          continue;
        if (!Store->isUnordered())
          return false;

        SawUnorderedAtomic |= Store->isAtomic();
        SawNotAtomic |= !Store->isAtomic();

        // If the store is guaranteed to execute, both properties are satisfied.
        // We may want to check if a store is guaranteed to execute even if we
        // already know that promotion is safe, since it may have higher
        // alignment than any other guaranteed stores, in which case we can
        // raise the alignment on the promoted store.
        Align InstAlignment = Store->getAlign();
        bool GuaranteedToExecute =
            SafetyInfo->isGuaranteedToExecute(*UI, DT, CurLoop);
        StoreIsGuanteedToExecute |= GuaranteedToExecute;
        if (GuaranteedToExecute) {
          DereferenceableInPH = true;
          if (StoreSafety == StoreSafetyUnknown)
            StoreSafety = StoreSafe;
          Alignment = std::max(Alignment, InstAlignment);
        }

        // If a store dominates all exit blocks, it is safe to sink.
        // As explained above, if an exit block was executed, a dominating
        // store must have been executed at least once, so we are not
        // introducing stores on paths that did not have them.
        // Note that this only looks at explicit exit blocks. If we ever
        // start sinking stores into unwind edges (see above), this will break.
        if (StoreSafety == StoreSafetyUnknown &&
            llvm::all_of(ExitBlocks, [&](BasicBlock *Exit) {
              return DT->dominates(Store->getParent(), Exit);
            }))
          StoreSafety = StoreSafe;

        // If the store is not guaranteed to execute, we may still get
        // deref info through it.
        if (!DereferenceableInPH) {
          DereferenceableInPH = isDereferenceableAndAlignedPointer(
              Store->getPointerOperand(), Store->getValueOperand()->getType(),
              Store->getAlign(), MDL, Preheader->getTerminator(), AC, DT, TLI);
        }
      } else
        continue; // Not a load or store.

      if (!AccessTy)
        AccessTy = getLoadStoreType(UI);
      else if (AccessTy != getLoadStoreType(UI))
        return false;

      // Merge the AA tags.
      if (LoopUses.empty()) {
        // On the first load/store, just take its AA tags.
        AATags = UI->getAAMetadata();
      } else if (AATags) {
        AATags = AATags.merge(UI->getAAMetadata());
      }

      LoopUses.push_back(UI);
    }
  }

  // If we found both an unordered atomic instruction and a non-atomic memory
  // access, bail.  We can't blindly promote non-atomic to atomic since we
  // might not be able to lower the result.  We can't downgrade since that
  // would violate memory model.  Also, align 0 is an error for atomics.
  if (SawUnorderedAtomic && SawNotAtomic)
    return false;

  // If we're inserting an atomic load in the preheader, we must be able to
  // lower it.  We're only guaranteed to be able to lower naturally aligned
  // atomics.
  if (SawUnorderedAtomic && Alignment < MDL.getTypeStoreSize(AccessTy))
    return false;

  // If we couldn't prove we can hoist the load, bail.
  if (!DereferenceableInPH) {
    LLVM_DEBUG(dbgs() << "Not promoting: Not dereferenceable in preheader\n");
    return false;
  }

  // We know we can hoist the load, but don't have a guaranteed store.
  // Check whether the location is writable and thread-local. If it is, then we
  // can insert stores along paths which originally didn't have them without
  // violating the memory model.
  if (StoreSafety == StoreSafetyUnknown) {
    Value *Object = getUnderlyingObject(SomePtr);
    bool ExplicitlyDereferenceableOnly;
    if (isWritableObject(Object, ExplicitlyDereferenceableOnly) &&
        (!ExplicitlyDereferenceableOnly ||
         isDereferenceablePointer(SomePtr, AccessTy, MDL)) &&
        isThreadLocalObject(Object, CurLoop, DT, TTI))
      StoreSafety = StoreSafe;
  }

  // If we've still failed to prove we can sink the store, hoist the load
  // only, if possible.
  if (StoreSafety != StoreSafe && !FoundLoadToPromote)
    // If we cannot hoist the load either, give up.
    return false;

  // Lets do the promotion!
  if (StoreSafety == StoreSafe) {
    LLVM_DEBUG(dbgs() << "LICM: Promoting load/store of the value: " << *SomePtr
                      << '\n');
    ++NumLoadStorePromoted;
  } else {
    LLVM_DEBUG(dbgs() << "LICM: Promoting load of the value: " << *SomePtr
                      << '\n');
    ++NumLoadPromoted;
  }

  ORE->emit([&]() {
    return OptimizationRemark(DEBUG_TYPE, "PromoteLoopAccessesToScalar",
                              LoopUses[0])
           << "Moving accesses to memory location out of the loop";
  });

  // Look at all the loop uses, and try to merge their locations.
  std::vector<DILocation *> LoopUsesLocs;
  for (auto *U : LoopUses)
    LoopUsesLocs.push_back(U->getDebugLoc().get());
  auto DL = DebugLoc(DILocation::getMergedLocations(LoopUsesLocs));

  // We use the SSAUpdater interface to insert phi nodes as required.
  SmallVector<PHINode *, 16> NewPHIs;
  SSAUpdater SSA(&NewPHIs);
  LoopPromoter Promoter(SomePtr, LoopUses, SSA, ExitBlocks, InsertPts,
                        MSSAInsertPts, PIC, MSSAU, *LI, DL, Alignment,
                        SawUnorderedAtomic, AATags, *SafetyInfo,
                        StoreSafety == StoreSafe);

  // Set up the preheader to have a definition of the value.  It is the live-out
  // value from the preheader that uses in the loop will use.
  LoadInst *PreheaderLoad = nullptr;
  if (FoundLoadToPromote || !StoreIsGuanteedToExecute) {
    PreheaderLoad =
        new LoadInst(AccessTy, SomePtr, SomePtr->getName() + ".promoted",
                     Preheader->getTerminator()->getIterator());
    if (SawUnorderedAtomic)
      PreheaderLoad->setOrdering(AtomicOrdering::Unordered);
    PreheaderLoad->setAlignment(Alignment);
    PreheaderLoad->setDebugLoc(DebugLoc());
    if (AATags)
      PreheaderLoad->setAAMetadata(AATags);

    MemoryAccess *PreheaderLoadMemoryAccess = MSSAU.createMemoryAccessInBB(
        PreheaderLoad, nullptr, PreheaderLoad->getParent(), MemorySSA::End);
    MemoryUse *NewMemUse = cast<MemoryUse>(PreheaderLoadMemoryAccess);
    MSSAU.insertUse(NewMemUse, /*RenameUses=*/true);
    SSA.AddAvailableValue(Preheader, PreheaderLoad);
  } else {
    SSA.AddAvailableValue(Preheader, PoisonValue::get(AccessTy));
  }

  if (VerifyMemorySSA)
    MSSAU.getMemorySSA()->verifyMemorySSA();
  // Rewrite all the loads in the loop and remember all the definitions from
  // stores in the loop.
  Promoter.run(LoopUses);

  if (VerifyMemorySSA)
    MSSAU.getMemorySSA()->verifyMemorySSA();
  // If the SSAUpdater didn't use the load in the preheader, just zap it now.
  if (PreheaderLoad && PreheaderLoad->use_empty())
    eraseInstruction(*PreheaderLoad, *SafetyInfo, MSSAU);

  return true;
}

static void foreachMemoryAccess(MemorySSA *MSSA, Loop *L,
                                function_ref<void(Instruction *)> Fn) {
  for (const BasicBlock *BB : L->blocks())
    if (const auto *Accesses = MSSA->getBlockAccesses(BB))
      for (const auto &Access : *Accesses)
        if (const auto *MUD = dyn_cast<MemoryUseOrDef>(&Access))
          Fn(MUD->getMemoryInst());
}

// The bool indicates whether there might be reads outside the set, in which
// case only loads may be promoted.
static SmallVector<PointersAndHasReadsOutsideSet, 0>
collectPromotionCandidates(MemorySSA *MSSA, AliasAnalysis *AA, Loop *L) {
  BatchAAResults BatchAA(*AA);
  AliasSetTracker AST(BatchAA);

  auto IsPotentiallyPromotable = [L](const Instruction *I) {
    if (const auto *SI = dyn_cast<StoreInst>(I))
      return L->isLoopInvariant(SI->getPointerOperand());
    if (const auto *LI = dyn_cast<LoadInst>(I))
      return L->isLoopInvariant(LI->getPointerOperand());
    return false;
  };

  // Populate AST with potentially promotable accesses.
  SmallPtrSet<Value *, 16> AttemptingPromotion;
  foreachMemoryAccess(MSSA, L, [&](Instruction *I) {
    if (IsPotentiallyPromotable(I)) {
      AttemptingPromotion.insert(I);
      AST.add(I);
    }
  });

  // We're only interested in must-alias sets that contain a mod.
  SmallVector<PointerIntPair<const AliasSet *, 1, bool>, 8> Sets;
  for (AliasSet &AS : AST)
    if (!AS.isForwardingAliasSet() && AS.isMod() && AS.isMustAlias())
      Sets.push_back({&AS, false});

  if (Sets.empty())
    return {}; // Nothing to promote...

  // Discard any sets for which there is an aliasing non-promotable access.
  foreachMemoryAccess(MSSA, L, [&](Instruction *I) {
    if (AttemptingPromotion.contains(I))
      return;

    llvm::erase_if(Sets, [&](PointerIntPair<const AliasSet *, 1, bool> &Pair) {
      ModRefInfo MR = Pair.getPointer()->aliasesUnknownInst(I, BatchAA);
      // Cannot promote if there are writes outside the set.
      if (isModSet(MR))
        return true;
      if (isRefSet(MR)) {
        // Remember reads outside the set.
        Pair.setInt(true);
        // If this is a mod-only set and there are reads outside the set,
        // we will not be able to promote, so bail out early.
        return !Pair.getPointer()->isRef();
      }
      return false;
    });
  });

  SmallVector<std::pair<SmallSetVector<Value *, 8>, bool>, 0> Result;
  for (auto [Set, HasReadsOutsideSet] : Sets) {
    SmallSetVector<Value *, 8> PointerMustAliases;
    for (const auto &MemLoc : *Set)
      PointerMustAliases.insert(const_cast<Value *>(MemLoc.Ptr));
    Result.emplace_back(std::move(PointerMustAliases), HasReadsOutsideSet);
  }

  return Result;
}

static bool pointerInvalidatedByLoop(MemorySSA *MSSA, MemoryUse *MU,
                                     Loop *CurLoop, Instruction &I,
                                     SinkAndHoistLICMFlags &Flags,
                                     bool InvariantGroup) {
  // For hoisting, use the walker to determine safety
  if (!Flags.getIsSink()) {
    // If hoisting an invariant group, we only need to check that there
    // is no store to the loaded pointer between the start of the loop,
    // and the load (since all values must be the same).

    // This can be checked in two conditions:
    // 1) if the memoryaccess is outside the loop
    // 2) the earliest access is at the loop header,
    // if the memory loaded is the phi node

    BatchAAResults BAA(MSSA->getAA());
    MemoryAccess *Source = getClobberingMemoryAccess(*MSSA, BAA, Flags, MU);
    return !MSSA->isLiveOnEntryDef(Source) &&
           CurLoop->contains(Source->getBlock()) &&
           !(InvariantGroup && Source->getBlock() == CurLoop->getHeader() && isa<MemoryPhi>(Source));
  }

  // For sinking, we'd need to check all Defs below this use. The getClobbering
  // call will look on the backedge of the loop, but will check aliasing with
  // the instructions on the previous iteration.
  // For example:
  // for (i ... )
  //   load a[i] ( Use (LoE)
  //   store a[i] ( 1 = Def (2), with 2 = Phi for the loop.
  //   i++;
  // The load sees no clobbering inside the loop, as the backedge alias check
  // does phi translation, and will check aliasing against store a[i-1].
  // However sinking the load outside the loop, below the store is incorrect.

  // For now, only sink if there are no Defs in the loop, and the existing ones
  // precede the use and are in the same block.
  // FIXME: Increase precision: Safe to sink if Use post dominates the Def;
  // needs PostDominatorTreeAnalysis.
  // FIXME: More precise: no Defs that alias this Use.
  if (Flags.tooManyMemoryAccesses())
    return true;
  for (auto *BB : CurLoop->getBlocks())
    if (pointerInvalidatedByBlock(*BB, *MSSA, *MU))
      return true;
  // When sinking, the source block may not be part of the loop so check it.
  if (!CurLoop->contains(&I))
    return pointerInvalidatedByBlock(*I.getParent(), *MSSA, *MU);

  return false;
}

bool pointerInvalidatedByBlock(BasicBlock &BB, MemorySSA &MSSA, MemoryUse &MU) {
  if (const auto *Accesses = MSSA.getBlockDefs(&BB))
    for (const auto &MA : *Accesses)
      if (const auto *MD = dyn_cast<MemoryDef>(&MA))
        if (MU.getBlock() != MD->getBlock() || !MSSA.locallyDominates(MD, &MU))
          return true;
  return false;
}

/// Try to simplify things like (A < INV_1 AND icmp A < INV_2) into (A <
/// min(INV_1, INV_2)), if INV_1 and INV_2 are both loop invariants and their
/// minimun can be computed outside of loop, and X is not a loop-invariant.
static bool hoistMinMax(Instruction &I, Loop &L, ICFLoopSafetyInfo &SafetyInfo,
                        MemorySSAUpdater &MSSAU) {
  bool Inverse = false;
  using namespace PatternMatch;
  Value *Cond1, *Cond2;
  if (match(&I, m_LogicalOr(m_Value(Cond1), m_Value(Cond2)))) {
    Inverse = true;
  } else if (match(&I, m_LogicalAnd(m_Value(Cond1), m_Value(Cond2)))) {
    // Do nothing
  } else
    return false;

  auto MatchICmpAgainstInvariant = [&](Value *C, ICmpInst::Predicate &P,
                                       Value *&LHS, Value *&RHS) {
    if (!match(C, m_OneUse(m_ICmp(P, m_Value(LHS), m_Value(RHS)))))
      return false;
    if (!LHS->getType()->isIntegerTy())
      return false;
    if (!ICmpInst::isRelational(P))
      return false;
    if (L.isLoopInvariant(LHS)) {
      std::swap(LHS, RHS);
      P = ICmpInst::getSwappedPredicate(P);
    }
    if (L.isLoopInvariant(LHS) || !L.isLoopInvariant(RHS))
      return false;
    if (Inverse)
      P = ICmpInst::getInversePredicate(P);
    return true;
  };
  ICmpInst::Predicate P1, P2;
  Value *LHS1, *LHS2, *RHS1, *RHS2;
  if (!MatchICmpAgainstInvariant(Cond1, P1, LHS1, RHS1) ||
      !MatchICmpAgainstInvariant(Cond2, P2, LHS2, RHS2))
    return false;
  if (P1 != P2 || LHS1 != LHS2)
    return false;

  // Everything is fine, we can do the transform.
  bool UseMin = ICmpInst::isLT(P1) || ICmpInst::isLE(P1);
  assert(
      (UseMin || ICmpInst::isGT(P1) || ICmpInst::isGE(P1)) &&
      "Relational predicate is either less (or equal) or greater (or equal)!");
  Intrinsic::ID id = ICmpInst::isSigned(P1)
                         ? (UseMin ? Intrinsic::smin : Intrinsic::smax)
                         : (UseMin ? Intrinsic::umin : Intrinsic::umax);
  auto *Preheader = L.getLoopPreheader();
  assert(Preheader && "Loop is not in simplify form?");
  IRBuilder<> Builder(Preheader->getTerminator());
  // We are about to create a new guaranteed use for RHS2 which might not exist
  // before (if it was a non-taken input of logical and/or instruction). If it
  // was poison, we need to freeze it. Note that no new use for LHS and RHS1 are
  // introduced, so they don't need this.
  if (isa<SelectInst>(I))
    RHS2 = Builder.CreateFreeze(RHS2, RHS2->getName() + ".fr");
  Value *NewRHS = Builder.CreateBinaryIntrinsic(
      id, RHS1, RHS2, nullptr, StringRef("invariant.") +
                                   (ICmpInst::isSigned(P1) ? "s" : "u") +
                                   (UseMin ? "min" : "max"));
  Builder.SetInsertPoint(&I);
  ICmpInst::Predicate P = P1;
  if (Inverse)
    P = ICmpInst::getInversePredicate(P);
  Value *NewCond = Builder.CreateICmp(P, LHS1, NewRHS);
  NewCond->takeName(&I);
  I.replaceAllUsesWith(NewCond);
  eraseInstruction(I, SafetyInfo, MSSAU);
  eraseInstruction(*cast<Instruction>(Cond1), SafetyInfo, MSSAU);
  eraseInstruction(*cast<Instruction>(Cond2), SafetyInfo, MSSAU);
  return true;
}

/// Reassociate gep (gep ptr, idx1), idx2 to gep (gep ptr, idx2), idx1 if
/// this allows hoisting the inner GEP.
static bool hoistGEP(Instruction &I, Loop &L, ICFLoopSafetyInfo &SafetyInfo,
                     MemorySSAUpdater &MSSAU, AssumptionCache *AC,
                     DominatorTree *DT) {
  auto *GEP = dyn_cast<GetElementPtrInst>(&I);
  if (!GEP)
    return false;

  auto *Src = dyn_cast<GetElementPtrInst>(GEP->getPointerOperand());
  if (!Src || !Src->hasOneUse() || !L.contains(Src))
    return false;

  Value *SrcPtr = Src->getPointerOperand();
  auto LoopInvariant = [&](Value *V) { return L.isLoopInvariant(V); };
  if (!L.isLoopInvariant(SrcPtr) || !all_of(GEP->indices(), LoopInvariant))
    return false;

  // This can only happen if !AllowSpeculation, otherwise this would already be
  // handled.
  // FIXME: Should we respect AllowSpeculation in these reassociation folds?
  // The flag exists to prevent metadata dropping, which is not relevant here.
  if (all_of(Src->indices(), LoopInvariant))
    return false;

  // The swapped GEPs are inbounds if both original GEPs are inbounds
  // and the sign of the offsets is the same. For simplicity, only
  // handle both offsets being non-negative.
  const DataLayout &DL = GEP->getDataLayout();
  auto NonNegative = [&](Value *V) {
    return isKnownNonNegative(V, SimplifyQuery(DL, DT, AC, GEP));
  };
  bool IsInBounds = Src->isInBounds() && GEP->isInBounds() &&
                    all_of(Src->indices(), NonNegative) &&
                    all_of(GEP->indices(), NonNegative);

  BasicBlock *Preheader = L.getLoopPreheader();
  IRBuilder<> Builder(Preheader->getTerminator());
  Value *NewSrc = Builder.CreateGEP(GEP->getSourceElementType(), SrcPtr,
                                    SmallVector<Value *>(GEP->indices()),
                                    "invariant.gep", IsInBounds);
  Builder.SetInsertPoint(GEP);
  Value *NewGEP = Builder.CreateGEP(Src->getSourceElementType(), NewSrc,
                                    SmallVector<Value *>(Src->indices()), "gep",
                                    IsInBounds);
  GEP->replaceAllUsesWith(NewGEP);
  eraseInstruction(*GEP, SafetyInfo, MSSAU);
  eraseInstruction(*Src, SafetyInfo, MSSAU);
  return true;
}

/// Try to turn things like "LV + C1 < C2" into "LV < C2 - C1". Here
/// C1 and C2 are loop invariants and LV is a loop-variant.
static bool hoistAdd(ICmpInst::Predicate Pred, Value *VariantLHS,
                     Value *InvariantRHS, ICmpInst &ICmp, Loop &L,
                     ICFLoopSafetyInfo &SafetyInfo, MemorySSAUpdater &MSSAU,
                     AssumptionCache *AC, DominatorTree *DT) {
  assert(ICmpInst::isSigned(Pred) && "Not supported yet!");
  assert(!L.isLoopInvariant(VariantLHS) && "Precondition.");
  assert(L.isLoopInvariant(InvariantRHS) && "Precondition.");

  // Try to represent VariantLHS as sum of invariant and variant operands.
  using namespace PatternMatch;
  Value *VariantOp, *InvariantOp;
  if (!match(VariantLHS, m_NSWAdd(m_Value(VariantOp), m_Value(InvariantOp))))
    return false;

  // LHS itself is a loop-variant, try to represent it in the form:
  // "VariantOp + InvariantOp". If it is possible, then we can reassociate.
  if (L.isLoopInvariant(VariantOp))
    std::swap(VariantOp, InvariantOp);
  if (L.isLoopInvariant(VariantOp) || !L.isLoopInvariant(InvariantOp))
    return false;

  // In order to turn "LV + C1 < C2" into "LV < C2 - C1", we need to be able to
  // freely move values from left side of inequality to right side (just as in
  // normal linear arithmetics). Overflows make things much more complicated, so
  // we want to avoid this.
  auto &DL = L.getHeader()->getDataLayout();
  bool ProvedNoOverflowAfterReassociate =
      computeOverflowForSignedSub(InvariantRHS, InvariantOp,
                                  SimplifyQuery(DL, DT, AC, &ICmp)) ==
      llvm::OverflowResult::NeverOverflows;
  if (!ProvedNoOverflowAfterReassociate)
    return false;
  auto *Preheader = L.getLoopPreheader();
  assert(Preheader && "Loop is not in simplify form?");
  IRBuilder<> Builder(Preheader->getTerminator());
  Value *NewCmpOp = Builder.CreateSub(InvariantRHS, InvariantOp, "invariant.op",
                                      /*HasNUW*/ false, /*HasNSW*/ true);
  ICmp.setPredicate(Pred);
  ICmp.setOperand(0, VariantOp);
  ICmp.setOperand(1, NewCmpOp);
  eraseInstruction(cast<Instruction>(*VariantLHS), SafetyInfo, MSSAU);
  return true;
}

/// Try to reassociate and hoist the following two patterns:
/// LV - C1 < C2 --> LV < C1 + C2,
/// C1 - LV < C2 --> LV > C1 - C2.
static bool hoistSub(ICmpInst::Predicate Pred, Value *VariantLHS,
                     Value *InvariantRHS, ICmpInst &ICmp, Loop &L,
                     ICFLoopSafetyInfo &SafetyInfo, MemorySSAUpdater &MSSAU,
                     AssumptionCache *AC, DominatorTree *DT) {
  assert(ICmpInst::isSigned(Pred) && "Not supported yet!");
  assert(!L.isLoopInvariant(VariantLHS) && "Precondition.");
  assert(L.isLoopInvariant(InvariantRHS) && "Precondition.");

  // Try to represent VariantLHS as sum of invariant and variant operands.
  using namespace PatternMatch;
  Value *VariantOp, *InvariantOp;
  if (!match(VariantLHS, m_NSWSub(m_Value(VariantOp), m_Value(InvariantOp))))
    return false;

  bool VariantSubtracted = false;
  // LHS itself is a loop-variant, try to represent it in the form:
  // "VariantOp + InvariantOp". If it is possible, then we can reassociate. If
  // the variant operand goes with minus, we use a slightly different scheme.
  if (L.isLoopInvariant(VariantOp)) {
    std::swap(VariantOp, InvariantOp);
    VariantSubtracted = true;
    Pred = ICmpInst::getSwappedPredicate(Pred);
  }
  if (L.isLoopInvariant(VariantOp) || !L.isLoopInvariant(InvariantOp))
    return false;

  // In order to turn "LV - C1 < C2" into "LV < C2 + C1", we need to be able to
  // freely move values from left side of inequality to right side (just as in
  // normal linear arithmetics). Overflows make things much more complicated, so
  // we want to avoid this. Likewise, for "C1 - LV < C2" we need to prove that
  // "C1 - C2" does not overflow.
  auto &DL = L.getHeader()->getDataLayout();
  SimplifyQuery SQ(DL, DT, AC, &ICmp);
  if (VariantSubtracted) {
    // C1 - LV < C2 --> LV > C1 - C2
    if (computeOverflowForSignedSub(InvariantOp, InvariantRHS, SQ) !=
        llvm::OverflowResult::NeverOverflows)
      return false;
  } else {
    // LV - C1 < C2 --> LV < C1 + C2
    if (computeOverflowForSignedAdd(InvariantOp, InvariantRHS, SQ) !=
        llvm::OverflowResult::NeverOverflows)
      return false;
  }
  auto *Preheader = L.getLoopPreheader();
  assert(Preheader && "Loop is not in simplify form?");
  IRBuilder<> Builder(Preheader->getTerminator());
  Value *NewCmpOp =
      VariantSubtracted
          ? Builder.CreateSub(InvariantOp, InvariantRHS, "invariant.op",
                              /*HasNUW*/ false, /*HasNSW*/ true)
          : Builder.CreateAdd(InvariantOp, InvariantRHS, "invariant.op",
                              /*HasNUW*/ false, /*HasNSW*/ true);
  ICmp.setPredicate(Pred);
  ICmp.setOperand(0, VariantOp);
  ICmp.setOperand(1, NewCmpOp);
  eraseInstruction(cast<Instruction>(*VariantLHS), SafetyInfo, MSSAU);
  return true;
}

/// Reassociate and hoist add/sub expressions.
static bool hoistAddSub(Instruction &I, Loop &L, ICFLoopSafetyInfo &SafetyInfo,
                        MemorySSAUpdater &MSSAU, AssumptionCache *AC,
                        DominatorTree *DT) {
  using namespace PatternMatch;
  ICmpInst::Predicate Pred;
  Value *LHS, *RHS;
  if (!match(&I, m_ICmp(Pred, m_Value(LHS), m_Value(RHS))))
    return false;

  // TODO: Support unsigned predicates?
  if (!ICmpInst::isSigned(Pred))
    return false;

  // Put variant operand to LHS position.
  if (L.isLoopInvariant(LHS)) {
    std::swap(LHS, RHS);
    Pred = ICmpInst::getSwappedPredicate(Pred);
  }
  // We want to delete the initial operation after reassociation, so only do it
  // if it has no other uses.
  if (L.isLoopInvariant(LHS) || !L.isLoopInvariant(RHS) || !LHS->hasOneUse())
    return false;

  // TODO: We could go with smarter context, taking common dominator of all I's
  // users instead of I itself.
  if (hoistAdd(Pred, LHS, RHS, cast<ICmpInst>(I), L, SafetyInfo, MSSAU, AC, DT))
    return true;

  if (hoistSub(Pred, LHS, RHS, cast<ICmpInst>(I), L, SafetyInfo, MSSAU, AC, DT))
    return true;

  return false;
}

static bool isReassociableOp(Instruction *I, unsigned IntOpcode,
                             unsigned FPOpcode) {
  if (I->getOpcode() == IntOpcode)
    return true;
  if (I->getOpcode() == FPOpcode && I->hasAllowReassoc() &&
      I->hasNoSignedZeros())
    return true;
  return false;
}

/// Try to reassociate expressions like ((A1 * B1) + (A2 * B2) + ...) * C where
/// A1, A2, ... and C are loop invariants into expressions like
/// ((A1 * C * B1) + (A2 * C * B2) + ...) and hoist the (A1 * C), (A2 * C), ...
/// invariant expressions. This functions returns true only if any hoisting has
/// actually occured.
static bool hoistMulAddAssociation(Instruction &I, Loop &L,
                                   ICFLoopSafetyInfo &SafetyInfo,
                                   MemorySSAUpdater &MSSAU, AssumptionCache *AC,
                                   DominatorTree *DT) {
  if (!isReassociableOp(&I, Instruction::Mul, Instruction::FMul))
    return false;
  Value *VariantOp = I.getOperand(0);
  Value *InvariantOp = I.getOperand(1);
  if (L.isLoopInvariant(VariantOp))
    std::swap(VariantOp, InvariantOp);
  if (L.isLoopInvariant(VariantOp) || !L.isLoopInvariant(InvariantOp))
    return false;
  Value *Factor = InvariantOp;

  // First, we need to make sure we should do the transformation.
  SmallVector<Use *> Changes;
  SmallVector<BinaryOperator *> Adds;
  SmallVector<BinaryOperator *> Worklist;
  if (BinaryOperator *VariantBinOp = dyn_cast<BinaryOperator>(VariantOp))
    Worklist.push_back(VariantBinOp);
  while (!Worklist.empty()) {
    BinaryOperator *BO = Worklist.pop_back_val();
    if (!BO->hasOneUse())
      return false;
    if (isReassociableOp(BO, Instruction::Add, Instruction::FAdd) &&
        isa<BinaryOperator>(BO->getOperand(0)) &&
        isa<BinaryOperator>(BO->getOperand(1))) {
      Worklist.push_back(cast<BinaryOperator>(BO->getOperand(0)));
      Worklist.push_back(cast<BinaryOperator>(BO->getOperand(1)));
      Adds.push_back(BO);
      continue;
    }
    if (!isReassociableOp(BO, Instruction::Mul, Instruction::FMul) ||
        L.isLoopInvariant(BO))
      return false;
    Use &U0 = BO->getOperandUse(0);
    Use &U1 = BO->getOperandUse(1);
    if (L.isLoopInvariant(U0))
      Changes.push_back(&U0);
    else if (L.isLoopInvariant(U1))
      Changes.push_back(&U1);
    else
      return false;
    unsigned Limit = I.getType()->isIntOrIntVectorTy()
                         ? IntAssociationUpperLimit
                         : FPAssociationUpperLimit;
    if (Changes.size() > Limit)
      return false;
  }
  if (Changes.empty())
    return false;

  // Drop the poison flags for any adds we looked through.
  if (I.getType()->isIntOrIntVectorTy()) {
    for (auto *Add : Adds)
      Add->dropPoisonGeneratingFlags();
  }

  // We know we should do it so let's do the transformation.
  auto *Preheader = L.getLoopPreheader();
  assert(Preheader && "Loop is not in simplify form?");
  IRBuilder<> Builder(Preheader->getTerminator());
  for (auto *U : Changes) {
    assert(L.isLoopInvariant(U->get()));
    auto *Ins = cast<BinaryOperator>(U->getUser());
    Value *Mul;
    if (I.getType()->isIntOrIntVectorTy()) {
      Mul = Builder.CreateMul(U->get(), Factor, "factor.op.mul");
      // Drop the poison flags on the original multiply.
      Ins->dropPoisonGeneratingFlags();
    } else
      Mul = Builder.CreateFMulFMF(U->get(), Factor, Ins, "factor.op.fmul");

    // Rewrite the reassociable instruction.
    unsigned OpIdx = U->getOperandNo();
    auto *LHS = OpIdx == 0 ? Mul : Ins->getOperand(0);
    auto *RHS = OpIdx == 1 ? Mul : Ins->getOperand(1);
    auto *NewBO =
        BinaryOperator::Create(Ins->getOpcode(), LHS, RHS,
                               Ins->getName() + ".reass", Ins->getIterator());
    NewBO->copyIRFlags(Ins);
    if (VariantOp == Ins)
      VariantOp = NewBO;
    Ins->replaceAllUsesWith(NewBO);
    eraseInstruction(*Ins, SafetyInfo, MSSAU);
  }

  I.replaceAllUsesWith(VariantOp);
  eraseInstruction(I, SafetyInfo, MSSAU);
  return true;
}

<<<<<<< HEAD
/// Reassociate associative binary expressions of the form
///
/// 1. "(LV op C1) op C2" ==> "LV op (C1 op C2)"
///
/// where op is an associative binary op, LV is a loop variant, and C1 and C2
/// are loop invariants that we want to hoist.
///
/// TODO: This can be extended to more cases such as
/// 2. "C1 op (C2 op LV)" ==> "(C1 op C2) op LV"
/// 3. "(C1 op LV) op C2" ==> "LV op (C1 op C2)" if op is commutative
/// 4. "C1 op (LV op C2)" ==> "(C1 op C2) op LV" if op is commutative
static bool hoistBOAssociation(Instruction &I, Loop &L,
                               ICFLoopSafetyInfo &SafetyInfo,
                               MemorySSAUpdater &MSSAU, AssumptionCache *AC,
                               DominatorTree *DT) {
  auto *BO = dyn_cast<BinaryOperator>(&I);
  if (!BO || !BO->isAssociative())
    return false;

  // Only fold ADDs for now.
  Instruction::BinaryOps Opcode = BO->getOpcode();
  if (Opcode != Instruction::Add)
    return false;

  auto *BO0 = dyn_cast<BinaryOperator>(BO->getOperand(0));
  if (!BO0 || BO0->getOpcode() != Opcode || !BO0->isAssociative() ||
      BO0->hasNUsesOrMore(3))
    return false;

  // Transform: "(LV op C1) op C2" ==> "LV op (C1 op C2)"
  Value *LV = BO0->getOperand(0);
  Value *C1 = BO0->getOperand(1);
  Value *C2 = BO->getOperand(1);

  if (L.isLoopInvariant(LV) || !L.isLoopInvariant(C1) || !L.isLoopInvariant(C2))
    return false;

  auto *Preheader = L.getLoopPreheader();
  assert(Preheader && "Loop is not in simplify form?");

  auto *Inv = BinaryOperator::Create(Opcode, C1, C2, "invariant.op",
                                     Preheader->getTerminator()->getIterator());
  auto *NewBO = BinaryOperator::Create(
      Opcode, LV, Inv, BO->getName() + ".reass", BO->getIterator());

  // Copy NUW for ADDs if both instructions have it.
  if (Opcode == Instruction::Add && BO->hasNoUnsignedWrap() &&
      BO0->hasNoUnsignedWrap()) {
    Inv->setHasNoUnsignedWrap(true);
    NewBO->setHasNoUnsignedWrap(true);
  }

  BO->replaceAllUsesWith(NewBO);
  eraseInstruction(*BO, SafetyInfo, MSSAU);

  // (LV op C1) might not be erased if it has more uses than the one we just
  // replaced.
  if (BO0->use_empty())
    eraseInstruction(*BO0, SafetyInfo, MSSAU);

  return true;
}

=======
>>>>>>> a4bf6cd7
static bool hoistArithmetics(Instruction &I, Loop &L,
                             ICFLoopSafetyInfo &SafetyInfo,
                             MemorySSAUpdater &MSSAU, AssumptionCache *AC,
                             DominatorTree *DT) {
  // Optimize complex patterns, such as (x < INV1 && x < INV2), turning them
  // into (x < min(INV1, INV2)), and hoisting the invariant part of this
  // expression out of the loop.
  if (hoistMinMax(I, L, SafetyInfo, MSSAU)) {
    ++NumHoisted;
    ++NumMinMaxHoisted;
    return true;
  }

  // Try to hoist GEPs by reassociation.
  if (hoistGEP(I, L, SafetyInfo, MSSAU, AC, DT)) {
    ++NumHoisted;
    ++NumGEPsHoisted;
    return true;
  }

  // Try to hoist add/sub's by reassociation.
  if (hoistAddSub(I, L, SafetyInfo, MSSAU, AC, DT)) {
    ++NumHoisted;
    ++NumAddSubHoisted;
    return true;
  }

  bool IsInt = I.getType()->isIntOrIntVectorTy();
  if (hoistMulAddAssociation(I, L, SafetyInfo, MSSAU, AC, DT)) {
    ++NumHoisted;
    if (IsInt)
      ++NumIntAssociationsHoisted;
    else
      ++NumFPAssociationsHoisted;
    return true;
  }

  return false;
}

/// Little predicate that returns true if the specified basic block is in
/// a subloop of the current one, not the current one itself.
///
static bool inSubLoop(BasicBlock *BB, Loop *CurLoop, LoopInfo *LI) {
  assert(CurLoop->contains(BB) && "Only valid if BB is IN the loop");
  return LI->getLoopFor(BB) != CurLoop;
}<|MERGE_RESOLUTION|>--- conflicted
+++ resolved
@@ -2780,72 +2780,6 @@
   return true;
 }
 
-<<<<<<< HEAD
-/// Reassociate associative binary expressions of the form
-///
-/// 1. "(LV op C1) op C2" ==> "LV op (C1 op C2)"
-///
-/// where op is an associative binary op, LV is a loop variant, and C1 and C2
-/// are loop invariants that we want to hoist.
-///
-/// TODO: This can be extended to more cases such as
-/// 2. "C1 op (C2 op LV)" ==> "(C1 op C2) op LV"
-/// 3. "(C1 op LV) op C2" ==> "LV op (C1 op C2)" if op is commutative
-/// 4. "C1 op (LV op C2)" ==> "(C1 op C2) op LV" if op is commutative
-static bool hoistBOAssociation(Instruction &I, Loop &L,
-                               ICFLoopSafetyInfo &SafetyInfo,
-                               MemorySSAUpdater &MSSAU, AssumptionCache *AC,
-                               DominatorTree *DT) {
-  auto *BO = dyn_cast<BinaryOperator>(&I);
-  if (!BO || !BO->isAssociative())
-    return false;
-
-  // Only fold ADDs for now.
-  Instruction::BinaryOps Opcode = BO->getOpcode();
-  if (Opcode != Instruction::Add)
-    return false;
-
-  auto *BO0 = dyn_cast<BinaryOperator>(BO->getOperand(0));
-  if (!BO0 || BO0->getOpcode() != Opcode || !BO0->isAssociative() ||
-      BO0->hasNUsesOrMore(3))
-    return false;
-
-  // Transform: "(LV op C1) op C2" ==> "LV op (C1 op C2)"
-  Value *LV = BO0->getOperand(0);
-  Value *C1 = BO0->getOperand(1);
-  Value *C2 = BO->getOperand(1);
-
-  if (L.isLoopInvariant(LV) || !L.isLoopInvariant(C1) || !L.isLoopInvariant(C2))
-    return false;
-
-  auto *Preheader = L.getLoopPreheader();
-  assert(Preheader && "Loop is not in simplify form?");
-
-  auto *Inv = BinaryOperator::Create(Opcode, C1, C2, "invariant.op",
-                                     Preheader->getTerminator()->getIterator());
-  auto *NewBO = BinaryOperator::Create(
-      Opcode, LV, Inv, BO->getName() + ".reass", BO->getIterator());
-
-  // Copy NUW for ADDs if both instructions have it.
-  if (Opcode == Instruction::Add && BO->hasNoUnsignedWrap() &&
-      BO0->hasNoUnsignedWrap()) {
-    Inv->setHasNoUnsignedWrap(true);
-    NewBO->setHasNoUnsignedWrap(true);
-  }
-
-  BO->replaceAllUsesWith(NewBO);
-  eraseInstruction(*BO, SafetyInfo, MSSAU);
-
-  // (LV op C1) might not be erased if it has more uses than the one we just
-  // replaced.
-  if (BO0->use_empty())
-    eraseInstruction(*BO0, SafetyInfo, MSSAU);
-
-  return true;
-}
-
-=======
->>>>>>> a4bf6cd7
 static bool hoistArithmetics(Instruction &I, Loop &L,
                              ICFLoopSafetyInfo &SafetyInfo,
                              MemorySSAUpdater &MSSAU, AssumptionCache *AC,
