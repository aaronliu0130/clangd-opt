--- conflicted
+++ resolved
@@ -102,11 +102,7 @@
   TYPE(JsTypeColon)                                                            \
   TYPE(JsTypeOperator)                                                         \
   TYPE(JsTypeOptionalQuestion)                                                 \
-<<<<<<< HEAD
-  TYPE(LambdaDefinitionLParen)                                                 \
-=======
   TYPE(LambdaArrow)                                                            \
->>>>>>> a4bf6cd7
   TYPE(LambdaLBrace)                                                           \
   TYPE(LambdaLSquare)                                                          \
   TYPE(LeadingJavaAnnotation)                                                  \
