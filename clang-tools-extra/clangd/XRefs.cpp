//===--- XRefs.cpp -----------------------------------------------*- C++-*-===//
//
// Part of the LLVM Project, under the Apache License v2.0 with LLVM Exceptions.
// See https://llvm.org/LICENSE.txt for license information.
// SPDX-License-Identifier: Apache-2.0 WITH LLVM-exception
//
//===----------------------------------------------------------------------===//
#include "XRefs.h"
#include "AST.h"
#include "FindSymbols.h"
#include "FindTarget.h"
#include "Headers.h"
#include "IncludeCleaner.h"
#include "ParsedAST.h"
#include "Protocol.h"
#include "Quality.h"
#include "Selection.h"
#include "SourceCode.h"
#include "URI.h"
#include "clang-include-cleaner/Analysis.h"
#include "clang-include-cleaner/Types.h"
#include "index/Index.h"
#include "index/Merge.h"
#include "index/Relation.h"
#include "index/SymbolCollector.h"
#include "index/SymbolID.h"
#include "index/SymbolLocation.h"
#include "support/Logger.h"
#include "clang/AST/ASTContext.h"
#include "clang/AST/ASTTypeTraits.h"
#include "clang/AST/Attr.h"
#include "clang/AST/Attrs.inc"
#include "clang/AST/Decl.h"
#include "clang/AST/DeclCXX.h"
#include "clang/AST/DeclObjC.h"
#include "clang/AST/DeclTemplate.h"
#include "clang/AST/DeclVisitor.h"
#include "clang/AST/ExprCXX.h"
#include "clang/AST/RecursiveASTVisitor.h"
#include "clang/AST/Stmt.h"
#include "clang/AST/StmtCXX.h"
#include "clang/AST/StmtVisitor.h"
#include "clang/AST/Type.h"
#include "clang/Basic/LLVM.h"
#include "clang/Basic/LangOptions.h"
#include "clang/Basic/SourceLocation.h"
#include "clang/Basic/SourceManager.h"
#include "clang/Basic/TokenKinds.h"
#include "clang/Index/IndexDataConsumer.h"
#include "clang/Index/IndexSymbol.h"
#include "clang/Index/IndexingAction.h"
#include "clang/Index/IndexingOptions.h"
#include "clang/Index/USRGeneration.h"
#include "clang/Lex/Lexer.h"
#include "clang/Sema/HeuristicResolver.h"
#include "clang/Tooling/Syntax/Tokens.h"
#include "llvm/ADT/ArrayRef.h"
#include "llvm/ADT/DenseMap.h"
#include "llvm/ADT/STLExtras.h"
#include "llvm/ADT/ScopeExit.h"
#include "llvm/ADT/SmallSet.h"
#include "llvm/ADT/SmallVector.h"
#include "llvm/ADT/StringRef.h"
#include "llvm/Support/Casting.h"
#include "llvm/Support/Error.h"
#include "llvm/Support/ErrorHandling.h"
#include "llvm/Support/Path.h"
#include "llvm/Support/raw_ostream.h"
#include <optional>
#include <string>
#include <vector>

namespace clang {
namespace clangd {
namespace {

// Returns the single definition of the entity declared by D, if visible.
// In particular:
// - for non-redeclarable kinds (e.g. local vars), return D
// - for kinds that allow multiple definitions (e.g. namespaces), return nullptr
// Kinds of nodes that always return nullptr here will not have definitions
// reported by locateSymbolAt().
const NamedDecl *getDefinition(const NamedDecl *D) {
  assert(D);
  // Decl has one definition that we can find.
  if (const auto *TD = dyn_cast<TagDecl>(D))
    return TD->getDefinition();
  if (const auto *VD = dyn_cast<VarDecl>(D))
    return VD->getDefinition();
  if (const auto *FD = dyn_cast<FunctionDecl>(D))
    return FD->getDefinition();
  if (const auto *CTD = dyn_cast<ClassTemplateDecl>(D))
    if (const auto *RD = CTD->getTemplatedDecl())
      return RD->getDefinition();
  if (const auto *MD = dyn_cast<ObjCMethodDecl>(D)) {
    if (MD->isThisDeclarationADefinition())
      return MD;
    // Look for the method definition inside the implementation decl.
    auto *DeclCtx = cast<Decl>(MD->getDeclContext());
    if (DeclCtx->isInvalidDecl())
      return nullptr;

    if (const auto *CD = dyn_cast<ObjCContainerDecl>(DeclCtx))
      if (const auto *Impl = getCorrespondingObjCImpl(CD))
        return Impl->getMethod(MD->getSelector(), MD->isInstanceMethod());
  }
  if (const auto *CD = dyn_cast<ObjCContainerDecl>(D))
    return getCorrespondingObjCImpl(CD);
  // Only a single declaration is allowed.
  if (isa<ValueDecl>(D) || isa<TemplateTypeParmDecl>(D) ||
      isa<TemplateTemplateParmDecl>(D)) // except cases above
    return D;
  // Multiple definitions are allowed.
  return nullptr; // except cases above
}

void logIfOverflow(const SymbolLocation &Loc) {
  if (Loc.Start.hasOverflow() || Loc.End.hasOverflow())
    log("Possible overflow in symbol location: {0}", Loc);
}

// Convert a SymbolLocation to LSP's Location.
// TUPath is used to resolve the path of URI.
std::optional<Location> toLSPLocation(const SymbolLocation &Loc,
                                      llvm::StringRef TUPath) {
  if (!Loc)
    return std::nullopt;
  auto LSPLoc = indexToLSPLocation(Loc, TUPath);
  if (!LSPLoc) {
    elog("{0}", LSPLoc.takeError());
    return std::nullopt;
  }
  logIfOverflow(Loc);
  return *LSPLoc;
}

SymbolLocation toIndexLocation(const Location &Loc, std::string &URIStorage) {
  SymbolLocation SymLoc;
  URIStorage = Loc.uri.uri();
  SymLoc.FileURI = URIStorage.c_str();
  SymLoc.Start.setLine(Loc.range.start.line);
  SymLoc.Start.setColumn(Loc.range.start.character);
  SymLoc.End.setLine(Loc.range.end.line);
  SymLoc.End.setColumn(Loc.range.end.character);
  return SymLoc;
}

// Returns the preferred location between an AST location and an index location.
SymbolLocation getPreferredLocation(const Location &ASTLoc,
                                    const SymbolLocation &IdxLoc,
                                    std::string &Scratch) {
  // Also use a mock symbol for the index location so that other fields (e.g.
  // definition) are not factored into the preference.
  Symbol ASTSym, IdxSym;
  ASTSym.ID = IdxSym.ID = SymbolID("mock_symbol_id");
  ASTSym.CanonicalDeclaration = toIndexLocation(ASTLoc, Scratch);
  IdxSym.CanonicalDeclaration = IdxLoc;
  auto Merged = mergeSymbol(ASTSym, IdxSym);
  return Merged.CanonicalDeclaration;
}

std::vector<std::pair<const NamedDecl *, DeclRelationSet>>
getDeclAtPositionWithRelations(ParsedAST &AST, SourceLocation Pos,
                               DeclRelationSet Relations,
                               ASTNodeKind *NodeKind = nullptr) {
  unsigned Offset = AST.getSourceManager().getDecomposedSpellingLoc(Pos).second;
  std::vector<std::pair<const NamedDecl *, DeclRelationSet>> Result;
  auto ResultFromTree = [&](SelectionTree ST) {
    if (const SelectionTree::Node *N = ST.commonAncestor()) {
      if (NodeKind)
        *NodeKind = N->ASTNode.getNodeKind();
      // Attributes don't target decls, look at the
      // thing it's attached to.
      // We still report the original NodeKind!
      // This makes the `override` hack work.
      if (N->ASTNode.get<Attr>() && N->Parent)
        N = N->Parent;
      llvm::copy_if(allTargetDecls(N->ASTNode, AST.getHeuristicResolver(
                                                   &N->getDeclContext())),
                    std::back_inserter(Result),
                    [&](auto &Entry) { return !(Entry.second & ~Relations); });
    }
    return !Result.empty();
  };
  SelectionTree::createEach(AST.getASTContext(), AST.getTokens(), Offset,
                            Offset, ResultFromTree);
  return Result;
}

std::vector<const NamedDecl *>
getDeclAtPosition(ParsedAST &AST, SourceLocation Pos, DeclRelationSet Relations,
                  ASTNodeKind *NodeKind = nullptr) {
  std::vector<const NamedDecl *> Result;
  for (auto &Entry :
       getDeclAtPositionWithRelations(AST, Pos, Relations, NodeKind))
    Result.push_back(Entry.first);
  return Result;
}

// Expects Loc to be a SpellingLocation, will bail out otherwise as it can't
// figure out a filename.
std::optional<Location> makeLocation(const ASTContext &AST, SourceLocation Loc,
                                     llvm::StringRef TUPath) {
  const auto &SM = AST.getSourceManager();
  const auto F = SM.getFileEntryRefForID(SM.getFileID(Loc));
  if (!F)
    return std::nullopt;
  auto FilePath = getCanonicalPath(*F, SM.getFileManager());
  if (!FilePath) {
    log("failed to get path!");
    return std::nullopt;
  }
  Location L;
  L.uri = URIForFile::canonicalize(*FilePath, TUPath);
  // We call MeasureTokenLength here as TokenBuffer doesn't store spelled tokens
  // outside the main file.
  auto TokLen = Lexer::MeasureTokenLength(Loc, SM, AST.getLangOpts());
  L.range = halfOpenToRange(
      SM, CharSourceRange::getCharRange(Loc, Loc.getLocWithOffset(TokLen)));
  return L;
}

// Treat #included files as symbols, to enable go-to-definition on them.
std::optional<LocatedSymbol> locateFileReferent(const Position &Pos,
                                                ParsedAST &AST,
                                                llvm::StringRef MainFilePath) {
  for (auto &Inc : AST.getIncludeStructure().MainFileIncludes) {
    if (!Inc.Resolved.empty() && Inc.HashLine == Pos.line) {
      LocatedSymbol File;
      File.Name = std::string(llvm::sys::path::filename(Inc.Resolved));
      File.PreferredDeclaration = {
          URIForFile::canonicalize(Inc.Resolved, MainFilePath), Range{}};
      File.Definition = File.PreferredDeclaration;
      // We're not going to find any further symbols on #include lines.
      return File;
    }
  }
  return std::nullopt;
}

// Macros are simple: there's no declaration/definition distinction.
// As a consequence, there's no need to look them up in the index either.
std::optional<LocatedSymbol>
locateMacroReferent(const syntax::Token &TouchedIdentifier, ParsedAST &AST,
                    llvm::StringRef MainFilePath) {
  if (auto M = locateMacroAt(TouchedIdentifier, AST.getPreprocessor())) {
    if (auto Loc =
            makeLocation(AST.getASTContext(), M->NameLoc, MainFilePath)) {
      LocatedSymbol Macro;
      Macro.Name = std::string(M->Name);
      Macro.PreferredDeclaration = *Loc;
      Macro.Definition = Loc;
      Macro.ID = getSymbolID(M->Name, M->Info, AST.getSourceManager());
      return Macro;
    }
  }
  return std::nullopt;
}

// A wrapper around `Decl::getCanonicalDecl` to support cases where Clang's
// definition of a canonical declaration doesn't match up to what a programmer
// would expect. For example, Objective-C classes can have three types of
// declarations:
//
// - forward declaration(s): @class MyClass;
// - true declaration (interface definition): @interface MyClass ... @end
// - true definition (implementation): @implementation MyClass ... @end
//
// Clang will consider the forward declaration to be the canonical declaration
// because it is first. We actually want the class definition if it is
// available since that is what a programmer would consider the primary
// declaration to be.
const NamedDecl *getPreferredDecl(const NamedDecl *D) {
  // FIXME: Canonical declarations of some symbols might refer to built-in
  // decls with possibly-invalid source locations (e.g. global new operator).
  // In such cases we should pick up a redecl with valid source location
  // instead of failing.
  D = llvm::cast<NamedDecl>(D->getCanonicalDecl());

  // Prefer Objective-C class/protocol definitions over the forward declaration.
  if (const auto *ID = dyn_cast<ObjCInterfaceDecl>(D))
    if (const auto *DefinitionID = ID->getDefinition())
      return DefinitionID;
  if (const auto *PD = dyn_cast<ObjCProtocolDecl>(D))
    if (const auto *DefinitionID = PD->getDefinition())
      return DefinitionID;

  return D;
}

std::vector<LocatedSymbol> findImplementors(llvm::DenseSet<SymbolID> IDs,
                                            RelationKind Predicate,
                                            const SymbolIndex *Index,
                                            llvm::StringRef MainFilePath) {
  if (IDs.empty() || !Index)
    return {};
  static constexpr trace::Metric FindImplementorsMetric(
      "find_implementors", trace::Metric::Counter, "case");
  switch (Predicate) {
  case RelationKind::BaseOf:
    FindImplementorsMetric.record(1, "find-base");
    break;
  case RelationKind::OverriddenBy:
    FindImplementorsMetric.record(1, "find-override");
    break;
  }

  RelationsRequest Req;
  Req.Predicate = Predicate;
  Req.Subjects = std::move(IDs);
  std::vector<LocatedSymbol> Results;
  Index->relations(Req, [&](const SymbolID &Subject, const Symbol &Object) {
    auto DeclLoc =
        indexToLSPLocation(Object.CanonicalDeclaration, MainFilePath);
    if (!DeclLoc) {
      elog("Find overrides: {0}", DeclLoc.takeError());
      return;
    }
    Results.emplace_back();
    Results.back().Name = Object.Name.str();
    Results.back().PreferredDeclaration = *DeclLoc;
    auto DefLoc = indexToLSPLocation(Object.Definition, MainFilePath);
    if (!DefLoc) {
      elog("Failed to convert location: {0}", DefLoc.takeError());
      return;
    }
    Results.back().Definition = *DefLoc;
  });
  return Results;
}

// Given LocatedSymbol results derived from the AST, query the index to obtain
// definitions and preferred declarations.
void enhanceLocatedSymbolsFromIndex(llvm::MutableArrayRef<LocatedSymbol> Result,
                                    const SymbolIndex *Index,
                                    llvm::StringRef MainFilePath) {
  LookupRequest QueryRequest;
  llvm::DenseMap<SymbolID, unsigned> ResultIndex;
  for (unsigned I = 0; I < Result.size(); ++I) {
    if (auto ID = Result[I].ID) {
      ResultIndex.try_emplace(ID, I);
      QueryRequest.IDs.insert(ID);
    }
  }
  if (!Index || QueryRequest.IDs.empty())
    return;
  std::string Scratch;
  Index->lookup(QueryRequest, [&](const Symbol &Sym) {
    auto &R = Result[ResultIndex.lookup(Sym.ID)];

    if (R.Definition) { // from AST
      // Special case: if the AST yielded a definition, then it may not be
      // the right *declaration*. Prefer the one from the index.
      if (auto Loc = toLSPLocation(Sym.CanonicalDeclaration, MainFilePath))
        R.PreferredDeclaration = *Loc;

      // We might still prefer the definition from the index, e.g. for
      // generated symbols.
      if (auto Loc = toLSPLocation(
              getPreferredLocation(*R.Definition, Sym.Definition, Scratch),
              MainFilePath))
        R.Definition = *Loc;
    } else {
      R.Definition = toLSPLocation(Sym.Definition, MainFilePath);

      // Use merge logic to choose AST or index declaration.
      if (auto Loc = toLSPLocation(
              getPreferredLocation(R.PreferredDeclaration,
                                   Sym.CanonicalDeclaration, Scratch),
              MainFilePath))
        R.PreferredDeclaration = *Loc;
    }
  });
}

// Decls are more complicated.
// The AST contains at least a declaration, maybe a definition.
// These are up-to-date, and so generally preferred over index results.
// We perform a single batch index lookup to find additional definitions.
std::vector<LocatedSymbol>
locateASTReferent(SourceLocation CurLoc, const syntax::Token *TouchedIdentifier,
                  ParsedAST &AST, llvm::StringRef MainFilePath,
                  const SymbolIndex *Index, ASTNodeKind &NodeKind) {
  const SourceManager &SM = AST.getSourceManager();
  // Results follow the order of Symbols.Decls.
  std::vector<LocatedSymbol> Result;

  static constexpr trace::Metric LocateASTReferentMetric(
      "locate_ast_referent", trace::Metric::Counter, "case");
  auto AddResultDecl = [&](const NamedDecl *D) {
    D = getPreferredDecl(D);
    auto Loc =
        makeLocation(AST.getASTContext(), nameLocation(*D, SM), MainFilePath);
    if (!Loc)
      return;

    Result.emplace_back();
    Result.back().Name = printName(AST.getASTContext(), *D);
    Result.back().PreferredDeclaration = *Loc;
    Result.back().ID = getSymbolID(D);
    if (const NamedDecl *Def = getDefinition(D))
      Result.back().Definition = makeLocation(
          AST.getASTContext(), nameLocation(*Def, SM), MainFilePath);
  };

  // Emit all symbol locations (declaration or definition) from AST.
  DeclRelationSet Relations =
      DeclRelation::TemplatePattern | DeclRelation::Alias;
  auto Candidates =
      getDeclAtPositionWithRelations(AST, CurLoc, Relations, &NodeKind);
  llvm::DenseSet<SymbolID> VirtualMethods;
  for (const auto &E : Candidates) {
    const NamedDecl *D = E.first;
    if (const auto *CMD = llvm::dyn_cast<CXXMethodDecl>(D)) {
      // Special case: virtual void ^method() = 0: jump to all overrides.
      // FIXME: extend it to ^virtual, unfortunately, virtual location is not
      // saved in the AST.
      if (CMD->isPureVirtual()) {
        if (TouchedIdentifier && SM.getSpellingLoc(CMD->getLocation()) ==
                                     TouchedIdentifier->location()) {
          VirtualMethods.insert(getSymbolID(CMD));
          LocateASTReferentMetric.record(1, "method-to-override");
        }
      }
      // Special case: void foo() ^override: jump to the overridden method.
      if (NodeKind.isSame(ASTNodeKind::getFromNodeKind<OverrideAttr>()) ||
          NodeKind.isSame(ASTNodeKind::getFromNodeKind<FinalAttr>())) {
        // We may be overridding multiple methods - offer them all.
        for (const NamedDecl *ND : CMD->overridden_methods())
          AddResultDecl(ND);
        continue;
      }
    }

    // Special case: the cursor is on an alias, prefer other results.
    // This targets "using ns::^Foo", where the target is more interesting.
    // This does not trigger on renaming aliases:
    //   `using Foo = ^Bar` already targets Bar via a TypeLoc
    //   `using ^Foo = Bar` has no other results, as Underlying is filtered.
    if (E.second & DeclRelation::Alias && Candidates.size() > 1 &&
        // beginLoc/endLoc are a token range, so rewind the identifier we're in.
        SM.isPointWithin(TouchedIdentifier ? TouchedIdentifier->location()
                                           : CurLoc,
                         D->getBeginLoc(), D->getEndLoc()))
      continue;

    // Special case: the point of declaration of a template specialization,
    // it's more useful to navigate to the template declaration.
    if (auto *CTSD = dyn_cast<ClassTemplateSpecializationDecl>(D)) {
      if (TouchedIdentifier &&
          D->getLocation() == TouchedIdentifier->location()) {
        LocateASTReferentMetric.record(1, "template-specialization-to-primary");
        AddResultDecl(CTSD->getSpecializedTemplate());
        continue;
      }
    }

    // Special case: if the class name is selected, also map Objective-C
    // categories and category implementations back to their class interface.
    //
    // Since `TouchedIdentifier` might refer to the `ObjCCategoryImplDecl`
    // instead of the `ObjCCategoryDecl` we intentionally check the contents
    // of the locs when checking for class name equivalence.
    if (const auto *CD = dyn_cast<ObjCCategoryDecl>(D))
      if (const auto *ID = CD->getClassInterface())
        if (TouchedIdentifier &&
            (CD->getLocation() == TouchedIdentifier->location() ||
             ID->getName() == TouchedIdentifier->text(SM))) {
          LocateASTReferentMetric.record(1, "objc-category-to-class");
          AddResultDecl(ID);
        }

    LocateASTReferentMetric.record(1, "regular");
    // Otherwise the target declaration is the right one.
    AddResultDecl(D);
  }
  enhanceLocatedSymbolsFromIndex(Result, Index, MainFilePath);

  auto Overrides = findImplementors(VirtualMethods, RelationKind::OverriddenBy,
                                    Index, MainFilePath);
  Result.insert(Result.end(), Overrides.begin(), Overrides.end());
  return Result;
}

std::vector<LocatedSymbol> locateSymbolForType(const ParsedAST &AST,
                                               const QualType &Type,
                                               const SymbolIndex *Index) {
  const auto &SM = AST.getSourceManager();
  auto MainFilePath = AST.tuPath();

  // FIXME: this sends unique_ptr<Foo> to unique_ptr<T>.
  // Likely it would be better to send it to Foo (heuristically) or to both.
  auto Decls = targetDecl(DynTypedNode::create(Type.getNonReferenceType()),
                          DeclRelation::TemplatePattern | DeclRelation::Alias,
                          AST.getHeuristicResolver());
  if (Decls.empty())
    return {};

  std::vector<LocatedSymbol> Results;
  const auto &ASTContext = AST.getASTContext();

  for (const NamedDecl *D : Decls) {
    D = getPreferredDecl(D);

    auto Loc = makeLocation(ASTContext, nameLocation(*D, SM), MainFilePath);
    if (!Loc)
      continue;

    Results.emplace_back();
    Results.back().Name = printName(ASTContext, *D);
    Results.back().PreferredDeclaration = *Loc;
    Results.back().ID = getSymbolID(D);
    if (const NamedDecl *Def = getDefinition(D))
      Results.back().Definition =
          makeLocation(ASTContext, nameLocation(*Def, SM), MainFilePath);
  }
  enhanceLocatedSymbolsFromIndex(Results, Index, MainFilePath);

  return Results;
}

bool tokenSpelledAt(SourceLocation SpellingLoc, const syntax::TokenBuffer &TB) {
  auto ExpandedTokens = TB.expandedTokens(
      TB.sourceManager().getMacroArgExpandedLocation(SpellingLoc));
  return !ExpandedTokens.empty();
}

llvm::StringRef sourcePrefix(SourceLocation Loc, const SourceManager &SM) {
  auto D = SM.getDecomposedLoc(Loc);
  bool Invalid = false;
  llvm::StringRef Buf = SM.getBufferData(D.first, &Invalid);
  if (Invalid || D.second > Buf.size())
    return "";
  return Buf.substr(0, D.second);
}

bool isDependentName(ASTNodeKind NodeKind) {
  return NodeKind.isSame(ASTNodeKind::getFromNodeKind<OverloadExpr>()) ||
         NodeKind.isSame(
             ASTNodeKind::getFromNodeKind<CXXDependentScopeMemberExpr>()) ||
         NodeKind.isSame(
             ASTNodeKind::getFromNodeKind<DependentScopeDeclRefExpr>());
}

} // namespace

std::vector<LocatedSymbol> locateSymbolTextually(const SpelledWord &Word,
                                                 ParsedAST &AST,
                                                 const SymbolIndex *Index,
                                                 llvm::StringRef MainFilePath,
                                                 ASTNodeKind NodeKind) {
  // Don't use heuristics if this is a real identifier, or not an
  // identifier.
  // Exception: dependent names, because those may have useful textual
  // matches that AST-based heuristics cannot find.
  if ((Word.ExpandedToken && !isDependentName(NodeKind)) ||
      !Word.LikelyIdentifier || !Index)
    return {};
  // We don't want to handle words in string literals. (It'd be nice to list
  // *allowed* token kinds explicitly, but comment Tokens aren't retained).
  if (Word.PartOfSpelledToken &&
      isStringLiteral(Word.PartOfSpelledToken->kind()))
    return {};

  const auto &SM = AST.getSourceManager();
  // Look up the selected word in the index.
  FuzzyFindRequest Req;
  Req.Query = Word.Text.str();
  Req.ProximityPaths = {MainFilePath.str()};
  // Find the namespaces to query by lexing the file.
  Req.Scopes =
      visibleNamespaces(sourcePrefix(Word.Location, SM), AST.getLangOpts());
  // FIXME: For extra strictness, consider AnyScope=false.
  Req.AnyScope = true;
  // We limit the results to 3 further below. This limit is to avoid fetching
  // too much data, while still likely having enough for 3 results to remain
  // after additional filtering.
  Req.Limit = 10;
  bool TooMany = false;
  using ScoredLocatedSymbol = std::pair<float, LocatedSymbol>;
  std::vector<ScoredLocatedSymbol> ScoredResults;
  Index->fuzzyFind(Req, [&](const Symbol &Sym) {
    // Only consider exact name matches, including case.
    // This is to avoid too many false positives.
    // We could relax this in the future (e.g. to allow for typos) if we make
    // the query more accurate by other means.
    if (Sym.Name != Word.Text)
      return;

    // Exclude constructor results. They have the same name as the class,
    // but we don't have enough context to prefer them over the class.
    if (Sym.SymInfo.Kind == index::SymbolKind::Constructor)
      return;

    auto MaybeDeclLoc =
        indexToLSPLocation(Sym.CanonicalDeclaration, MainFilePath);
    if (!MaybeDeclLoc) {
      log("locateSymbolNamedTextuallyAt: {0}", MaybeDeclLoc.takeError());
      return;
    }
    LocatedSymbol Located;
    Located.PreferredDeclaration = *MaybeDeclLoc;
    Located.Name = (Sym.Name + Sym.TemplateSpecializationArgs).str();
    Located.ID = Sym.ID;
    if (Sym.Definition) {
      auto MaybeDefLoc = indexToLSPLocation(Sym.Definition, MainFilePath);
      if (!MaybeDefLoc) {
        log("locateSymbolNamedTextuallyAt: {0}", MaybeDefLoc.takeError());
        return;
      }
      Located.PreferredDeclaration = *MaybeDefLoc;
      Located.Definition = *MaybeDefLoc;
    }

    if (ScoredResults.size() >= 5) {
      // If we have more than 5 results, don't return anything,
      // as confidence is too low.
      // FIXME: Alternatively, try a stricter query?
      TooMany = true;
      return;
    }

    SymbolQualitySignals Quality;
    Quality.merge(Sym);
    SymbolRelevanceSignals Relevance;
    Relevance.Name = Sym.Name;
    Relevance.Query = SymbolRelevanceSignals::Generic;
    Relevance.merge(Sym);
    auto Score = evaluateSymbolAndRelevance(Quality.evaluateHeuristics(),
                                            Relevance.evaluateHeuristics());
    dlog("locateSymbolNamedTextuallyAt: {0}{1} = {2}\n{3}{4}\n", Sym.Scope,
         Sym.Name, Score, Quality, Relevance);

    ScoredResults.push_back({Score, std::move(Located)});
  });

  if (TooMany) {
    vlog("Heuristic index lookup for {0} returned too many candidates, ignored",
         Word.Text);
    return {};
  }

  llvm::sort(ScoredResults,
             [](const ScoredLocatedSymbol &A, const ScoredLocatedSymbol &B) {
               return A.first > B.first;
             });
  std::vector<LocatedSymbol> Results;
  for (auto &Res : std::move(ScoredResults))
    Results.push_back(std::move(Res.second));
  if (Results.empty())
    vlog("No heuristic index definition for {0}", Word.Text);
  else
    log("Found definition heuristically in index for {0}", Word.Text);
  return Results;
}

const syntax::Token *findNearbyIdentifier(const SpelledWord &Word,
                                          const syntax::TokenBuffer &TB) {
  // Don't use heuristics if this is a real identifier.
  // Unlikely identifiers are OK if they were used as identifiers nearby.
  if (Word.ExpandedToken)
    return nullptr;
  // We don't want to handle words in string literals. (It'd be nice to list
  // *allowed* token kinds explicitly, but comment Tokens aren't retained).
  if (Word.PartOfSpelledToken &&
      isStringLiteral(Word.PartOfSpelledToken->kind()))
    return {};

  const SourceManager &SM = TB.sourceManager();
  // We prefer the closest possible token, line-wise. Backwards is penalized.
  // Ties are implicitly broken by traversal order (first-one-wins).
  auto File = SM.getFileID(Word.Location);
  unsigned WordLine = SM.getSpellingLineNumber(Word.Location);
  auto Cost = [&](SourceLocation Loc) -> unsigned {
    assert(SM.getFileID(Loc) == File && "spelled token in wrong file?");
    unsigned Line = SM.getSpellingLineNumber(Loc);
    return Line >= WordLine ? Line - WordLine : 2 * (WordLine - Line);
  };
  const syntax::Token *BestTok = nullptr;
  unsigned BestCost = -1;
  // Search bounds are based on word length:
  // - forward: 2^N lines
  // - backward: 2^(N-1) lines.
  unsigned MaxDistance =
      1U << std::min<unsigned>(Word.Text.size(),
                               std::numeric_limits<unsigned>::digits - 1);
  // Line number for SM.translateLineCol() should be one-based, also
  // SM.translateLineCol() can handle line number greater than
  // number of lines in the file.
  // - LineMin = max(1, WordLine + 1 - 2^(N-1))
  // - LineMax = WordLine + 1 + 2^N
  unsigned LineMin =
      WordLine + 1 <= MaxDistance / 2 ? 1 : WordLine + 1 - MaxDistance / 2;
  unsigned LineMax = WordLine + 1 + MaxDistance;
  SourceLocation LocMin = SM.translateLineCol(File, LineMin, 1);
  assert(LocMin.isValid());
  SourceLocation LocMax = SM.translateLineCol(File, LineMax, 1);
  assert(LocMax.isValid());

  // Updates BestTok and BestCost if Tok is a good candidate.
  // May return true if the cost is too high for this token.
  auto Consider = [&](const syntax::Token &Tok) {
    if (Tok.location() < LocMin || Tok.location() > LocMax)
      return true; // we are too far from the word, break the outer loop.
    if (!(Tok.kind() == tok::identifier && Tok.text(SM) == Word.Text))
      return false;
    // No point guessing the same location we started with.
    if (Tok.location() == Word.Location)
      return false;
    // We've done cheap checks, compute cost so we can break the caller's loop.
    unsigned TokCost = Cost(Tok.location());
    if (TokCost >= BestCost)
      return true; // causes the outer loop to break.
    // Allow locations that might be part of the AST, and macros (even if empty)
    // but not things like disabled preprocessor sections.
    if (!(tokenSpelledAt(Tok.location(), TB) || TB.expansionStartingAt(&Tok)))
      return false;
    // We already verified this token is an improvement.
    BestCost = TokCost;
    BestTok = &Tok;
    return false;
  };
  auto SpelledTokens = TB.spelledTokens(File);
  // Find where the word occurred in the token stream, to search forward & back.
  auto *I = llvm::partition_point(SpelledTokens, [&](const syntax::Token &T) {
    assert(SM.getFileID(T.location()) == SM.getFileID(Word.Location));
    return T.location() < Word.Location; // Comparison OK: same file.
  });
  // Search for matches after the cursor.
  for (const syntax::Token &Tok : llvm::ArrayRef(I, SpelledTokens.end()))
    if (Consider(Tok))
      break; // costs of later tokens are greater...
  // Search for matches before the cursor.
  for (const syntax::Token &Tok :
       llvm::reverse(llvm::ArrayRef(SpelledTokens.begin(), I)))
    if (Consider(Tok))
      break;

  if (BestTok)
    vlog(
        "Word {0} under cursor {1} isn't a token (after PP), trying nearby {2}",
        Word.Text, Word.Location.printToString(SM),
        BestTok->location().printToString(SM));

  return BestTok;
}

std::vector<LocatedSymbol> locateSymbolAt(ParsedAST &AST, Position Pos,
                                          const SymbolIndex *Index) {
  const auto &SM = AST.getSourceManager();
  auto MainFilePath = AST.tuPath();

  if (auto File = locateFileReferent(Pos, AST, MainFilePath))
    return {std::move(*File)};

  auto CurLoc = sourceLocationInMainFile(SM, Pos);
  if (!CurLoc) {
    elog("locateSymbolAt failed to convert position to source location: {0}",
         CurLoc.takeError());
    return {};
  }

  const syntax::Token *TouchedIdentifier = nullptr;
  auto TokensTouchingCursor =
      syntax::spelledTokensTouching(*CurLoc, AST.getTokens());
  for (const syntax::Token &Tok : TokensTouchingCursor) {
    if (Tok.kind() == tok::identifier) {
      if (auto Macro = locateMacroReferent(Tok, AST, MainFilePath))
        // Don't look at the AST or index if we have a macro result.
        // (We'd just return declarations referenced from the macro's
        // expansion.)
        return {*std::move(Macro)};

      TouchedIdentifier = &Tok;
      break;
    }

    if (Tok.kind() == tok::kw_auto || Tok.kind() == tok::kw_decltype) {
      // go-to-definition on auto should find the definition of the deduced
      // type, if possible
      if (auto Deduced = getDeducedType(AST.getASTContext(), Tok.location())) {
        auto LocSym = locateSymbolForType(AST, *Deduced, Index);
        if (!LocSym.empty())
          return LocSym;
      }
    }
  }

  ASTNodeKind NodeKind;
  auto ASTResults = locateASTReferent(*CurLoc, TouchedIdentifier, AST,
                                      MainFilePath, Index, NodeKind);
  if (!ASTResults.empty())
    return ASTResults;

  // If the cursor can't be resolved directly, try fallback strategies.
  auto Word =
      SpelledWord::touching(*CurLoc, AST.getTokens(), AST.getLangOpts());
  if (Word) {
    // Is the same word nearby a real identifier that might refer to something?
    if (const syntax::Token *NearbyIdent =
            findNearbyIdentifier(*Word, AST.getTokens())) {
      if (auto Macro = locateMacroReferent(*NearbyIdent, AST, MainFilePath)) {
        log("Found macro definition heuristically using nearby identifier {0}",
            Word->Text);
        return {*std::move(Macro)};
      }
      ASTResults = locateASTReferent(NearbyIdent->location(), NearbyIdent, AST,
                                     MainFilePath, Index, NodeKind);
      if (!ASTResults.empty()) {
        log("Found definition heuristically using nearby identifier {0}",
            NearbyIdent->text(SM));
        return ASTResults;
      }
      vlog("No definition found using nearby identifier {0} at {1}", Word->Text,
           Word->Location.printToString(SM));
    }
    // No nearby word, or it didn't refer to anything either. Try the index.
    auto TextualResults =
        locateSymbolTextually(*Word, AST, Index, MainFilePath, NodeKind);
    if (!TextualResults.empty())
      return TextualResults;
  }

  return {};
}

std::vector<DocumentLink> getDocumentLinks(ParsedAST &AST) {
  const auto &SM = AST.getSourceManager();

  std::vector<DocumentLink> Result;
  for (auto &Inc : AST.getIncludeStructure().MainFileIncludes) {
    if (Inc.Resolved.empty())
      continue;
    auto HashLoc = SM.getComposedLoc(SM.getMainFileID(), Inc.HashOffset);
    const auto *HashTok = AST.getTokens().spelledTokenContaining(HashLoc);
    assert(HashTok && "got inclusion at wrong offset");
    const auto *IncludeTok = std::next(HashTok);
    const auto *FileTok = std::next(IncludeTok);
    // FileTok->range is not sufficient here, as raw lexing wouldn't yield
    // correct tokens for angled filenames. Hence we explicitly use
    // Inc.Written's length.
    auto FileRange =
        syntax::FileRange(SM, FileTok->location(), Inc.Written.length())
            .toCharRange(SM);

    Result.push_back(
        DocumentLink({halfOpenToRange(SM, FileRange),
                      URIForFile::canonicalize(Inc.Resolved, AST.tuPath())}));
  }

  return Result;
}

namespace {

/// Collects references to symbols within the main file.
class ReferenceFinder : public index::IndexDataConsumer {
public:
  struct Reference {
    syntax::Token SpelledTok;
    index::SymbolRoleSet Role;
    const Decl *Container;

    Range range(const SourceManager &SM) const {
      return halfOpenToRange(SM, SpelledTok.range(SM).toCharRange(SM));
    }
  };

  ReferenceFinder(const ParsedAST &AST,
                  const llvm::ArrayRef<const NamedDecl *> Targets,
                  bool PerToken)
      : PerToken(PerToken), AST(AST) {
    for (const NamedDecl *ND : Targets)
      TargetDecls.insert(ND->getCanonicalDecl());
  }

  std::vector<Reference> take() && {
    llvm::sort(References, [](const Reference &L, const Reference &R) {
      auto LTok = L.SpelledTok.location();
      auto RTok = R.SpelledTok.location();
      return std::tie(LTok, L.Role) < std::tie(RTok, R.Role);
    });
    // We sometimes see duplicates when parts of the AST get traversed twice.
    References.erase(std::unique(References.begin(), References.end(),
                                 [](const Reference &L, const Reference &R) {
                                   auto LTok = L.SpelledTok.location();
                                   auto RTok = R.SpelledTok.location();
                                   return std::tie(LTok, L.Role) ==
                                          std::tie(RTok, R.Role);
                                 }),
                     References.end());
    return std::move(References);
  }

  bool
  handleDeclOccurrence(const Decl *D, index::SymbolRoleSet Roles,
                       llvm::ArrayRef<index::SymbolRelation> Relations,
                       SourceLocation Loc,
                       index::IndexDataConsumer::ASTNodeInfo ASTNode) override {
    if (!TargetDecls.contains(D->getCanonicalDecl()))
      return true;
    const SourceManager &SM = AST.getSourceManager();
    if (!isInsideMainFile(Loc, SM))
      return true;
    const auto &TB = AST.getTokens();

    llvm::SmallVector<SourceLocation, 1> Locs;
    if (PerToken) {
      // Check whether this is one of the few constructs where the reference
      // can be split over several tokens.
      if (auto *OME = llvm::dyn_cast_or_null<ObjCMessageExpr>(ASTNode.OrigE)) {
        OME->getSelectorLocs(Locs);
      } else if (auto *OMD =
                     llvm::dyn_cast_or_null<ObjCMethodDecl>(ASTNode.OrigD)) {
        OMD->getSelectorLocs(Locs);
      }
      // Sanity check: we expect the *first* token to match the reported loc.
      // Otherwise, maybe it was e.g. some other kind of reference to a Decl.
      if (!Locs.empty() && Locs.front() != Loc)
        Locs.clear(); // First token doesn't match, assume our guess was wrong.
    }
    if (Locs.empty())
      Locs.push_back(Loc);

    SymbolCollector::Options CollectorOpts;
    CollectorOpts.CollectMainFileSymbols = true;
    for (SourceLocation L : Locs) {
      L = SM.getFileLoc(L);
      if (const auto *Tok = TB.spelledTokenContaining(L))
        References.push_back(
            {*Tok, Roles,
             SymbolCollector::getRefContainer(ASTNode.Parent, CollectorOpts)});
    }
    return true;
  }

private:
  bool PerToken; // If true, report 3 references for split ObjC selector names.
  std::vector<Reference> References;
  const ParsedAST &AST;
  llvm::DenseSet<const Decl *> TargetDecls;
};

std::vector<ReferenceFinder::Reference>
findRefs(const llvm::ArrayRef<const NamedDecl *> TargetDecls, ParsedAST &AST,
         bool PerToken) {
  ReferenceFinder RefFinder(AST, TargetDecls, PerToken);
  index::IndexingOptions IndexOpts;
  IndexOpts.SystemSymbolFilter =
      index::IndexingOptions::SystemSymbolFilterKind::All;
  IndexOpts.IndexFunctionLocals = true;
  IndexOpts.IndexParametersInDeclarations = true;
  IndexOpts.IndexTemplateParameters = true;
  indexTopLevelDecls(AST.getASTContext(), AST.getPreprocessor(),
                     AST.getLocalTopLevelDecls(), RefFinder, IndexOpts);
  return std::move(RefFinder).take();
}

const Stmt *getFunctionBody(DynTypedNode N) {
  if (const auto *FD = N.get<FunctionDecl>())
    return FD->getBody();
  if (const auto *FD = N.get<BlockDecl>())
    return FD->getBody();
  if (const auto *FD = N.get<LambdaExpr>())
    return FD->getBody();
  if (const auto *FD = N.get<ObjCMethodDecl>())
    return FD->getBody();
  return nullptr;
}

const Stmt *getLoopBody(DynTypedNode N) {
  if (const auto *LS = N.get<ForStmt>())
    return LS->getBody();
  if (const auto *LS = N.get<CXXForRangeStmt>())
    return LS->getBody();
  if (const auto *LS = N.get<WhileStmt>())
    return LS->getBody();
  if (const auto *LS = N.get<DoStmt>())
    return LS->getBody();
  return nullptr;
}

// AST traversal to highlight control flow statements under some root.
// Once we hit further control flow we prune the tree (or at least restrict
// what we highlight) so we capture e.g. breaks from the outer loop only.
class FindControlFlow : public RecursiveASTVisitor<FindControlFlow> {
  // Types of control-flow statements we might highlight.
  enum Target {
    Break = 1,
    Continue = 2,
    Return = 4,
    Case = 8,
    Throw = 16,
    Goto = 32,
    All = Break | Continue | Return | Case | Throw | Goto,
  };
  int Ignore = 0;     // bitmask of Target - what are we *not* highlighting?
  SourceRange Bounds; // Half-open, restricts reported targets.
  std::vector<SourceLocation> &Result;
  const SourceManager &SM;

  // Masks out targets for a traversal into D.
  // Traverses the subtree using Delegate() if any targets remain.
  template <typename Func>
  bool filterAndTraverse(DynTypedNode D, const Func &Delegate) {
    auto RestoreIgnore = llvm::make_scope_exit(
        [OldIgnore(Ignore), this] { Ignore = OldIgnore; });
    if (getFunctionBody(D))
      Ignore = All;
    else if (getLoopBody(D))
      Ignore |= Continue | Break;
    else if (D.get<SwitchStmt>())
      Ignore |= Break | Case;
    // Prune tree if we're not looking for anything.
    return (Ignore == All) ? true : Delegate();
  }

  void found(Target T, SourceLocation Loc) {
    if (T & Ignore)
      return;
    if (SM.isBeforeInTranslationUnit(Loc, Bounds.getBegin()) ||
        SM.isBeforeInTranslationUnit(Bounds.getEnd(), Loc))
      return;
    Result.push_back(Loc);
  }

public:
  FindControlFlow(SourceRange Bounds, std::vector<SourceLocation> &Result,
                  const SourceManager &SM)
      : Bounds(Bounds), Result(Result), SM(SM) {}

  // When traversing function or loops, limit targets to those that still
  // refer to the original root.
  bool TraverseDecl(Decl *D) {
    return !D || filterAndTraverse(DynTypedNode::create(*D), [&] {
      return RecursiveASTVisitor::TraverseDecl(D);
    });
  }
  bool TraverseStmt(Stmt *S) {
    return !S || filterAndTraverse(DynTypedNode::create(*S), [&] {
      return RecursiveASTVisitor::TraverseStmt(S);
    });
  }

  // Add leaves that we found and want.
  bool VisitReturnStmt(ReturnStmt *R) {
    found(Return, R->getReturnLoc());
    return true;
  }
  bool VisitBreakStmt(BreakStmt *B) {
    found(Break, B->getBreakLoc());
    return true;
  }
  bool VisitContinueStmt(ContinueStmt *C) {
    found(Continue, C->getContinueLoc());
    return true;
  }
  bool VisitSwitchCase(SwitchCase *C) {
    found(Case, C->getKeywordLoc());
    return true;
  }
  bool VisitCXXThrowExpr(CXXThrowExpr *T) {
    found(Throw, T->getThrowLoc());
    return true;
  }
  bool VisitGotoStmt(GotoStmt *G) {
    // Goto is interesting if its target is outside the root.
    if (const auto *LD = G->getLabel()) {
      if (SM.isBeforeInTranslationUnit(LD->getLocation(), Bounds.getBegin()) ||
          SM.isBeforeInTranslationUnit(Bounds.getEnd(), LD->getLocation()))
        found(Goto, G->getGotoLoc());
    }
    return true;
  }
};

// Given a location within a switch statement, return the half-open range that
// covers the case it's contained in.
// We treat `case X: case Y: ...` as one case, and assume no other fallthrough.
SourceRange findCaseBounds(const SwitchStmt &Switch, SourceLocation Loc,
                           const SourceManager &SM) {
  // Cases are not stored in order, sort them first.
  // (In fact they seem to be stored in reverse order, don't rely on this)
  std::vector<const SwitchCase *> Cases;
  for (const SwitchCase *Case = Switch.getSwitchCaseList(); Case;
       Case = Case->getNextSwitchCase())
    Cases.push_back(Case);
  llvm::sort(Cases, [&](const SwitchCase *L, const SwitchCase *R) {
    return SM.isBeforeInTranslationUnit(L->getKeywordLoc(), R->getKeywordLoc());
  });

  // Find the first case after the target location, the end of our range.
  auto CaseAfter = llvm::partition_point(Cases, [&](const SwitchCase *C) {
    return !SM.isBeforeInTranslationUnit(Loc, C->getKeywordLoc());
  });
  SourceLocation End = CaseAfter == Cases.end() ? Switch.getEndLoc()
                                                : (*CaseAfter)->getKeywordLoc();

  // Our target can be before the first case - cases are optional!
  if (CaseAfter == Cases.begin())
    return SourceRange(Switch.getBeginLoc(), End);
  // The start of our range is usually the previous case, but...
  auto CaseBefore = std::prev(CaseAfter);
  // ... rewind CaseBefore to the first in a `case A: case B: ...` sequence.
  while (CaseBefore != Cases.begin() &&
         (*std::prev(CaseBefore))->getSubStmt() == *CaseBefore)
    --CaseBefore;
  return SourceRange((*CaseBefore)->getKeywordLoc(), End);
}

// Returns the locations of control flow statements related to N. e.g.:
//   for    => branches: break/continue/return/throw
//   break  => controlling loop (forwhile/do), and its related control flow
//   return => all returns/throws from the same function
// When an inner block is selected, we include branches bound to outer blocks
// as these are exits from the inner block. e.g. return in a for loop.
// FIXME: We don't analyze catch blocks, throw is treated the same as return.
std::vector<SourceLocation> relatedControlFlow(const SelectionTree::Node &N) {
  const SourceManager &SM =
      N.getDeclContext().getParentASTContext().getSourceManager();
  std::vector<SourceLocation> Result;

  // First, check if we're at a node that can resolve to a root.
  enum class Cur { None, Break, Continue, Return, Case, Throw } Cursor;
  if (N.ASTNode.get<BreakStmt>()) {
    Cursor = Cur::Break;
  } else if (N.ASTNode.get<ContinueStmt>()) {
    Cursor = Cur::Continue;
  } else if (N.ASTNode.get<ReturnStmt>()) {
    Cursor = Cur::Return;
  } else if (N.ASTNode.get<CXXThrowExpr>()) {
    Cursor = Cur::Throw;
  } else if (N.ASTNode.get<SwitchCase>()) {
    Cursor = Cur::Case;
  } else if (const GotoStmt *GS = N.ASTNode.get<GotoStmt>()) {
    // We don't know what root to associate with, but highlight the goto/label.
    Result.push_back(GS->getGotoLoc());
    if (const auto *LD = GS->getLabel())
      Result.push_back(LD->getLocation());
    Cursor = Cur::None;
  } else {
    Cursor = Cur::None;
  }

  const Stmt *Root = nullptr; // Loop or function body to traverse.
  SourceRange Bounds;
  // Look up the tree for a root (or just at this node if we didn't find a leaf)
  for (const auto *P = &N; P; P = P->Parent) {
    // return associates with enclosing function
    if (const Stmt *FunctionBody = getFunctionBody(P->ASTNode)) {
      if (Cursor == Cur::Return || Cursor == Cur::Throw) {
        Root = FunctionBody;
      }
      break; // other leaves don't cross functions.
    }
    // break/continue associate with enclosing loop.
    if (const Stmt *LoopBody = getLoopBody(P->ASTNode)) {
      if (Cursor == Cur::None || Cursor == Cur::Break ||
          Cursor == Cur::Continue) {
        Root = LoopBody;
        // Highlight the loop keyword itself.
        // FIXME: for do-while, this only covers the `do`..
        Result.push_back(P->ASTNode.getSourceRange().getBegin());
        break;
      }
    }
    // For switches, users think of case statements as control flow blocks.
    // We highlight only occurrences surrounded by the same case.
    // We don't detect fallthrough (other than 'case X, case Y').
    if (const auto *SS = P->ASTNode.get<SwitchStmt>()) {
      if (Cursor == Cur::Break || Cursor == Cur::Case) {
        Result.push_back(SS->getSwitchLoc()); // Highlight the switch.
        Root = SS->getBody();
        // Limit to enclosing case, if there is one.
        Bounds = findCaseBounds(*SS, N.ASTNode.getSourceRange().getBegin(), SM);
        break;
      }
    }
    // If we didn't start at some interesting node, we're done.
    if (Cursor == Cur::None)
      break;
  }
  if (Root) {
    if (!Bounds.isValid())
      Bounds = Root->getSourceRange();
    FindControlFlow(Bounds, Result, SM).TraverseStmt(const_cast<Stmt *>(Root));
  }
  return Result;
}

DocumentHighlight toHighlight(const ReferenceFinder::Reference &Ref,
                              const SourceManager &SM) {
  DocumentHighlight DH;
  DH.range = Ref.range(SM);
  if (Ref.Role & index::SymbolRoleSet(index::SymbolRole::Write))
    DH.kind = DocumentHighlightKind::Write;
  else if (Ref.Role & index::SymbolRoleSet(index::SymbolRole::Read))
    DH.kind = DocumentHighlightKind::Read;
  else
    DH.kind = DocumentHighlightKind::Text;
  return DH;
}

std::optional<DocumentHighlight> toHighlight(SourceLocation Loc,
                                             const syntax::TokenBuffer &TB) {
  Loc = TB.sourceManager().getFileLoc(Loc);
  if (const auto *Tok = TB.spelledTokenContaining(Loc)) {
    DocumentHighlight Result;
    Result.range = halfOpenToRange(
        TB.sourceManager(),
        CharSourceRange::getCharRange(Tok->location(), Tok->endLocation()));
    return Result;
  }
  return std::nullopt;
}

} // namespace

std::vector<DocumentHighlight> findDocumentHighlights(ParsedAST &AST,
                                                      Position Pos) {
  const SourceManager &SM = AST.getSourceManager();
  // FIXME: show references to macro within file?
  auto CurLoc = sourceLocationInMainFile(SM, Pos);
  if (!CurLoc) {
    llvm::consumeError(CurLoc.takeError());
    return {};
  }
  std::vector<DocumentHighlight> Result;
  auto TryTree = [&](SelectionTree ST) {
    if (const SelectionTree::Node *N = ST.commonAncestor()) {
      DeclRelationSet Relations =
          DeclRelation::TemplatePattern | DeclRelation::Alias;
      auto TargetDecls =
          targetDecl(N->ASTNode, Relations,
                     AST.getHeuristicResolver(&N->getDeclContext()));
      if (!TargetDecls.empty()) {
        // FIXME: we may get multiple DocumentHighlights with the same location
        // and different kinds, deduplicate them.
        for (const auto &Ref : findRefs(TargetDecls, AST, /*PerToken=*/true))
          Result.push_back(toHighlight(Ref, SM));
        return true;
      }
      auto ControlFlow = relatedControlFlow(*N);
      if (!ControlFlow.empty()) {
        for (SourceLocation Loc : ControlFlow)
          if (auto Highlight = toHighlight(Loc, AST.getTokens()))
            Result.push_back(std::move(*Highlight));
        return true;
      }
    }
    return false;
  };

  unsigned Offset =
      AST.getSourceManager().getDecomposedSpellingLoc(*CurLoc).second;
  SelectionTree::createEach(AST.getASTContext(), AST.getTokens(), Offset,
                            Offset, TryTree);
  return Result;
}

std::vector<LocatedSymbol> findImplementations(ParsedAST &AST, Position Pos,
                                               const SymbolIndex *Index) {
  // We rely on index to find the implementations in subclasses.
  // FIXME: Index can be stale, so we may loose some latest results from the
  // main file.
  if (!Index)
    return {};
  const SourceManager &SM = AST.getSourceManager();
  auto CurLoc = sourceLocationInMainFile(SM, Pos);
  if (!CurLoc) {
    elog("Failed to convert position to source location: {0}",
         CurLoc.takeError());
    return {};
  }
  DeclRelationSet Relations =
      DeclRelation::TemplatePattern | DeclRelation::Alias;
  llvm::DenseSet<SymbolID> IDs;
  RelationKind QueryKind = RelationKind::OverriddenBy;
  for (const NamedDecl *ND : getDeclAtPosition(AST, *CurLoc, Relations)) {
    if (const auto *CXXMD = llvm::dyn_cast<CXXMethodDecl>(ND)) {
      if (CXXMD->isVirtual()) {
        IDs.insert(getSymbolID(ND));
        QueryKind = RelationKind::OverriddenBy;
      }
    } else if (const auto *RD = dyn_cast<CXXRecordDecl>(ND)) {
      IDs.insert(getSymbolID(RD));
      QueryKind = RelationKind::BaseOf;
    }
  }
  return findImplementors(std::move(IDs), QueryKind, Index, AST.tuPath());
}

namespace {
// Recursively finds all the overridden methods of `CMD` in complete type
// hierarchy.
void getOverriddenMethods(const CXXMethodDecl *CMD,
                          llvm::DenseSet<SymbolID> &OverriddenMethods) {
  if (!CMD)
    return;
  for (const CXXMethodDecl *Base : CMD->overridden_methods()) {
    if (auto ID = getSymbolID(Base))
      OverriddenMethods.insert(ID);
    getOverriddenMethods(Base, OverriddenMethods);
  }
}

std::optional<std::string>
stringifyContainerForMainFileRef(const Decl *Container) {
  // FIXME We might also want to display the signature here
  // When doing so, remember to also add the Signature to index results!
  if (auto *ND = llvm::dyn_cast_if_present<NamedDecl>(Container))
    return printQualifiedName(*ND);
  return {};
}

std::optional<ReferencesResult>
maybeFindIncludeReferences(ParsedAST &AST, Position Pos,
                           URIForFile URIMainFile) {
  const auto &Includes = AST.getIncludeStructure().MainFileIncludes;
  auto IncludeOnLine = llvm::find_if(Includes, [&Pos](const Inclusion &Inc) {
    return Inc.HashLine == Pos.line;
  });
  if (IncludeOnLine == Includes.end())
    return std::nullopt;

  const SourceManager &SM = AST.getSourceManager();
  ReferencesResult Results;
  auto Converted = convertIncludes(AST);
  include_cleaner::walkUsed(
      AST.getLocalTopLevelDecls(), collectMacroReferences(AST),
      &AST.getPragmaIncludes(), AST.getPreprocessor(),
      [&](const include_cleaner::SymbolReference &Ref,
          llvm::ArrayRef<include_cleaner::Header> Providers) {
        if (Ref.RT != include_cleaner::RefType::Explicit ||
            !isPreferredProvider(*IncludeOnLine, Converted, Providers))
          return;

        auto Loc = SM.getFileLoc(Ref.RefLocation);
        // File locations can be outside of the main file if macro is
        // expanded through an #include.
        while (SM.getFileID(Loc) != SM.getMainFileID())
          Loc = SM.getIncludeLoc(SM.getFileID(Loc));

        ReferencesResult::Reference Result;
        const auto *Token = AST.getTokens().spelledTokenContaining(Loc);
        assert(Token && "references expected token here");
        Result.Loc.range = Range{sourceLocToPosition(SM, Token->location()),
                                 sourceLocToPosition(SM, Token->endLocation())};
        Result.Loc.uri = URIMainFile;
        Results.References.push_back(std::move(Result));
      });
  if (Results.References.empty())
    return std::nullopt;

  // Add the #include line to the references list.
  ReferencesResult::Reference Result;
  Result.Loc.range = rangeTillEOL(SM.getBufferData(SM.getMainFileID()),
                                  IncludeOnLine->HashOffset);
  Result.Loc.uri = URIMainFile;
  Results.References.push_back(std::move(Result));
  return Results;
}
} // namespace

ReferencesResult findReferences(ParsedAST &AST, Position Pos, uint32_t Limit,
                                const SymbolIndex *Index, bool AddContext) {
  ReferencesResult Results;
  const SourceManager &SM = AST.getSourceManager();
  auto MainFilePath = AST.tuPath();
  auto URIMainFile = URIForFile::canonicalize(MainFilePath, MainFilePath);
  auto CurLoc = sourceLocationInMainFile(SM, Pos);
  if (!CurLoc) {
    llvm::consumeError(CurLoc.takeError());
    return {};
  }

  const auto IncludeReferences =
      maybeFindIncludeReferences(AST, Pos, URIMainFile);
  if (IncludeReferences)
    return *IncludeReferences;

  llvm::DenseSet<SymbolID> IDsToQuery, OverriddenMethods;

  const auto *IdentifierAtCursor =
      syntax::spelledIdentifierTouching(*CurLoc, AST.getTokens());
  std::optional<DefinedMacro> Macro;
  if (IdentifierAtCursor)
    Macro = locateMacroAt(*IdentifierAtCursor, AST.getPreprocessor());
  if (Macro) {
    // Handle references to macro.
    if (auto MacroSID = getSymbolID(Macro->Name, Macro->Info, SM)) {
      // Collect macro references from main file.
      const auto &IDToRefs = AST.getMacros().MacroRefs;
      auto Refs = IDToRefs.find(MacroSID);
      if (Refs != IDToRefs.end()) {
        for (const auto &Ref : Refs->second) {
          ReferencesResult::Reference Result;
          Result.Loc.range = Ref.toRange(SM);
          Result.Loc.uri = URIMainFile;
          if (Ref.IsDefinition) {
            Result.Attributes |= ReferencesResult::Declaration;
            Result.Attributes |= ReferencesResult::Definition;
          }
          Results.References.push_back(std::move(Result));
        }
      }
      IDsToQuery.insert(MacroSID);
    }
  } else {
    // Handle references to Decls.

    DeclRelationSet Relations =
        DeclRelation::TemplatePattern | DeclRelation::Alias;
    std::vector<const NamedDecl *> Decls =
        getDeclAtPosition(AST, *CurLoc, Relations);
    llvm::SmallVector<const NamedDecl *> TargetsInMainFile;
    for (const NamedDecl *D : Decls) {
      auto ID = getSymbolID(D);
      if (!ID)
        continue;
      TargetsInMainFile.push_back(D);
      // Not all symbols can be referenced from outside (e.g. function-locals).
      // TODO: we could skip TU-scoped symbols here (e.g. static functions) if
      // we know this file isn't a header. The details might be tricky.
      if (D->getParentFunctionOrMethod())
        continue;
      IDsToQuery.insert(ID);
    }

    RelationsRequest OverriddenBy;
    if (Index) {
      OverriddenBy.Predicate = RelationKind::OverriddenBy;
      for (const NamedDecl *ND : Decls) {
        // Special case: For virtual methods, report decl/def of overrides and
        // references to all overridden methods in complete type hierarchy.
        if (const auto *CMD = llvm::dyn_cast<CXXMethodDecl>(ND)) {
          if (CMD->isVirtual()) {
            if (auto ID = getSymbolID(CMD))
              OverriddenBy.Subjects.insert(ID);
            getOverriddenMethods(CMD, OverriddenMethods);
          }
        }
      }
    }

    // We traverse the AST to find references in the main file.
    auto MainFileRefs = findRefs(TargetsInMainFile, AST, /*PerToken=*/false);
    // We may get multiple refs with the same location and different Roles, as
    // cross-reference is only interested in locations, we deduplicate them
    // by the location to avoid emitting duplicated locations.
    MainFileRefs.erase(std::unique(MainFileRefs.begin(), MainFileRefs.end(),
                                   [](const ReferenceFinder::Reference &L,
                                      const ReferenceFinder::Reference &R) {
                                     return L.SpelledTok.location() ==
                                            R.SpelledTok.location();
                                   }),
                       MainFileRefs.end());
    for (const auto &Ref : MainFileRefs) {
      ReferencesResult::Reference Result;
      Result.Loc.range = Ref.range(SM);
      Result.Loc.uri = URIMainFile;
      if (AddContext)
        Result.Loc.containerName =
            stringifyContainerForMainFileRef(Ref.Container);
      if (Ref.Role & static_cast<unsigned>(index::SymbolRole::Declaration))
        Result.Attributes |= ReferencesResult::Declaration;
      // clang-index doesn't report definitions as declarations, but they are.
      if (Ref.Role & static_cast<unsigned>(index::SymbolRole::Definition))
        Result.Attributes |=
            ReferencesResult::Definition | ReferencesResult::Declaration;
      Results.References.push_back(std::move(Result));
    }
    // Add decl/def of overridding methods.
    if (Index && !OverriddenBy.Subjects.empty()) {
      LookupRequest ContainerLookup;
      // Different overrides will always be contained in different classes, so
      // we have a one-to-one mapping between SymbolID and index here, thus we
      // don't need to use std::vector as the map's value type.
      llvm::DenseMap<SymbolID, size_t> RefIndexForContainer;
      Index->relations(OverriddenBy, [&](const SymbolID &Subject,
                                         const Symbol &Object) {
        if (Limit && Results.References.size() >= Limit) {
          Results.HasMore = true;
          return;
        }
        const auto LSPLocDecl =
            toLSPLocation(Object.CanonicalDeclaration, MainFilePath);
        const auto LSPLocDef = toLSPLocation(Object.Definition, MainFilePath);
        if (LSPLocDecl && LSPLocDecl != LSPLocDef) {
          ReferencesResult::Reference Result;
          Result.Loc = {std::move(*LSPLocDecl), std::nullopt};
          Result.Attributes =
              ReferencesResult::Declaration | ReferencesResult::Override;
          RefIndexForContainer.insert({Object.ID, Results.References.size()});
          ContainerLookup.IDs.insert(Object.ID);
          Results.References.push_back(std::move(Result));
        }
        if (LSPLocDef) {
          ReferencesResult::Reference Result;
          Result.Loc = {std::move(*LSPLocDef), std::nullopt};
          Result.Attributes = ReferencesResult::Declaration |
                              ReferencesResult::Definition |
                              ReferencesResult::Override;
          RefIndexForContainer.insert({Object.ID, Results.References.size()});
          ContainerLookup.IDs.insert(Object.ID);
          Results.References.push_back(std::move(Result));
        }
      });

      if (!ContainerLookup.IDs.empty() && AddContext)
        Index->lookup(ContainerLookup, [&](const Symbol &Container) {
          auto Ref = RefIndexForContainer.find(Container.ID);
          assert(Ref != RefIndexForContainer.end());
          Results.References[Ref->getSecond()].Loc.containerName =
              Container.Scope.str() + Container.Name.str();
        });
    }
  }
  // Now query the index for references from other files.
  auto QueryIndex = [&](llvm::DenseSet<SymbolID> IDs, bool AllowAttributes,
                        bool AllowMainFileSymbols) {
    if (IDs.empty() || !Index || Results.HasMore)
      return;
    RefsRequest Req;
    Req.IDs = std::move(IDs);
    if (Limit) {
      if (Limit < Results.References.size()) {
        // We've already filled our quota, still check the index to correctly
        // return the `HasMore` info.
        Req.Limit = 0;
      } else {
        // Query index only for the remaining size.
        Req.Limit = Limit - Results.References.size();
      }
    }
    LookupRequest ContainerLookup;
    llvm::DenseMap<SymbolID, std::vector<size_t>> RefIndicesForContainer;
    Results.HasMore |= Index->refs(Req, [&](const Ref &R) {
      auto LSPLoc = toLSPLocation(R.Location, MainFilePath);
      // Avoid indexed results for the main file - the AST is authoritative.
      if (!LSPLoc ||
          (!AllowMainFileSymbols && LSPLoc->uri.file() == MainFilePath))
        return;
      ReferencesResult::Reference Result;
      Result.Loc = {std::move(*LSPLoc), std::nullopt};
      if (AllowAttributes) {
        if ((R.Kind & RefKind::Declaration) == RefKind::Declaration)
          Result.Attributes |= ReferencesResult::Declaration;
        // FIXME: our index should definitely store def | decl separately!
        if ((R.Kind & RefKind::Definition) == RefKind::Definition)
          Result.Attributes |=
              ReferencesResult::Declaration | ReferencesResult::Definition;
      }
      if (AddContext) {
        SymbolID Container = R.Container;
        ContainerLookup.IDs.insert(Container);
        RefIndicesForContainer[Container].push_back(Results.References.size());
      }
      Results.References.push_back(std::move(Result));
    });

    if (!ContainerLookup.IDs.empty() && AddContext)
      Index->lookup(ContainerLookup, [&](const Symbol &Container) {
        auto Ref = RefIndicesForContainer.find(Container.ID);
        assert(Ref != RefIndicesForContainer.end());
        auto ContainerName = Container.Scope.str() + Container.Name.str();
        for (auto I : Ref->getSecond()) {
          Results.References[I].Loc.containerName = ContainerName;
        }
      });
  };
  QueryIndex(std::move(IDsToQuery), /*AllowAttributes=*/true,
             /*AllowMainFileSymbols=*/false);
  // For a virtual method: Occurrences of BaseMethod should be treated as refs
  // and not as decl/def. Allow symbols from main file since AST does not report
  // these.
  QueryIndex(std::move(OverriddenMethods), /*AllowAttributes=*/false,
             /*AllowMainFileSymbols=*/true);
  return Results;
}

std::vector<SymbolDetails> getSymbolInfo(ParsedAST &AST, Position Pos) {
  const SourceManager &SM = AST.getSourceManager();
  auto CurLoc = sourceLocationInMainFile(SM, Pos);
  if (!CurLoc) {
    llvm::consumeError(CurLoc.takeError());
    return {};
  }
  auto MainFilePath = AST.tuPath();
  std::vector<SymbolDetails> Results;

  // We also want the targets of using-decls, so we include
  // DeclRelation::Underlying.
  DeclRelationSet Relations = DeclRelation::TemplatePattern |
                              DeclRelation::Alias | DeclRelation::Underlying;
  for (const NamedDecl *D : getDeclAtPosition(AST, *CurLoc, Relations)) {
    D = getPreferredDecl(D);

    SymbolDetails NewSymbol;
    std::string QName = printQualifiedName(*D);
    auto SplitQName = splitQualifiedName(QName);
    NewSymbol.containerName = std::string(SplitQName.first);
    NewSymbol.name = std::string(SplitQName.second);

    if (NewSymbol.containerName.empty()) {
      if (const auto *ParentND =
              dyn_cast_or_null<NamedDecl>(D->getDeclContext()))
        NewSymbol.containerName = printQualifiedName(*ParentND);
    }
    llvm::SmallString<32> USR;
    if (!index::generateUSRForDecl(D, USR)) {
      NewSymbol.USR = std::string(USR);
      NewSymbol.ID = SymbolID(NewSymbol.USR);
    }
    if (const NamedDecl *Def = getDefinition(D))
      NewSymbol.definitionRange = makeLocation(
          AST.getASTContext(), nameLocation(*Def, SM), MainFilePath);
    NewSymbol.declarationRange =
        makeLocation(AST.getASTContext(), nameLocation(*D, SM), MainFilePath);

    Results.push_back(std::move(NewSymbol));
  }

  const auto *IdentifierAtCursor =
      syntax::spelledIdentifierTouching(*CurLoc, AST.getTokens());
  if (!IdentifierAtCursor)
    return Results;

  if (auto M = locateMacroAt(*IdentifierAtCursor, AST.getPreprocessor())) {
    SymbolDetails NewMacro;
    NewMacro.name = std::string(M->Name);
    llvm::SmallString<32> USR;
    if (!index::generateUSRForMacro(NewMacro.name, M->Info->getDefinitionLoc(),
                                    SM, USR)) {
      NewMacro.USR = std::string(USR);
      NewMacro.ID = SymbolID(NewMacro.USR);
    }
    Results.push_back(std::move(NewMacro));
  }

  return Results;
}

llvm::raw_ostream &operator<<(llvm::raw_ostream &OS, const LocatedSymbol &S) {
  OS << S.Name << ": " << S.PreferredDeclaration;
  if (S.Definition)
    OS << " def=" << *S.Definition;
  return OS;
}

llvm::raw_ostream &operator<<(llvm::raw_ostream &OS,
                              const ReferencesResult::Reference &R) {
  OS << R.Loc;
  if (R.Attributes & ReferencesResult::Declaration)
    OS << " [decl]";
  if (R.Attributes & ReferencesResult::Definition)
    OS << " [def]";
  if (R.Attributes & ReferencesResult::Override)
    OS << " [override]";
  return OS;
}

template <typename HierarchyItem>
static std::optional<HierarchyItem>
declToHierarchyItem(const NamedDecl &ND, llvm::StringRef TUPath) {
  ASTContext &Ctx = ND.getASTContext();
  auto &SM = Ctx.getSourceManager();
  SourceLocation NameLoc = nameLocation(ND, Ctx.getSourceManager());
  SourceLocation BeginLoc = SM.getFileLoc(ND.getBeginLoc());
  SourceLocation EndLoc = SM.getFileLoc(ND.getEndLoc());
  const auto DeclRange =
      toHalfOpenFileRange(SM, Ctx.getLangOpts(), {BeginLoc, EndLoc});
  if (!DeclRange)
    return std::nullopt;
  const auto FE = SM.getFileEntryRefForID(SM.getFileID(NameLoc));
  if (!FE)
    return std::nullopt;
  auto FilePath = getCanonicalPath(*FE, SM.getFileManager());
  if (!FilePath)
    return std::nullopt; // Not useful without a uri.

  Position NameBegin = sourceLocToPosition(SM, NameLoc);
  Position NameEnd = sourceLocToPosition(
      SM, Lexer::getLocForEndOfToken(NameLoc, 0, SM, Ctx.getLangOpts()));

  index::SymbolInfo SymInfo = index::getSymbolInfo(&ND);
  // FIXME: This is not classifying constructors, destructors and operators
  // correctly.
  SymbolKind SK = indexSymbolKindToSymbolKind(SymInfo.Kind);

  HierarchyItem HI;
  HI.name = printName(Ctx, ND);
  // FIXME: Populate HI.detail the way we do in symbolToHierarchyItem?
  HI.kind = SK;
  HI.range = Range{sourceLocToPosition(SM, DeclRange->getBegin()),
                   sourceLocToPosition(SM, DeclRange->getEnd())};
  HI.selectionRange = Range{NameBegin, NameEnd};
  if (!HI.range.contains(HI.selectionRange)) {
    // 'selectionRange' must be contained in 'range', so in cases where clang
    // reports unrelated ranges we need to reconcile somehow.
    HI.range = HI.selectionRange;
  }

  HI.uri = URIForFile::canonicalize(*FilePath, TUPath);

  return HI;
}

static std::optional<TypeHierarchyItem>
declToTypeHierarchyItem(const NamedDecl &ND, llvm::StringRef TUPath) {
  auto Result = declToHierarchyItem<TypeHierarchyItem>(ND, TUPath);
  if (Result) {
    Result->deprecated = ND.isDeprecated();
    // Compute the SymbolID and store it in the 'data' field.
    // This allows typeHierarchy/resolve to be used to
    // resolve children of items returned in a previous request
    // for parents.
    Result->data.symbolID = getSymbolID(&ND);
  }
  return Result;
}

static std::optional<CallHierarchyItem>
declToCallHierarchyItem(const NamedDecl &ND, llvm::StringRef TUPath) {
  auto Result = declToHierarchyItem<CallHierarchyItem>(ND, TUPath);
  if (!Result)
    return Result;
  if (ND.isDeprecated())
    Result->tags.push_back(SymbolTag::Deprecated);
  if (auto ID = getSymbolID(&ND))
    Result->data = ID.str();
  return Result;
}

template <typename HierarchyItem>
static std::optional<HierarchyItem> symbolToHierarchyItem(const Symbol &S,
                                                          PathRef TUPath) {
  auto Loc = symbolToLocation(S, TUPath);
  if (!Loc) {
    elog("Failed to convert symbol to hierarchy item: {0}", Loc.takeError());
    return std::nullopt;
  }
  HierarchyItem HI;
  HI.name = std::string(S.Name);
  HI.detail = (S.Scope + S.Name).str();
  HI.kind = indexSymbolKindToSymbolKind(S.SymInfo.Kind);
  HI.selectionRange = Loc->range;
  // FIXME: Populate 'range' correctly
  // (https://github.com/clangd/clangd/issues/59).
  HI.range = HI.selectionRange;
  HI.uri = Loc->uri;

  return HI;
}

static std::optional<TypeHierarchyItem>
symbolToTypeHierarchyItem(const Symbol &S, PathRef TUPath) {
  auto Result = symbolToHierarchyItem<TypeHierarchyItem>(S, TUPath);
  if (Result) {
    Result->deprecated = (S.Flags & Symbol::Deprecated);
    Result->data.symbolID = S.ID;
  }
  return Result;
}

static std::optional<CallHierarchyItem>
symbolToCallHierarchyItem(const Symbol &S, PathRef TUPath) {
  auto Result = symbolToHierarchyItem<CallHierarchyItem>(S, TUPath);
  if (!Result)
    return Result;
  Result->data = S.ID.str();
  if (S.Flags & Symbol::Deprecated)
    Result->tags.push_back(SymbolTag::Deprecated);
  return Result;
}

static void fillSubTypes(const SymbolID &ID,
                         std::vector<TypeHierarchyItem> &SubTypes,
                         const SymbolIndex *Index, int Levels, PathRef TUPath) {
  RelationsRequest Req;
  Req.Subjects.insert(ID);
  Req.Predicate = RelationKind::BaseOf;
  Index->relations(Req, [&](const SymbolID &Subject, const Symbol &Object) {
    if (std::optional<TypeHierarchyItem> ChildSym =
            symbolToTypeHierarchyItem(Object, TUPath)) {
      if (Levels > 1) {
        ChildSym->children.emplace();
        fillSubTypes(Object.ID, *ChildSym->children, Index, Levels - 1, TUPath);
      }
      SubTypes.emplace_back(std::move(*ChildSym));
    }
  });
}

using RecursionProtectionSet = llvm::SmallSet<const CXXRecordDecl *, 4>;

// Extracts parents from AST and populates the type hierarchy item.
static void fillSuperTypes(const CXXRecordDecl &CXXRD, llvm::StringRef TUPath,
                           TypeHierarchyItem &Item,
                           RecursionProtectionSet &RPSet) {
  Item.parents.emplace();
  Item.data.parents.emplace();
  // typeParents() will replace dependent template specializations
  // with their class template, so to avoid infinite recursion for
  // certain types of hierarchies, keep the templates encountered
  // along the parent chain in a set, and stop the recursion if one
  // starts to repeat.
  auto *Pattern = CXXRD.getDescribedTemplate() ? &CXXRD : nullptr;
  if (Pattern) {
    if (!RPSet.insert(Pattern).second) {
      return;
    }
  }

  for (const CXXRecordDecl *ParentDecl : typeParents(&CXXRD)) {
    if (std::optional<TypeHierarchyItem> ParentSym =
            declToTypeHierarchyItem(*ParentDecl, TUPath)) {
      fillSuperTypes(*ParentDecl, TUPath, *ParentSym, RPSet);
      Item.data.parents->emplace_back(ParentSym->data);
      Item.parents->emplace_back(std::move(*ParentSym));
    }
  }

  if (Pattern) {
    RPSet.erase(Pattern);
  }
}

std::vector<const CXXRecordDecl *> findRecordTypeAt(ParsedAST &AST,
                                                    Position Pos) {
  auto RecordFromNode = [&AST](const SelectionTree::Node *N) {
    std::vector<const CXXRecordDecl *> Records;
    if (!N)
      return Records;

    // Note: explicitReferenceTargets() will search for both template
    // instantiations and template patterns, and prefer the former if available
    // (generally, one will be available for non-dependent specializations of a
    // class template).
    auto Decls = explicitReferenceTargets(N->ASTNode, DeclRelation::Underlying,
                                          AST.getHeuristicResolver());
    for (const NamedDecl *D : Decls) {

      if (const VarDecl *VD = dyn_cast<VarDecl>(D)) {
        // If this is a variable, use the type of the variable.
        if (const auto *RD = VD->getType().getTypePtr()->getAsCXXRecordDecl())
          Records.push_back(RD);
        continue;
      }

      if (const CXXMethodDecl *Method = dyn_cast<CXXMethodDecl>(D)) {
        // If this is a method, use the type of the class.
        Records.push_back(Method->getParent());
        continue;
      }

      // We don't handle FieldDecl because it's not clear what behaviour
      // the user would expect: the enclosing class type (as with a
      // method), or the field's type (as with a variable).

      if (auto *RD = dyn_cast<CXXRecordDecl>(D))
        Records.push_back(RD);
    }
    return Records;
  };

  const SourceManager &SM = AST.getSourceManager();
  std::vector<const CXXRecordDecl *> Result;
  auto Offset = positionToOffset(SM.getBufferData(SM.getMainFileID()), Pos);
  if (!Offset) {
    llvm::consumeError(Offset.takeError());
    return Result;
  }
  SelectionTree::createEach(AST.getASTContext(), AST.getTokens(), *Offset,
                            *Offset, [&](SelectionTree ST) {
                              Result = RecordFromNode(ST.commonAncestor());
                              return !Result.empty();
                            });
  return Result;
}

// Return the type most associated with an AST node.
// This isn't precisely defined: we want "go to type" to do something useful.
static QualType typeForNode(const SelectionTree::Node *N) {
  // If we're looking at a namespace qualifier, walk up to what it's qualifying.
  // (If we're pointing at a *class* inside a NNS, N will be a TypeLoc).
  while (N && N->ASTNode.get<NestedNameSpecifierLoc>())
    N = N->Parent;
  if (!N)
    return QualType();

  // If we're pointing at a type => return it.
  if (const TypeLoc *TL = N->ASTNode.get<TypeLoc>()) {
    if (llvm::isa<DeducedType>(TL->getTypePtr()))
      if (auto Deduced = getDeducedType(
              N->getDeclContext().getParentASTContext(), TL->getBeginLoc()))
        return *Deduced;
    // Exception: an alias => underlying type.
    if (llvm::isa<TypedefType>(TL->getTypePtr()))
      return TL->getTypePtr()->getLocallyUnqualifiedSingleStepDesugaredType();
    return TL->getType();
  }

  // Constructor initializers => the type of thing being initialized.
  if (const auto *CCI = N->ASTNode.get<CXXCtorInitializer>()) {
    if (const FieldDecl *FD = CCI->getAnyMember())
      return FD->getType();
    if (const Type *Base = CCI->getBaseClass())
      return QualType(Base, 0);
  }

  // Base specifier => the base type.
  if (const auto *CBS = N->ASTNode.get<CXXBaseSpecifier>())
    return CBS->getType();

  if (const Decl *D = N->ASTNode.get<Decl>()) {
    struct Visitor : ConstDeclVisitor<Visitor, QualType> {
      QualType VisitValueDecl(const ValueDecl *D) { return D->getType(); }
      // Declaration of a type => that type.
      QualType VisitTypeDecl(const TypeDecl *D) {
        return QualType(D->getTypeForDecl(), 0);
      }
      // Exception: alias declaration => the underlying type, not the alias.
      QualType VisitTypedefNameDecl(const TypedefNameDecl *D) {
        return D->getUnderlyingType();
      }
      // Look inside templates.
      QualType VisitTemplateDecl(const TemplateDecl *D) {
        return Visit(D->getTemplatedDecl());
      }
    } V;
    return V.Visit(D);
  }

  if (const Stmt *S = N->ASTNode.get<Stmt>()) {
    struct Visitor : ConstStmtVisitor<Visitor, QualType> {
      // Null-safe version of visit simplifies recursive calls below.
      QualType type(const Stmt *S) { return S ? Visit(S) : QualType(); }

      // In general, expressions => type of expression.
      QualType VisitExpr(const Expr *S) {
        return S->IgnoreImplicitAsWritten()->getType();
      }
      QualType VisitMemberExpr(const MemberExpr *S) {
        // The `foo` in `s.foo()` pretends not to have a real type!
        if (S->getType()->isSpecificBuiltinType(BuiltinType::BoundMember))
          return Expr::findBoundMemberType(S);
        return VisitExpr(S);
      }
      // Exceptions for void expressions that operate on a type in some way.
      QualType VisitCXXDeleteExpr(const CXXDeleteExpr *S) {
        return S->getDestroyedType();
      }
      QualType VisitCXXPseudoDestructorExpr(const CXXPseudoDestructorExpr *S) {
        return S->getDestroyedType();
      }
      QualType VisitCXXThrowExpr(const CXXThrowExpr *S) {
        return S->getSubExpr()->getType();
      }
      QualType VisitCoyieldExpr(const CoyieldExpr *S) {
        return type(S->getOperand());
      }
      // Treat a designated initializer like a reference to the field.
      QualType VisitDesignatedInitExpr(const DesignatedInitExpr *S) {
        // In .foo.bar we want to jump to bar's type, so find *last* field.
        for (auto &D : llvm::reverse(S->designators()))
          if (D.isFieldDesignator())
            if (const auto *FD = D.getFieldDecl())
              return FD->getType();
        return QualType();
      }

      // Control flow statements that operate on data: use the data type.
      QualType VisitSwitchStmt(const SwitchStmt *S) {
        return type(S->getCond());
      }
      QualType VisitWhileStmt(const WhileStmt *S) { return type(S->getCond()); }
      QualType VisitDoStmt(const DoStmt *S) { return type(S->getCond()); }
      QualType VisitIfStmt(const IfStmt *S) { return type(S->getCond()); }
      QualType VisitCaseStmt(const CaseStmt *S) { return type(S->getLHS()); }
      QualType VisitCXXForRangeStmt(const CXXForRangeStmt *S) {
        return S->getLoopVariable()->getType();
      }
      QualType VisitReturnStmt(const ReturnStmt *S) {
        return type(S->getRetValue());
      }
      QualType VisitCoreturnStmt(const CoreturnStmt *S) {
        return type(S->getOperand());
      }
      QualType VisitCXXCatchStmt(const CXXCatchStmt *S) {
        return S->getCaughtType();
      }
      QualType VisitObjCAtThrowStmt(const ObjCAtThrowStmt *S) {
        return type(S->getThrowExpr());
      }
      QualType VisitObjCAtCatchStmt(const ObjCAtCatchStmt *S) {
        return S->getCatchParamDecl() ? S->getCatchParamDecl()->getType()
                                      : QualType();
      }
    } V;
    return V.Visit(S);
  }

  return QualType();
}

// Given a type targeted by the cursor, return one or more types that are more interesting
// to target.
static void unwrapFindType(QualType T, const HeuristicResolver &H,
                           llvm::SmallVector<QualType> &Out) {
  if (T.isNull())
    return;

  // If there's a specific type alias, point at that rather than unwrapping.
  if (const auto* TDT = T->getAs<TypedefType>())
    return Out.push_back(QualType(TDT, 0));

  // Pointers etc => pointee type.
  if (const auto *PT = T->getAs<PointerType>())
    return unwrapFindType(PT->getPointeeType(), H, Out);
  if (const auto *RT = T->getAs<ReferenceType>())
    return unwrapFindType(RT->getPointeeType(), H, Out);
  if (const auto *AT = T->getAsArrayTypeUnsafe())
    return unwrapFindType(AT->getElementType(), H, Out);

  // Function type => return type.
  if (auto *FT = T->getAs<FunctionType>())
    return unwrapFindType(FT->getReturnType(), H, Out);
  if (auto *CRD = T->getAsCXXRecordDecl()) {
    if (CRD->isLambda())
      return unwrapFindType(CRD->getLambdaCallOperator()->getReturnType(), H,
                            Out);
    // FIXME: more cases we'd prefer the return type of the call operator?
    //        std::function etc?
  }

  // For smart pointer types, add the underlying type
<<<<<<< HEAD
  if (const auto *PointeeType =
          H.getPointeeType(T.getNonReferenceType().getTypePtr())) {
    unwrapFindType(QualType(PointeeType, 0), H, Out);
    return Out.push_back(T);
  }
=======
  if (H)
    if (auto PointeeType = H->getPointeeType(T.getNonReferenceType());
        !PointeeType.isNull()) {
      unwrapFindType(PointeeType, H, Out);
      return Out.push_back(T);
    }
>>>>>>> e6d16f93

  return Out.push_back(T);
}

// Convenience overload, to allow calling this without the out-parameter
static llvm::SmallVector<QualType> unwrapFindType(QualType T,
                                                  const HeuristicResolver &H) {
  llvm::SmallVector<QualType> Result;
  unwrapFindType(T, H, Result);
  return Result;
}

std::vector<LocatedSymbol> findType(ParsedAST &AST, Position Pos,
                                    const SymbolIndex *Index) {
  const SourceManager &SM = AST.getSourceManager();
  auto Offset = positionToOffset(SM.getBufferData(SM.getMainFileID()), Pos);
  std::vector<LocatedSymbol> Result;
  if (!Offset) {
    elog("failed to convert position {0} for findTypes: {1}", Pos,
         Offset.takeError());
    return Result;
  }
  // The general scheme is: position -> AST node -> type -> declaration.
  auto SymbolsFromNode =
      [&](const SelectionTree::Node *N) -> std::vector<LocatedSymbol> {
    std::vector<LocatedSymbol> LocatedSymbols;

    // NOTE: unwrapFindType might return duplicates for something like
    // unique_ptr<unique_ptr<T>>. Let's *not* remove them, because it gives you
    // some information about the type you may have not known before (since
    // unique_ptr<unique_ptr<T>> != unique_ptr<T>).
    for (const QualType &Type : unwrapFindType(
             typeForNode(N), AST.getHeuristicResolver(&N->getDeclContext())))
      llvm::copy(locateSymbolForType(AST, Type, Index),
                 std::back_inserter(LocatedSymbols));

    return LocatedSymbols;
  };
  SelectionTree::createEach(AST.getASTContext(), AST.getTokens(), *Offset,
                            *Offset, [&](SelectionTree ST) {
                              Result = SymbolsFromNode(ST.commonAncestor());
                              return !Result.empty();
                            });
  return Result;
}

std::vector<const CXXRecordDecl *> typeParents(const CXXRecordDecl *CXXRD) {
  std::vector<const CXXRecordDecl *> Result;

  // If this is an invalid instantiation, instantiation of the bases
  // may not have succeeded, so fall back to the template pattern.
  if (auto *CTSD = dyn_cast<ClassTemplateSpecializationDecl>(CXXRD)) {
    if (CTSD->isInvalidDecl())
      CXXRD = CTSD->getSpecializedTemplate()->getTemplatedDecl();
  }

  // Can't query bases without a definition.
  if (!CXXRD->hasDefinition())
    return Result;

  for (auto Base : CXXRD->bases()) {
    const CXXRecordDecl *ParentDecl = nullptr;

    const Type *Type = Base.getType().getTypePtr();
    if (const RecordType *RT = Type->getAs<RecordType>()) {
      ParentDecl = RT->getAsCXXRecordDecl();
    }

    if (!ParentDecl) {
      // Handle a dependent base such as "Base<T>" by using the primary
      // template.
      if (const TemplateSpecializationType *TS =
              Type->getAs<TemplateSpecializationType>()) {
        TemplateName TN = TS->getTemplateName();
        if (TemplateDecl *TD = TN.getAsTemplateDecl()) {
          ParentDecl = dyn_cast<CXXRecordDecl>(TD->getTemplatedDecl());
        }
      }
    }

    if (ParentDecl)
      Result.push_back(ParentDecl);
  }

  return Result;
}

std::vector<TypeHierarchyItem>
getTypeHierarchy(ParsedAST &AST, Position Pos, int ResolveLevels,
                 TypeHierarchyDirection Direction, const SymbolIndex *Index,
                 PathRef TUPath) {
  std::vector<TypeHierarchyItem> Results;
  for (const auto *CXXRD : findRecordTypeAt(AST, Pos)) {

    bool WantChildren = Direction == TypeHierarchyDirection::Children ||
                        Direction == TypeHierarchyDirection::Both;

    // If we're looking for children, we're doing the lookup in the index.
    // The index does not store relationships between implicit
    // specializations, so if we have one, use the template pattern instead.
    // Note that this needs to be done before the declToTypeHierarchyItem(),
    // otherwise the type hierarchy item would misleadingly contain the
    // specialization parameters, while the children would involve classes
    // that derive from other specializations of the template.
    if (WantChildren) {
      if (auto *CTSD = dyn_cast<ClassTemplateSpecializationDecl>(CXXRD))
        CXXRD = CTSD->getTemplateInstantiationPattern();
    }

    std::optional<TypeHierarchyItem> Result =
        declToTypeHierarchyItem(*CXXRD, AST.tuPath());
    if (!Result)
      continue;

    RecursionProtectionSet RPSet;
    fillSuperTypes(*CXXRD, AST.tuPath(), *Result, RPSet);

    if (WantChildren && ResolveLevels > 0) {
      Result->children.emplace();

      if (Index) {
        if (auto ID = getSymbolID(CXXRD))
          fillSubTypes(ID, *Result->children, Index, ResolveLevels, TUPath);
      }
    }
    Results.emplace_back(std::move(*Result));
  }

  return Results;
}

std::optional<std::vector<TypeHierarchyItem>>
superTypes(const TypeHierarchyItem &Item, const SymbolIndex *Index) {
  std::vector<TypeHierarchyItem> Results;
  if (!Item.data.parents)
    return std::nullopt;
  if (Item.data.parents->empty())
    return Results;
  LookupRequest Req;
  llvm::DenseMap<SymbolID, const TypeHierarchyItem::ResolveParams *> IDToData;
  for (const auto &Parent : *Item.data.parents) {
    Req.IDs.insert(Parent.symbolID);
    IDToData[Parent.symbolID] = &Parent;
  }
  Index->lookup(Req, [&Item, &Results, &IDToData](const Symbol &S) {
    if (auto THI = symbolToTypeHierarchyItem(S, Item.uri.file())) {
      THI->data = *IDToData.lookup(S.ID);
      Results.emplace_back(std::move(*THI));
    }
  });
  return Results;
}

std::vector<TypeHierarchyItem> subTypes(const TypeHierarchyItem &Item,
                                        const SymbolIndex *Index) {
  std::vector<TypeHierarchyItem> Results;
  fillSubTypes(Item.data.symbolID, Results, Index, 1, Item.uri.file());
  for (auto &ChildSym : Results)
    ChildSym.data.parents = {Item.data};
  return Results;
}

void resolveTypeHierarchy(TypeHierarchyItem &Item, int ResolveLevels,
                          TypeHierarchyDirection Direction,
                          const SymbolIndex *Index) {
  // We only support typeHierarchy/resolve for children, because for parents
  // we ignore ResolveLevels and return all levels of parents eagerly.
  if (!Index || Direction == TypeHierarchyDirection::Parents ||
      ResolveLevels == 0)
    return;

  Item.children.emplace();
  fillSubTypes(Item.data.symbolID, *Item.children, Index, ResolveLevels,
               Item.uri.file());
}

std::vector<CallHierarchyItem>
prepareCallHierarchy(ParsedAST &AST, Position Pos, PathRef TUPath) {
  std::vector<CallHierarchyItem> Result;
  const auto &SM = AST.getSourceManager();
  auto Loc = sourceLocationInMainFile(SM, Pos);
  if (!Loc) {
    elog("prepareCallHierarchy failed to convert position to source location: "
         "{0}",
         Loc.takeError());
    return Result;
  }
  for (const NamedDecl *Decl : getDeclAtPosition(AST, *Loc, {})) {
    if (!(isa<DeclContext>(Decl) &&
          cast<DeclContext>(Decl)->isFunctionOrMethod()) &&
        Decl->getKind() != Decl::Kind::FunctionTemplate &&
        !(Decl->getKind() == Decl::Kind::Var &&
          !cast<VarDecl>(Decl)->isLocalVarDecl()) &&
        Decl->getKind() != Decl::Kind::Field)
      continue;
    if (auto CHI = declToCallHierarchyItem(*Decl, AST.tuPath()))
      Result.emplace_back(std::move(*CHI));
  }
  return Result;
}

std::vector<CallHierarchyIncomingCall>
incomingCalls(const CallHierarchyItem &Item, const SymbolIndex *Index) {
  std::vector<CallHierarchyIncomingCall> Results;
  if (!Index || Item.data.empty())
    return Results;
  auto ID = SymbolID::fromStr(Item.data);
  if (!ID) {
    elog("incomingCalls failed to find symbol: {0}", ID.takeError());
    return Results;
  }
  // In this function, we find incoming calls based on the index only.
  // In principle, the AST could have more up-to-date information about
  // occurrences within the current file. However, going from a SymbolID
  // to an AST node isn't cheap, particularly when the declaration isn't
  // in the main file.
  // FIXME: Consider also using AST information when feasible.
  RefsRequest Request;
  Request.IDs.insert(*ID);
  Request.WantContainer = true;
  // We could restrict more specifically to calls by introducing a new RefKind,
  // but non-call references (such as address-of-function) can still be
  // interesting as they can indicate indirect calls.
  Request.Filter = RefKind::Reference;
  // Initially store the ranges in a map keyed by SymbolID of the caller.
  // This allows us to group different calls with the same caller
  // into the same CallHierarchyIncomingCall.
  llvm::DenseMap<SymbolID, std::vector<Location>> CallsIn;
  // We can populate the ranges based on a refs request only. As we do so, we
  // also accumulate the container IDs into a lookup request.
  LookupRequest ContainerLookup;
  Index->refs(Request, [&](const Ref &R) {
    auto Loc = indexToLSPLocation(R.Location, Item.uri.file());
    if (!Loc) {
      elog("incomingCalls failed to convert location: {0}", Loc.takeError());
      return;
    }
    CallsIn[R.Container].push_back(*Loc);

    ContainerLookup.IDs.insert(R.Container);
  });
  // Perform the lookup request and combine its results with CallsIn to
  // get complete CallHierarchyIncomingCall objects.
  Index->lookup(ContainerLookup, [&](const Symbol &Caller) {
    auto It = CallsIn.find(Caller.ID);
    assert(It != CallsIn.end());
    if (auto CHI = symbolToCallHierarchyItem(Caller, Item.uri.file())) {
      std::vector<Range> FromRanges;
      for (const Location &L : It->second) {
        if (L.uri != CHI->uri) {
          // Call location not in same file as caller.
          // This can happen in some edge cases. There's not much we can do,
          // since the protocol only allows returning ranges interpreted as
          // being in the caller's file.
          continue;
        }
        FromRanges.push_back(L.range);
      }
      Results.push_back(
          CallHierarchyIncomingCall{std::move(*CHI), std::move(FromRanges)});
    }
  });
  // Sort results by name of container.
  llvm::sort(Results, [](const CallHierarchyIncomingCall &A,
                         const CallHierarchyIncomingCall &B) {
    return A.from.name < B.from.name;
  });
  return Results;
}

std::vector<CallHierarchyOutgoingCall>
outgoingCalls(const CallHierarchyItem &Item, const SymbolIndex *Index) {
  std::vector<CallHierarchyOutgoingCall> Results;
  if (!Index || Item.data.empty())
    return Results;
  auto ID = SymbolID::fromStr(Item.data);
  if (!ID) {
    elog("outgoingCalls failed to find symbol: {0}", ID.takeError());
    return Results;
  }
  // In this function, we find outgoing calls based on the index only.
  ContainedRefsRequest Request;
  Request.ID = *ID;
  // Initially store the ranges in a map keyed by SymbolID of the callee.
  // This allows us to group different calls to the same function
  // into the same CallHierarchyOutgoingCall.
  llvm::DenseMap<SymbolID, std::vector<Range>> CallsOut;
  // We can populate the ranges based on a refs request only. As we do so, we
  // also accumulate the callee IDs into a lookup request.
  LookupRequest CallsOutLookup;
  Index->containedRefs(Request, [&](const auto &R) {
    auto Loc = indexToLSPLocation(R.Location, Item.uri.file());
    if (!Loc) {
      elog("outgoingCalls failed to convert location: {0}", Loc.takeError());
      return;
    }
    auto It = CallsOut.try_emplace(R.Symbol, std::vector<Range>{}).first;
    It->second.push_back(Loc->range);

    CallsOutLookup.IDs.insert(R.Symbol);
  });
  // Perform the lookup request and combine its results with CallsOut to
  // get complete CallHierarchyOutgoingCall objects.
  Index->lookup(CallsOutLookup, [&](const Symbol &Callee) {
    // The containedRefs request should only return symbols which are
    // function-like, i.e. symbols for which references to them can be "calls".
    using SK = index::SymbolKind;
    auto Kind = Callee.SymInfo.Kind;
    assert(Kind == SK::Function || Kind == SK::InstanceMethod ||
           Kind == SK::ClassMethod || Kind == SK::StaticMethod ||
           Kind == SK::Constructor || Kind == SK::Destructor ||
           Kind == SK::ConversionFunction);
    (void)Kind;
    (void)SK::Function;

    auto It = CallsOut.find(Callee.ID);
    assert(It != CallsOut.end());
    if (auto CHI = symbolToCallHierarchyItem(Callee, Item.uri.file()))
      Results.push_back(
          CallHierarchyOutgoingCall{std::move(*CHI), std::move(It->second)});
  });
  // Sort results by name of the callee.
  llvm::sort(Results, [](const CallHierarchyOutgoingCall &A,
                         const CallHierarchyOutgoingCall &B) {
    return A.to.name < B.to.name;
  });
  return Results;
}

llvm::DenseSet<const Decl *> getNonLocalDeclRefs(ParsedAST &AST,
                                                 const FunctionDecl *FD) {
  if (!FD->hasBody())
    return {};
  llvm::DenseSet<const Decl *> DeclRefs;
  findExplicitReferences(
      FD,
      [&](ReferenceLoc Ref) {
        for (const Decl *D : Ref.Targets) {
          if (!index::isFunctionLocalSymbol(D) && !D->isTemplateParameter() &&
              !Ref.IsDecl)
            DeclRefs.insert(D);
        }
      },
      AST.getHeuristicResolver());
  return DeclRefs;
}

} // namespace clangd
} // namespace clang<|MERGE_RESOLUTION|>--- conflicted
+++ resolved
@@ -2035,20 +2035,11 @@
   }
 
   // For smart pointer types, add the underlying type
-<<<<<<< HEAD
-  if (const auto *PointeeType =
-          H.getPointeeType(T.getNonReferenceType().getTypePtr())) {
-    unwrapFindType(QualType(PointeeType, 0), H, Out);
+  if (auto PointeeType = H.getPointeeType(T.getNonReferenceType());
+    !PointeeType.isNull()) {
+    unwrapFindType(PointeeType, H, Out);
     return Out.push_back(T);
   }
-=======
-  if (H)
-    if (auto PointeeType = H->getPointeeType(T.getNonReferenceType());
-        !PointeeType.isNull()) {
-      unwrapFindType(PointeeType, H, Out);
-      return Out.push_back(T);
-    }
->>>>>>> e6d16f93
 
   return Out.push_back(T);
 }
