--- conflicted
+++ resolved
@@ -876,11 +876,7 @@
                                      FeatureNEON, FeaturePerfMon, FeatureSHA3,
                                      FeatureFullFP16, FeatureFP16FML,
                                      FeatureComplxNum, FeatureCRC, FeatureJS,
-<<<<<<< HEAD
-                                     FeatureLSE, FeaturePAuth, FeatureFPAC,
-=======
                                      FeatureLSE, FeaturePAuth,
->>>>>>> a4bf6cd7
                                      FeatureRAS, FeatureRCPC, FeatureRDM,
                                      FeatureBF16, FeatureDotProd, FeatureMatMulInt8, FeatureSSBS];
   list<SubtargetFeature> AppleA16 = [HasV8_6aOps, FeatureSHA2, FeatureAES, FeatureFPARMv8,
@@ -888,11 +884,7 @@
                                      FeatureFullFP16, FeatureFP16FML,
                                      FeatureHCX,
                                      FeatureComplxNum, FeatureCRC, FeatureJS,
-<<<<<<< HEAD
-                                     FeatureLSE, FeaturePAuth, FeatureFPAC,
-=======
                                      FeatureLSE, FeaturePAuth,
->>>>>>> a4bf6cd7
                                      FeatureRAS, FeatureRCPC, FeatureRDM,
                                      FeatureBF16, FeatureDotProd, FeatureMatMulInt8, FeatureSSBS];
   list<SubtargetFeature> AppleA17 = [HasV8_6aOps, FeatureSHA2, FeatureAES, FeatureFPARMv8,
@@ -900,12 +892,6 @@
                                      FeatureFullFP16, FeatureFP16FML,
                                      FeatureHCX,
                                      FeatureComplxNum, FeatureCRC, FeatureJS,
-<<<<<<< HEAD
-                                     FeatureLSE, FeaturePAuth, FeatureFPAC,
-                                     FeatureRAS, FeatureRCPC, FeatureRDM,
-                                     FeatureBF16, FeatureDotProd, FeatureMatMulInt8, FeatureSSBS];
-  list<SubtargetFeature> AppleM4 = [HasV9_2aOps, FeatureSHA2, FeatureFPARMv8,
-=======
                                      FeatureLSE, FeaturePAuth,
                                      FeatureRAS, FeatureRCPC, FeatureRDM,
                                      FeatureBF16, FeatureDotProd, FeatureMatMulInt8, FeatureSSBS];
@@ -915,7 +901,6 @@
   // two in the clang driver and in the backend subtarget features, but it's
   // still an issue in the clang frontend.  v8.7a is the next closest choice.
   list<SubtargetFeature> AppleM4 = [HasV8_7aOps, FeatureSHA2, FeatureFPARMv8,
->>>>>>> a4bf6cd7
                                     FeatureNEON, FeaturePerfMon, FeatureSHA3,
                                     FeatureFullFP16, FeatureFP16FML,
                                     FeatureAES, FeatureBF16,
