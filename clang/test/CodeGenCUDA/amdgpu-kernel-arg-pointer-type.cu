// NOTE: Assertions have been autogenerated by utils/update_cc_test_checks.py UTC_ARGS: --version 5
// REQUIRES: x86-registered-target
// REQUIRES: amdgpu-registered-target

// RUN: %clang_cc1 -triple amdgcn-amd-amdhsa -fcuda-is-device -emit-llvm -x hip %s -o - | FileCheck --check-prefixes=CHECK %s
// RUN: %clang_cc1 -triple spirv64-amd-amdhsa -fcuda-is-device -emit-llvm -x hip %s -o - | FileCheck --check-prefixes=CHECK-SPIRV %s
// RUN: %clang_cc1 -triple amdgcn-amd-amdhsa -fcuda-is-device -emit-llvm -x hip %s -disable-O0-optnone -o - | opt -S -O2 | FileCheck %s --check-prefixes=OPT
// RUN: %clang_cc1 -triple spirv64-amd-amdhsa -fcuda-is-device -emit-llvm -x hip %s -disable-O0-optnone -o - | opt -S -O2 | FileCheck %s --check-prefixes=OPT-SPIRV
// RUN: %clang_cc1 -triple x86_64-unknown-linux-gnu -emit-llvm -x hip %s -o - | FileCheck -check-prefix=HOST %s

#include "Inputs/cuda.h"

// Coerced struct from `struct S` without all generic pointers lowered into
// global ones.

// On the host-side compilation, generic pointer won't be coerced.
<<<<<<< HEAD

// CHECK-LABEL: define dso_local amdgpu_kernel void @_Z7kernel1Pi(
// CHECK-SAME: ptr addrspace(1) noundef [[X_COERCE:%.*]]) #[[ATTR0:[0-9]+]] {
// CHECK-NEXT:  [[ENTRY:.*:]]
// CHECK-NEXT:    [[X:%.*]] = alloca ptr, align 8, addrspace(5)
// CHECK-NEXT:    [[X_ADDR:%.*]] = alloca ptr, align 8, addrspace(5)
// CHECK-NEXT:    [[X_ASCAST:%.*]] = addrspacecast ptr addrspace(5) [[X]] to ptr
// CHECK-NEXT:    [[X_ADDR_ASCAST:%.*]] = addrspacecast ptr addrspace(5) [[X_ADDR]] to ptr
// CHECK-NEXT:    store ptr addrspace(1) [[X_COERCE]], ptr [[X_ASCAST]], align 8
// CHECK-NEXT:    [[X1:%.*]] = load ptr, ptr [[X_ASCAST]], align 8
// CHECK-NEXT:    store ptr [[X1]], ptr [[X_ADDR_ASCAST]], align 8
// CHECK-NEXT:    [[TMP0:%.*]] = load ptr, ptr [[X_ADDR_ASCAST]], align 8
// CHECK-NEXT:    [[ARRAYIDX:%.*]] = getelementptr inbounds i32, ptr [[TMP0]], i64 0
// CHECK-NEXT:    [[TMP1:%.*]] = load i32, ptr [[ARRAYIDX]], align 4
// CHECK-NEXT:    [[INC:%.*]] = add nsw i32 [[TMP1]], 1
// CHECK-NEXT:    store i32 [[INC]], ptr [[ARRAYIDX]], align 4
// CHECK-NEXT:    ret void
//
// CHECK-SPIRV-LABEL: define spir_kernel void @_Z7kernel1Pi(
// CHECK-SPIRV-SAME: ptr addrspace(1) noundef [[X_COERCE:%.*]]) addrspace(4) #[[ATTR0:[0-9]+]] {
// CHECK-SPIRV-NEXT:  [[ENTRY:.*:]]
// CHECK-SPIRV-NEXT:    [[X:%.*]] = alloca ptr addrspace(4), align 8
// CHECK-SPIRV-NEXT:    [[X_ADDR:%.*]] = alloca ptr addrspace(4), align 8
// CHECK-SPIRV-NEXT:    [[X_ASCAST:%.*]] = addrspacecast ptr [[X]] to ptr addrspace(4)
// CHECK-SPIRV-NEXT:    [[X_ADDR_ASCAST:%.*]] = addrspacecast ptr [[X_ADDR]] to ptr addrspace(4)
// CHECK-SPIRV-NEXT:    store ptr addrspace(1) [[X_COERCE]], ptr addrspace(4) [[X_ASCAST]], align 8
// CHECK-SPIRV-NEXT:    [[X1:%.*]] = load ptr addrspace(4), ptr addrspace(4) [[X_ASCAST]], align 8
// CHECK-SPIRV-NEXT:    store ptr addrspace(4) [[X1]], ptr addrspace(4) [[X_ADDR_ASCAST]], align 8
// CHECK-SPIRV-NEXT:    [[TMP0:%.*]] = load ptr addrspace(4), ptr addrspace(4) [[X_ADDR_ASCAST]], align 8
// CHECK-SPIRV-NEXT:    [[ARRAYIDX:%.*]] = getelementptr inbounds i32, ptr addrspace(4) [[TMP0]], i64 0
// CHECK-SPIRV-NEXT:    [[TMP1:%.*]] = load i32, ptr addrspace(4) [[ARRAYIDX]], align 4
// CHECK-SPIRV-NEXT:    [[INC:%.*]] = add nsw i32 [[TMP1]], 1
// CHECK-SPIRV-NEXT:    store i32 [[INC]], ptr addrspace(4) [[ARRAYIDX]], align 4
// CHECK-SPIRV-NEXT:    ret void
//
// OPT-LABEL: define dso_local amdgpu_kernel void @_Z7kernel1Pi(
// OPT-SAME: ptr addrspace(1) nocapture noundef [[X_COERCE:%.*]]) local_unnamed_addr #[[ATTR0:[0-9]+]] {
// OPT-NEXT:  [[ENTRY:.*:]]
// OPT-NEXT:    [[TMP0:%.*]] = load i32, ptr addrspace(1) [[X_COERCE]], align 4
// OPT-NEXT:    [[INC:%.*]] = add nsw i32 [[TMP0]], 1
// OPT-NEXT:    store i32 [[INC]], ptr addrspace(1) [[X_COERCE]], align 4
// OPT-NEXT:    ret void
//
// OPT-SPIRV-LABEL: define spir_kernel void @_Z7kernel1Pi(
// OPT-SPIRV-SAME: ptr addrspace(1) noundef [[X_COERCE:%.*]]) local_unnamed_addr addrspace(4) #[[ATTR0:[0-9]+]] {
// OPT-SPIRV-NEXT:  [[ENTRY:.*:]]
// OPT-SPIRV-NEXT:    [[TMP0:%.*]] = ptrtoint ptr addrspace(1) [[X_COERCE]] to i64
// OPT-SPIRV-NEXT:    [[TMP1:%.*]] = inttoptr i64 [[TMP0]] to ptr addrspace(4)
// OPT-SPIRV-NEXT:    [[TMP2:%.*]] = load i32, ptr addrspace(4) [[TMP1]], align 4
// OPT-SPIRV-NEXT:    [[INC:%.*]] = add nsw i32 [[TMP2]], 1
// OPT-SPIRV-NEXT:    store i32 [[INC]], ptr addrspace(4) [[TMP1]], align 4
// OPT-SPIRV-NEXT:    ret void
//
// HOST-LABEL: define dso_local void @_Z22__device_stub__kernel1Pi(
// HOST-SAME: ptr noundef [[X:%.*]]) #[[ATTR0:[0-9]+]] {
// HOST-NEXT:  [[ENTRY:.*:]]
// HOST-NEXT:    [[X_ADDR:%.*]] = alloca ptr, align 8
// HOST-NEXT:    store ptr [[X]], ptr [[X_ADDR]], align 8
// HOST-NEXT:    [[TMP0:%.*]] = call i32 @hipSetupArgument(ptr [[X_ADDR]], i64 8, i64 0)
// HOST-NEXT:    [[TMP1:%.*]] = icmp eq i32 [[TMP0]], 0
// HOST-NEXT:    br i1 [[TMP1]], label %[[SETUP_NEXT:.*]], label %[[SETUP_END:.*]]
// HOST:       [[SETUP_NEXT]]:
// HOST-NEXT:    [[TMP2:%.*]] = call i32 @hipLaunchByPtr(ptr @_Z7kernel1Pi)
// HOST-NEXT:    br label %[[SETUP_END]]
// HOST:       [[SETUP_END]]:
// HOST-NEXT:    ret void
//
=======
// HOST-NOT: %struct.S.coerce
// HOST-NOT: %struct.T.coerce

// HOST: define{{.*}} void @_Z22__device_stub__kernel1Pi(ptr noundef %x)
// COMMON-LABEL: define{{.*}} amdgpu_kernel void @_Z7kernel1Pi(ptr addrspace(1){{.*}} %x.coerce)
// CHECK-NOT: ={{.*}} addrspacecast ptr addrspace(1) %{{.*}} to ptr
// OPT: [[VAL:%.*]] = load i32, ptr addrspace(1) %x.coerce, align 4{{$}}
// OPT: [[INC:%.*]] = add nsw i32 [[VAL]], 1
// OPT: store i32 [[INC]], ptr addrspace(1) %x.coerce, align 4
// OPT: ret void
>>>>>>> a4bf6cd7
__global__ void kernel1(int *x) {
  x[0]++;
}

<<<<<<< HEAD
// CHECK-LABEL: define dso_local amdgpu_kernel void @_Z7kernel2Ri(
// CHECK-SAME: ptr addrspace(1) noundef nonnull align 4 dereferenceable(4) [[X_COERCE:%.*]]) #[[ATTR0]] {
// CHECK-NEXT:  [[ENTRY:.*:]]
// CHECK-NEXT:    [[X:%.*]] = alloca ptr, align 8, addrspace(5)
// CHECK-NEXT:    [[X_ADDR:%.*]] = alloca ptr, align 8, addrspace(5)
// CHECK-NEXT:    [[X_ASCAST:%.*]] = addrspacecast ptr addrspace(5) [[X]] to ptr
// CHECK-NEXT:    [[X_ADDR_ASCAST:%.*]] = addrspacecast ptr addrspace(5) [[X_ADDR]] to ptr
// CHECK-NEXT:    store ptr addrspace(1) [[X_COERCE]], ptr [[X_ASCAST]], align 8
// CHECK-NEXT:    [[X1:%.*]] = load ptr, ptr [[X_ASCAST]], align 8
// CHECK-NEXT:    store ptr [[X1]], ptr [[X_ADDR_ASCAST]], align 8
// CHECK-NEXT:    [[TMP0:%.*]] = load ptr, ptr [[X_ADDR_ASCAST]], align 8
// CHECK-NEXT:    [[TMP1:%.*]] = load i32, ptr [[TMP0]], align 4
// CHECK-NEXT:    [[INC:%.*]] = add nsw i32 [[TMP1]], 1
// CHECK-NEXT:    store i32 [[INC]], ptr [[TMP0]], align 4
// CHECK-NEXT:    ret void
//
// CHECK-SPIRV-LABEL: define spir_kernel void @_Z7kernel2Ri(
// CHECK-SPIRV-SAME: ptr addrspace(1) noundef align 4 dereferenceable(4) [[X_COERCE:%.*]]) addrspace(4) #[[ATTR0]] {
// CHECK-SPIRV-NEXT:  [[ENTRY:.*:]]
// CHECK-SPIRV-NEXT:    [[X:%.*]] = alloca ptr addrspace(4), align 8
// CHECK-SPIRV-NEXT:    [[X_ADDR:%.*]] = alloca ptr addrspace(4), align 8
// CHECK-SPIRV-NEXT:    [[X_ASCAST:%.*]] = addrspacecast ptr [[X]] to ptr addrspace(4)
// CHECK-SPIRV-NEXT:    [[X_ADDR_ASCAST:%.*]] = addrspacecast ptr [[X_ADDR]] to ptr addrspace(4)
// CHECK-SPIRV-NEXT:    store ptr addrspace(1) [[X_COERCE]], ptr addrspace(4) [[X_ASCAST]], align 8
// CHECK-SPIRV-NEXT:    [[X1:%.*]] = load ptr addrspace(4), ptr addrspace(4) [[X_ASCAST]], align 8
// CHECK-SPIRV-NEXT:    store ptr addrspace(4) [[X1]], ptr addrspace(4) [[X_ADDR_ASCAST]], align 8
// CHECK-SPIRV-NEXT:    [[TMP0:%.*]] = load ptr addrspace(4), ptr addrspace(4) [[X_ADDR_ASCAST]], align 8
// CHECK-SPIRV-NEXT:    [[TMP1:%.*]] = load i32, ptr addrspace(4) [[TMP0]], align 4
// CHECK-SPIRV-NEXT:    [[INC:%.*]] = add nsw i32 [[TMP1]], 1
// CHECK-SPIRV-NEXT:    store i32 [[INC]], ptr addrspace(4) [[TMP0]], align 4
// CHECK-SPIRV-NEXT:    ret void
//
// OPT-LABEL: define dso_local amdgpu_kernel void @_Z7kernel2Ri(
// OPT-SAME: ptr addrspace(1) nocapture noundef nonnull align 4 dereferenceable(4) [[X_COERCE:%.*]]) local_unnamed_addr #[[ATTR0]] {
// OPT-NEXT:  [[ENTRY:.*:]]
// OPT-NEXT:    [[TMP0:%.*]] = load i32, ptr addrspace(1) [[X_COERCE]], align 4
// OPT-NEXT:    [[INC:%.*]] = add nsw i32 [[TMP0]], 1
// OPT-NEXT:    store i32 [[INC]], ptr addrspace(1) [[X_COERCE]], align 4
// OPT-NEXT:    ret void
//
// OPT-SPIRV-LABEL: define spir_kernel void @_Z7kernel2Ri(
// OPT-SPIRV-SAME: ptr addrspace(1) noundef align 4 dereferenceable(4) [[X_COERCE:%.*]]) local_unnamed_addr addrspace(4) #[[ATTR0]] {
// OPT-SPIRV-NEXT:  [[ENTRY:.*:]]
// OPT-SPIRV-NEXT:    [[TMP0:%.*]] = ptrtoint ptr addrspace(1) [[X_COERCE]] to i64
// OPT-SPIRV-NEXT:    [[TMP1:%.*]] = inttoptr i64 [[TMP0]] to ptr addrspace(4)
// OPT-SPIRV-NEXT:    [[TMP2:%.*]] = load i32, ptr addrspace(4) [[TMP1]], align 4
// OPT-SPIRV-NEXT:    [[INC:%.*]] = add nsw i32 [[TMP2]], 1
// OPT-SPIRV-NEXT:    store i32 [[INC]], ptr addrspace(4) [[TMP1]], align 4
// OPT-SPIRV-NEXT:    ret void
//
// HOST-LABEL: define dso_local void @_Z22__device_stub__kernel2Ri(
// HOST-SAME: ptr noundef nonnull align 4 dereferenceable(4) [[X:%.*]]) #[[ATTR0]] {
// HOST-NEXT:  [[ENTRY:.*:]]
// HOST-NEXT:    [[X_ADDR:%.*]] = alloca ptr, align 8
// HOST-NEXT:    store ptr [[X]], ptr [[X_ADDR]], align 8
// HOST-NEXT:    [[TMP0:%.*]] = call i32 @hipSetupArgument(ptr [[X_ADDR]], i64 8, i64 0)
// HOST-NEXT:    [[TMP1:%.*]] = icmp eq i32 [[TMP0]], 0
// HOST-NEXT:    br i1 [[TMP1]], label %[[SETUP_NEXT:.*]], label %[[SETUP_END:.*]]
// HOST:       [[SETUP_NEXT]]:
// HOST-NEXT:    [[TMP2:%.*]] = call i32 @hipLaunchByPtr(ptr @_Z7kernel2Ri)
// HOST-NEXT:    br label %[[SETUP_END]]
// HOST:       [[SETUP_END]]:
// HOST-NEXT:    ret void
//
=======
// HOST: define{{.*}} void @_Z22__device_stub__kernel2Ri(ptr noundef nonnull align 4 dereferenceable(4) %x)
// COMMON-LABEL: define{{.*}} amdgpu_kernel void @_Z7kernel2Ri(ptr addrspace(1){{.*}} nonnull align 4 dereferenceable(4) %x.coerce)
// CHECK-NOT: ={{.*}} addrspacecast ptr addrspace(1) %{{.*}} to ptr
// OPT: [[VAL:%.*]] = load i32, ptr addrspace(1) %x.coerce, align 4{{$}}
// OPT: [[INC:%.*]] = add nsw i32 [[VAL]], 1
// OPT: store i32 [[INC]], ptr addrspace(1) %x.coerce, align 4
// OPT: ret void
>>>>>>> a4bf6cd7
__global__ void kernel2(int &x) {
  x++;
}

// CHECK-LABEL: define dso_local amdgpu_kernel void @_Z7kernel3PU3AS2iPU3AS1i(
// CHECK-SAME: ptr addrspace(2) noundef [[X:%.*]], ptr addrspace(1) noundef [[Y:%.*]]) #[[ATTR0]] {
// CHECK-NEXT:  [[ENTRY:.*:]]
// CHECK-NEXT:    [[X_ADDR:%.*]] = alloca ptr addrspace(2), align 8, addrspace(5)
// CHECK-NEXT:    [[Y_ADDR:%.*]] = alloca ptr addrspace(1), align 8, addrspace(5)
// CHECK-NEXT:    [[X_ADDR_ASCAST:%.*]] = addrspacecast ptr addrspace(5) [[X_ADDR]] to ptr
// CHECK-NEXT:    [[Y_ADDR_ASCAST:%.*]] = addrspacecast ptr addrspace(5) [[Y_ADDR]] to ptr
// CHECK-NEXT:    store ptr addrspace(2) [[X]], ptr [[X_ADDR_ASCAST]], align 8
// CHECK-NEXT:    store ptr addrspace(1) [[Y]], ptr [[Y_ADDR_ASCAST]], align 8
// CHECK-NEXT:    [[TMP0:%.*]] = load ptr addrspace(2), ptr [[X_ADDR_ASCAST]], align 8
// CHECK-NEXT:    [[ARRAYIDX:%.*]] = getelementptr inbounds i32, ptr addrspace(2) [[TMP0]], i64 0
// CHECK-NEXT:    [[TMP1:%.*]] = load i32, ptr addrspace(2) [[ARRAYIDX]], align 4
// CHECK-NEXT:    [[TMP2:%.*]] = load ptr addrspace(1), ptr [[Y_ADDR_ASCAST]], align 8
// CHECK-NEXT:    [[ARRAYIDX1:%.*]] = getelementptr inbounds i32, ptr addrspace(1) [[TMP2]], i64 0
// CHECK-NEXT:    store i32 [[TMP1]], ptr addrspace(1) [[ARRAYIDX1]], align 4
// CHECK-NEXT:    ret void
//
// CHECK-SPIRV-LABEL: define spir_kernel void @_Z7kernel3PU3AS2iPU3AS1i(
// CHECK-SPIRV-SAME: ptr addrspace(2) noundef [[X:%.*]], ptr addrspace(1) noundef [[Y:%.*]]) addrspace(4) #[[ATTR0]] {
// CHECK-SPIRV-NEXT:  [[ENTRY:.*:]]
// CHECK-SPIRV-NEXT:    [[X_ADDR:%.*]] = alloca ptr addrspace(2), align 8
// CHECK-SPIRV-NEXT:    [[Y_ADDR:%.*]] = alloca ptr addrspace(1), align 8
// CHECK-SPIRV-NEXT:    [[X_ADDR_ASCAST:%.*]] = addrspacecast ptr [[X_ADDR]] to ptr addrspace(4)
// CHECK-SPIRV-NEXT:    [[Y_ADDR_ASCAST:%.*]] = addrspacecast ptr [[Y_ADDR]] to ptr addrspace(4)
// CHECK-SPIRV-NEXT:    store ptr addrspace(2) [[X]], ptr addrspace(4) [[X_ADDR_ASCAST]], align 8
// CHECK-SPIRV-NEXT:    store ptr addrspace(1) [[Y]], ptr addrspace(4) [[Y_ADDR_ASCAST]], align 8
// CHECK-SPIRV-NEXT:    [[TMP0:%.*]] = load ptr addrspace(2), ptr addrspace(4) [[X_ADDR_ASCAST]], align 8
// CHECK-SPIRV-NEXT:    [[ARRAYIDX:%.*]] = getelementptr inbounds i32, ptr addrspace(2) [[TMP0]], i64 0
// CHECK-SPIRV-NEXT:    [[TMP1:%.*]] = load i32, ptr addrspace(2) [[ARRAYIDX]], align 4
// CHECK-SPIRV-NEXT:    [[TMP2:%.*]] = load ptr addrspace(1), ptr addrspace(4) [[Y_ADDR_ASCAST]], align 8
// CHECK-SPIRV-NEXT:    [[ARRAYIDX1:%.*]] = getelementptr inbounds i32, ptr addrspace(1) [[TMP2]], i64 0
// CHECK-SPIRV-NEXT:    store i32 [[TMP1]], ptr addrspace(1) [[ARRAYIDX1]], align 4
// CHECK-SPIRV-NEXT:    ret void
//
// OPT-LABEL: define dso_local amdgpu_kernel void @_Z7kernel3PU3AS2iPU3AS1i(
// OPT-SAME: ptr addrspace(2) nocapture noundef readonly [[X:%.*]], ptr addrspace(1) nocapture noundef writeonly [[Y:%.*]]) local_unnamed_addr #[[ATTR0]] {
// OPT-NEXT:  [[ENTRY:.*:]]
// OPT-NEXT:    [[TMP0:%.*]] = load i32, ptr addrspace(2) [[X]], align 4
// OPT-NEXT:    store i32 [[TMP0]], ptr addrspace(1) [[Y]], align 4
// OPT-NEXT:    ret void
//
// OPT-SPIRV-LABEL: define spir_kernel void @_Z7kernel3PU3AS2iPU3AS1i(
// OPT-SPIRV-SAME: ptr addrspace(2) nocapture noundef readonly [[X:%.*]], ptr addrspace(1) nocapture noundef writeonly [[Y:%.*]]) local_unnamed_addr addrspace(4) #[[ATTR1:[0-9]+]] {
// OPT-SPIRV-NEXT:  [[ENTRY:.*:]]
// OPT-SPIRV-NEXT:    [[TMP0:%.*]] = load i32, ptr addrspace(2) [[X]], align 4
// OPT-SPIRV-NEXT:    store i32 [[TMP0]], ptr addrspace(1) [[Y]], align 4
// OPT-SPIRV-NEXT:    ret void
//
// HOST-LABEL: define dso_local void @_Z22__device_stub__kernel3PU3AS2iPU3AS1i(
// HOST-SAME: ptr addrspace(2) noundef [[X:%.*]], ptr addrspace(1) noundef [[Y:%.*]]) #[[ATTR0]] {
// HOST-NEXT:  [[ENTRY:.*:]]
// HOST-NEXT:    [[X_ADDR:%.*]] = alloca ptr addrspace(2), align 8
// HOST-NEXT:    [[Y_ADDR:%.*]] = alloca ptr addrspace(1), align 8
// HOST-NEXT:    store ptr addrspace(2) [[X]], ptr [[X_ADDR]], align 8
// HOST-NEXT:    store ptr addrspace(1) [[Y]], ptr [[Y_ADDR]], align 8
// HOST-NEXT:    [[TMP0:%.*]] = call i32 @hipSetupArgument(ptr [[X_ADDR]], i64 8, i64 0)
// HOST-NEXT:    [[TMP1:%.*]] = icmp eq i32 [[TMP0]], 0
// HOST-NEXT:    br i1 [[TMP1]], label %[[SETUP_NEXT:.*]], label %[[SETUP_END:.*]]
// HOST:       [[SETUP_NEXT]]:
// HOST-NEXT:    [[TMP2:%.*]] = call i32 @hipSetupArgument(ptr [[Y_ADDR]], i64 8, i64 8)
// HOST-NEXT:    [[TMP3:%.*]] = icmp eq i32 [[TMP2]], 0
// HOST-NEXT:    br i1 [[TMP3]], label %[[SETUP_NEXT1:.*]], label %[[SETUP_END]]
// HOST:       [[SETUP_NEXT1]]:
// HOST-NEXT:    [[TMP4:%.*]] = call i32 @hipLaunchByPtr(ptr @_Z7kernel3PU3AS2iPU3AS1i)
// HOST-NEXT:    br label %[[SETUP_END]]
// HOST:       [[SETUP_END]]:
// HOST-NEXT:    ret void
//
__global__ void kernel3(__attribute__((address_space(2))) int *x,
                        __attribute__((address_space(1))) int *y) {
  y[0] = x[0];
}

// CHECK-LABEL: define dso_local void @_Z4funcPi(
// CHECK-SAME: ptr noundef [[X:%.*]]) #[[ATTR1:[0-9]+]] {
// CHECK-NEXT:  [[ENTRY:.*:]]
// CHECK-NEXT:    [[X_ADDR:%.*]] = alloca ptr, align 8, addrspace(5)
// CHECK-NEXT:    [[X_ADDR_ASCAST:%.*]] = addrspacecast ptr addrspace(5) [[X_ADDR]] to ptr
// CHECK-NEXT:    store ptr [[X]], ptr [[X_ADDR_ASCAST]], align 8
// CHECK-NEXT:    [[TMP0:%.*]] = load ptr, ptr [[X_ADDR_ASCAST]], align 8
// CHECK-NEXT:    [[ARRAYIDX:%.*]] = getelementptr inbounds i32, ptr [[TMP0]], i64 0
// CHECK-NEXT:    [[TMP1:%.*]] = load i32, ptr [[ARRAYIDX]], align 4
// CHECK-NEXT:    [[INC:%.*]] = add nsw i32 [[TMP1]], 1
// CHECK-NEXT:    store i32 [[INC]], ptr [[ARRAYIDX]], align 4
// CHECK-NEXT:    ret void
//
// CHECK-SPIRV-LABEL: define spir_func void @_Z4funcPi(
// CHECK-SPIRV-SAME: ptr addrspace(4) noundef [[X:%.*]]) addrspace(4) #[[ATTR1:[0-9]+]] {
// CHECK-SPIRV-NEXT:  [[ENTRY:.*:]]
// CHECK-SPIRV-NEXT:    [[X_ADDR:%.*]] = alloca ptr addrspace(4), align 8
// CHECK-SPIRV-NEXT:    [[X_ADDR_ASCAST:%.*]] = addrspacecast ptr [[X_ADDR]] to ptr addrspace(4)
// CHECK-SPIRV-NEXT:    store ptr addrspace(4) [[X]], ptr addrspace(4) [[X_ADDR_ASCAST]], align 8
// CHECK-SPIRV-NEXT:    [[TMP0:%.*]] = load ptr addrspace(4), ptr addrspace(4) [[X_ADDR_ASCAST]], align 8
// CHECK-SPIRV-NEXT:    [[ARRAYIDX:%.*]] = getelementptr inbounds i32, ptr addrspace(4) [[TMP0]], i64 0
// CHECK-SPIRV-NEXT:    [[TMP1:%.*]] = load i32, ptr addrspace(4) [[ARRAYIDX]], align 4
// CHECK-SPIRV-NEXT:    [[INC:%.*]] = add nsw i32 [[TMP1]], 1
// CHECK-SPIRV-NEXT:    store i32 [[INC]], ptr addrspace(4) [[ARRAYIDX]], align 4
// CHECK-SPIRV-NEXT:    ret void
//
// OPT-LABEL: define dso_local void @_Z4funcPi(
// OPT-SAME: ptr nocapture noundef [[X:%.*]]) local_unnamed_addr #[[ATTR1:[0-9]+]] {
// OPT-NEXT:  [[ENTRY:.*:]]
// OPT-NEXT:    [[TMP0:%.*]] = load i32, ptr [[X]], align 4
// OPT-NEXT:    [[INC:%.*]] = add nsw i32 [[TMP0]], 1
// OPT-NEXT:    store i32 [[INC]], ptr [[X]], align 4
// OPT-NEXT:    ret void
//
// OPT-SPIRV-LABEL: define spir_func void @_Z4funcPi(
// OPT-SPIRV-SAME: ptr addrspace(4) nocapture noundef [[X:%.*]]) local_unnamed_addr addrspace(4) #[[ATTR2:[0-9]+]] {
// OPT-SPIRV-NEXT:  [[ENTRY:.*:]]
// OPT-SPIRV-NEXT:    [[TMP0:%.*]] = load i32, ptr addrspace(4) [[X]], align 4
// OPT-SPIRV-NEXT:    [[INC:%.*]] = add nsw i32 [[TMP0]], 1
// OPT-SPIRV-NEXT:    store i32 [[INC]], ptr addrspace(4) [[X]], align 4
// OPT-SPIRV-NEXT:    ret void
//
__device__ void func(int *x) {
  x[0]++;
}

struct S {
  int *x;
  float *y;
};
// `by-val` struct is passed by-indirect-alias (a mix of by-ref and indirect
// by-val). However, the enhanced address inferring pass should be able to
// assume they are global pointers.
// For SPIR-V, since byref is not supported at the moment, we pass it as direct.

// CHECK-LABEL: define dso_local amdgpu_kernel void @_Z7kernel41S(
// CHECK-SAME: ptr addrspace(4) noundef byref([[STRUCT_S:%.*]]) align 8 [[TMP0:%.*]]) #[[ATTR0]] {
// CHECK-NEXT:  [[ENTRY:.*:]]
// CHECK-NEXT:    [[COERCE:%.*]] = alloca [[STRUCT_S]], align 8, addrspace(5)
// CHECK-NEXT:    [[S:%.*]] = addrspacecast ptr addrspace(5) [[COERCE]] to ptr
// CHECK-NEXT:    call void @llvm.memcpy.p0.p4.i64(ptr align 8 [[S]], ptr addrspace(4) align 8 [[TMP0]], i64 16, i1 false)
// CHECK-NEXT:    [[X:%.*]] = getelementptr inbounds nuw [[STRUCT_S]], ptr [[S]], i32 0, i32 0
// CHECK-NEXT:    [[TMP1:%.*]] = load ptr, ptr [[X]], align 8
// CHECK-NEXT:    [[ARRAYIDX:%.*]] = getelementptr inbounds i32, ptr [[TMP1]], i64 0
// CHECK-NEXT:    [[TMP2:%.*]] = load i32, ptr [[ARRAYIDX]], align 4
// CHECK-NEXT:    [[INC:%.*]] = add nsw i32 [[TMP2]], 1
// CHECK-NEXT:    store i32 [[INC]], ptr [[ARRAYIDX]], align 4
// CHECK-NEXT:    [[Y:%.*]] = getelementptr inbounds nuw [[STRUCT_S]], ptr [[S]], i32 0, i32 1
// CHECK-NEXT:    [[TMP3:%.*]] = load ptr, ptr [[Y]], align 8
// CHECK-NEXT:    [[ARRAYIDX1:%.*]] = getelementptr inbounds float, ptr [[TMP3]], i64 0
// CHECK-NEXT:    [[TMP4:%.*]] = load float, ptr [[ARRAYIDX1]], align 4
// CHECK-NEXT:    [[ADD:%.*]] = fadd contract float [[TMP4]], 1.000000e+00
// CHECK-NEXT:    store float [[ADD]], ptr [[ARRAYIDX1]], align 4
// CHECK-NEXT:    ret void
//
// CHECK-SPIRV-LABEL: define spir_kernel void @_Z7kernel41S(
// CHECK-SPIRV-SAME: [[STRUCT_S:%.*]] [[S_COERCE:%.*]]) addrspace(4) #[[ATTR0]] {
// CHECK-SPIRV-NEXT:  [[ENTRY:.*:]]
// CHECK-SPIRV-NEXT:    [[S:%.*]] = alloca [[STRUCT_S]], align 8
// CHECK-SPIRV-NEXT:    [[S1:%.*]] = addrspacecast ptr [[S]] to ptr addrspace(4)
// CHECK-SPIRV-NEXT:    [[TMP0:%.*]] = getelementptr inbounds nuw [[STRUCT_S]], ptr addrspace(4) [[S1]], i32 0, i32 0
// CHECK-SPIRV-NEXT:    [[TMP1:%.*]] = extractvalue [[STRUCT_S]] [[S_COERCE]], 0
// CHECK-SPIRV-NEXT:    store ptr addrspace(4) [[TMP1]], ptr addrspace(4) [[TMP0]], align 8
// CHECK-SPIRV-NEXT:    [[TMP2:%.*]] = getelementptr inbounds nuw [[STRUCT_S]], ptr addrspace(4) [[S1]], i32 0, i32 1
// CHECK-SPIRV-NEXT:    [[TMP3:%.*]] = extractvalue [[STRUCT_S]] [[S_COERCE]], 1
// CHECK-SPIRV-NEXT:    store ptr addrspace(4) [[TMP3]], ptr addrspace(4) [[TMP2]], align 8
// CHECK-SPIRV-NEXT:    [[X:%.*]] = getelementptr inbounds nuw [[STRUCT_S]], ptr addrspace(4) [[S1]], i32 0, i32 0
// CHECK-SPIRV-NEXT:    [[TMP4:%.*]] = load ptr addrspace(4), ptr addrspace(4) [[X]], align 8
// CHECK-SPIRV-NEXT:    [[ARRAYIDX:%.*]] = getelementptr inbounds i32, ptr addrspace(4) [[TMP4]], i64 0
// CHECK-SPIRV-NEXT:    [[TMP5:%.*]] = load i32, ptr addrspace(4) [[ARRAYIDX]], align 4
// CHECK-SPIRV-NEXT:    [[INC:%.*]] = add nsw i32 [[TMP5]], 1
// CHECK-SPIRV-NEXT:    store i32 [[INC]], ptr addrspace(4) [[ARRAYIDX]], align 4
// CHECK-SPIRV-NEXT:    [[Y:%.*]] = getelementptr inbounds nuw [[STRUCT_S]], ptr addrspace(4) [[S1]], i32 0, i32 1
// CHECK-SPIRV-NEXT:    [[TMP6:%.*]] = load ptr addrspace(4), ptr addrspace(4) [[Y]], align 8
// CHECK-SPIRV-NEXT:    [[ARRAYIDX2:%.*]] = getelementptr inbounds float, ptr addrspace(4) [[TMP6]], i64 0
// CHECK-SPIRV-NEXT:    [[TMP7:%.*]] = load float, ptr addrspace(4) [[ARRAYIDX2]], align 4
// CHECK-SPIRV-NEXT:    [[ADD:%.*]] = fadd contract float [[TMP7]], 1.000000e+00
// CHECK-SPIRV-NEXT:    store float [[ADD]], ptr addrspace(4) [[ARRAYIDX2]], align 4
// CHECK-SPIRV-NEXT:    ret void
//
// OPT-LABEL: define dso_local amdgpu_kernel void @_Z7kernel41S(
// OPT-SAME: ptr addrspace(4) nocapture noundef readonly byref([[STRUCT_S:%.*]]) align 8 [[TMP0:%.*]]) local_unnamed_addr #[[ATTR2:[0-9]+]] {
// OPT-NEXT:  [[ENTRY:.*:]]
// OPT-NEXT:    [[COERCE_SROA_0_0_COPYLOAD:%.*]] = load ptr, ptr addrspace(4) [[TMP0]], align 8, !amdgpu.noclobber [[META4:![0-9]+]]
// OPT-NEXT:    [[TMP1:%.*]] = addrspacecast ptr [[COERCE_SROA_0_0_COPYLOAD]] to ptr addrspace(1)
// OPT-NEXT:    [[COERCE_SROA_2_0__SROA_IDX:%.*]] = getelementptr inbounds i8, ptr addrspace(4) [[TMP0]], i64 8
// OPT-NEXT:    [[COERCE_SROA_2_0_COPYLOAD:%.*]] = load ptr, ptr addrspace(4) [[COERCE_SROA_2_0__SROA_IDX]], align 8, !amdgpu.noclobber [[META4]]
// OPT-NEXT:    [[TMP2:%.*]] = addrspacecast ptr [[COERCE_SROA_2_0_COPYLOAD]] to ptr addrspace(1)
// OPT-NEXT:    [[TMP3:%.*]] = load i32, ptr addrspace(1) [[TMP1]], align 4, !amdgpu.noclobber [[META4]]
// OPT-NEXT:    [[INC:%.*]] = add nsw i32 [[TMP3]], 1
// OPT-NEXT:    store i32 [[INC]], ptr addrspace(1) [[TMP1]], align 4
// OPT-NEXT:    [[TMP4:%.*]] = load float, ptr addrspace(1) [[TMP2]], align 4
// OPT-NEXT:    [[ADD:%.*]] = fadd contract float [[TMP4]], 1.000000e+00
// OPT-NEXT:    store float [[ADD]], ptr addrspace(1) [[TMP2]], align 4
// OPT-NEXT:    ret void
//
// OPT-SPIRV-LABEL: define spir_kernel void @_Z7kernel41S(
// OPT-SPIRV-SAME: [[STRUCT_S:%.*]] [[S_COERCE:%.*]]) local_unnamed_addr addrspace(4) #[[ATTR0]] {
// OPT-SPIRV-NEXT:  [[ENTRY:.*:]]
// OPT-SPIRV-NEXT:    [[TMP0:%.*]] = extractvalue [[STRUCT_S]] [[S_COERCE]], 0
// OPT-SPIRV-NEXT:    [[TMP1:%.*]] = extractvalue [[STRUCT_S]] [[S_COERCE]], 1
// OPT-SPIRV-NEXT:    [[TMP2:%.*]] = load i32, ptr addrspace(4) [[TMP0]], align 4
// OPT-SPIRV-NEXT:    [[INC:%.*]] = add nsw i32 [[TMP2]], 1
// OPT-SPIRV-NEXT:    store i32 [[INC]], ptr addrspace(4) [[TMP0]], align 4
// OPT-SPIRV-NEXT:    [[TMP3:%.*]] = load float, ptr addrspace(4) [[TMP1]], align 4
// OPT-SPIRV-NEXT:    [[ADD:%.*]] = fadd contract float [[TMP3]], 1.000000e+00
// OPT-SPIRV-NEXT:    store float [[ADD]], ptr addrspace(4) [[TMP1]], align 4
// OPT-SPIRV-NEXT:    ret void
//
// HOST-LABEL: define dso_local void @_Z22__device_stub__kernel41S(
// HOST-SAME: ptr [[S_COERCE0:%.*]], ptr [[S_COERCE1:%.*]]) #[[ATTR0]] {
// HOST-NEXT:  [[ENTRY:.*:]]
// HOST-NEXT:    [[S:%.*]] = alloca [[STRUCT_S:%.*]], align 8
// HOST-NEXT:    [[TMP0:%.*]] = getelementptr inbounds nuw { ptr, ptr }, ptr [[S]], i32 0, i32 0
// HOST-NEXT:    store ptr [[S_COERCE0]], ptr [[TMP0]], align 8
// HOST-NEXT:    [[TMP1:%.*]] = getelementptr inbounds nuw { ptr, ptr }, ptr [[S]], i32 0, i32 1
// HOST-NEXT:    store ptr [[S_COERCE1]], ptr [[TMP1]], align 8
// HOST-NEXT:    [[TMP2:%.*]] = call i32 @hipSetupArgument(ptr [[S]], i64 16, i64 0)
// HOST-NEXT:    [[TMP3:%.*]] = icmp eq i32 [[TMP2]], 0
// HOST-NEXT:    br i1 [[TMP3]], label %[[SETUP_NEXT:.*]], label %[[SETUP_END:.*]]
// HOST:       [[SETUP_NEXT]]:
// HOST-NEXT:    [[TMP4:%.*]] = call i32 @hipLaunchByPtr(ptr @_Z7kernel41S)
// HOST-NEXT:    br label %[[SETUP_END]]
// HOST:       [[SETUP_END]]:
// HOST-NEXT:    ret void
//
<<<<<<< HEAD
=======
// HOST: define{{.*}} void @_Z22__device_stub__kernel41S(ptr %s.coerce0, ptr %s.coerce1)
// COMMON-LABEL: define{{.*}} amdgpu_kernel void @_Z7kernel41S(ptr addrspace(4){{.*}} byref(%struct.S) align 8 %0)
// OPT: [[P0:%.*]] = load ptr, ptr addrspace(4) %0, align 8
// OPT: [[G0:%.*]] ={{.*}} addrspacecast ptr [[P0]] to ptr addrspace(1)
// OPT: [[R1:%.*]] = getelementptr inbounds i8, ptr addrspace(4) %0, i64 8
// OPT: [[P1:%.*]] = load ptr, ptr addrspace(4) [[R1]], align 8
// OPT: [[G1:%.*]] ={{.*}} addrspacecast ptr [[P1]] to ptr addrspace(1)
// OPT: [[V0:%.*]] = load i32, ptr addrspace(1) [[G0]], align 4, !amdgpu.noclobber ![[MD:[0-9]+]]
// OPT: [[INC:%.*]] = add nsw i32 [[V0]], 1
// OPT: store i32 [[INC]], ptr addrspace(1) [[G0]], align 4
// OPT: [[V1:%.*]] = load float, ptr addrspace(1) [[G1]], align 4
// OPT: [[ADD:%.*]] = fadd contract float [[V1]], 1.000000e+00
// OPT: store float [[ADD]], ptr addrspace(1) [[G1]], align 4
// OPT: ret void
>>>>>>> a4bf6cd7
__global__ void kernel4(struct S s) {
  s.x[0]++;
  s.y[0] += 1.f;
}

// If a pointer to struct is passed, only the pointer itself is coerced into the global one.

// CHECK-LABEL: define dso_local amdgpu_kernel void @_Z7kernel5P1S(
// CHECK-SAME: ptr addrspace(1) noundef [[S_COERCE:%.*]]) #[[ATTR0]] {
// CHECK-NEXT:  [[ENTRY:.*:]]
// CHECK-NEXT:    [[S:%.*]] = alloca ptr, align 8, addrspace(5)
// CHECK-NEXT:    [[S_ADDR:%.*]] = alloca ptr, align 8, addrspace(5)
// CHECK-NEXT:    [[S_ASCAST:%.*]] = addrspacecast ptr addrspace(5) [[S]] to ptr
// CHECK-NEXT:    [[S_ADDR_ASCAST:%.*]] = addrspacecast ptr addrspace(5) [[S_ADDR]] to ptr
// CHECK-NEXT:    store ptr addrspace(1) [[S_COERCE]], ptr [[S_ASCAST]], align 8
// CHECK-NEXT:    [[S1:%.*]] = load ptr, ptr [[S_ASCAST]], align 8
// CHECK-NEXT:    store ptr [[S1]], ptr [[S_ADDR_ASCAST]], align 8
// CHECK-NEXT:    [[TMP0:%.*]] = load ptr, ptr [[S_ADDR_ASCAST]], align 8
// CHECK-NEXT:    [[X:%.*]] = getelementptr inbounds nuw [[STRUCT_S:%.*]], ptr [[TMP0]], i32 0, i32 0
// CHECK-NEXT:    [[TMP1:%.*]] = load ptr, ptr [[X]], align 8
// CHECK-NEXT:    [[ARRAYIDX:%.*]] = getelementptr inbounds i32, ptr [[TMP1]], i64 0
// CHECK-NEXT:    [[TMP2:%.*]] = load i32, ptr [[ARRAYIDX]], align 4
// CHECK-NEXT:    [[INC:%.*]] = add nsw i32 [[TMP2]], 1
// CHECK-NEXT:    store i32 [[INC]], ptr [[ARRAYIDX]], align 4
// CHECK-NEXT:    [[TMP3:%.*]] = load ptr, ptr [[S_ADDR_ASCAST]], align 8
// CHECK-NEXT:    [[Y:%.*]] = getelementptr inbounds nuw [[STRUCT_S]], ptr [[TMP3]], i32 0, i32 1
// CHECK-NEXT:    [[TMP4:%.*]] = load ptr, ptr [[Y]], align 8
// CHECK-NEXT:    [[ARRAYIDX2:%.*]] = getelementptr inbounds float, ptr [[TMP4]], i64 0
// CHECK-NEXT:    [[TMP5:%.*]] = load float, ptr [[ARRAYIDX2]], align 4
// CHECK-NEXT:    [[ADD:%.*]] = fadd contract float [[TMP5]], 1.000000e+00
// CHECK-NEXT:    store float [[ADD]], ptr [[ARRAYIDX2]], align 4
// CHECK-NEXT:    ret void
//
// CHECK-SPIRV-LABEL: define spir_kernel void @_Z7kernel5P1S(
// CHECK-SPIRV-SAME: ptr addrspace(1) noundef [[S_COERCE:%.*]]) addrspace(4) #[[ATTR0]] {
// CHECK-SPIRV-NEXT:  [[ENTRY:.*:]]
// CHECK-SPIRV-NEXT:    [[S:%.*]] = alloca ptr addrspace(4), align 8
// CHECK-SPIRV-NEXT:    [[S_ADDR:%.*]] = alloca ptr addrspace(4), align 8
// CHECK-SPIRV-NEXT:    [[S_ASCAST:%.*]] = addrspacecast ptr [[S]] to ptr addrspace(4)
// CHECK-SPIRV-NEXT:    [[S_ADDR_ASCAST:%.*]] = addrspacecast ptr [[S_ADDR]] to ptr addrspace(4)
// CHECK-SPIRV-NEXT:    store ptr addrspace(1) [[S_COERCE]], ptr addrspace(4) [[S_ASCAST]], align 8
// CHECK-SPIRV-NEXT:    [[S1:%.*]] = load ptr addrspace(4), ptr addrspace(4) [[S_ASCAST]], align 8
// CHECK-SPIRV-NEXT:    store ptr addrspace(4) [[S1]], ptr addrspace(4) [[S_ADDR_ASCAST]], align 8
// CHECK-SPIRV-NEXT:    [[TMP0:%.*]] = load ptr addrspace(4), ptr addrspace(4) [[S_ADDR_ASCAST]], align 8
// CHECK-SPIRV-NEXT:    [[X:%.*]] = getelementptr inbounds nuw [[STRUCT_S:%.*]], ptr addrspace(4) [[TMP0]], i32 0, i32 0
// CHECK-SPIRV-NEXT:    [[TMP1:%.*]] = load ptr addrspace(4), ptr addrspace(4) [[X]], align 8
// CHECK-SPIRV-NEXT:    [[ARRAYIDX:%.*]] = getelementptr inbounds i32, ptr addrspace(4) [[TMP1]], i64 0
// CHECK-SPIRV-NEXT:    [[TMP2:%.*]] = load i32, ptr addrspace(4) [[ARRAYIDX]], align 4
// CHECK-SPIRV-NEXT:    [[INC:%.*]] = add nsw i32 [[TMP2]], 1
// CHECK-SPIRV-NEXT:    store i32 [[INC]], ptr addrspace(4) [[ARRAYIDX]], align 4
// CHECK-SPIRV-NEXT:    [[TMP3:%.*]] = load ptr addrspace(4), ptr addrspace(4) [[S_ADDR_ASCAST]], align 8
// CHECK-SPIRV-NEXT:    [[Y:%.*]] = getelementptr inbounds nuw [[STRUCT_S]], ptr addrspace(4) [[TMP3]], i32 0, i32 1
// CHECK-SPIRV-NEXT:    [[TMP4:%.*]] = load ptr addrspace(4), ptr addrspace(4) [[Y]], align 8
// CHECK-SPIRV-NEXT:    [[ARRAYIDX2:%.*]] = getelementptr inbounds float, ptr addrspace(4) [[TMP4]], i64 0
// CHECK-SPIRV-NEXT:    [[TMP5:%.*]] = load float, ptr addrspace(4) [[ARRAYIDX2]], align 4
// CHECK-SPIRV-NEXT:    [[ADD:%.*]] = fadd contract float [[TMP5]], 1.000000e+00
// CHECK-SPIRV-NEXT:    store float [[ADD]], ptr addrspace(4) [[ARRAYIDX2]], align 4
// CHECK-SPIRV-NEXT:    ret void
//
// OPT-LABEL: define dso_local amdgpu_kernel void @_Z7kernel5P1S(
// OPT-SAME: ptr addrspace(1) nocapture noundef readonly [[S_COERCE:%.*]]) local_unnamed_addr #[[ATTR2]] {
// OPT-NEXT:  [[ENTRY:.*:]]
// OPT-NEXT:    [[TMP0:%.*]] = load ptr, ptr addrspace(1) [[S_COERCE]], align 8
// OPT-NEXT:    [[TMP1:%.*]] = load i32, ptr [[TMP0]], align 4
// OPT-NEXT:    [[INC:%.*]] = add nsw i32 [[TMP1]], 1
// OPT-NEXT:    store i32 [[INC]], ptr [[TMP0]], align 4
// OPT-NEXT:    [[Y:%.*]] = getelementptr inbounds i8, ptr addrspace(1) [[S_COERCE]], i64 8
// OPT-NEXT:    [[TMP2:%.*]] = load ptr, ptr addrspace(1) [[Y]], align 8
// OPT-NEXT:    [[TMP3:%.*]] = load float, ptr [[TMP2]], align 4
// OPT-NEXT:    [[ADD:%.*]] = fadd contract float [[TMP3]], 1.000000e+00
// OPT-NEXT:    store float [[ADD]], ptr [[TMP2]], align 4
// OPT-NEXT:    ret void
//
// OPT-SPIRV-LABEL: define spir_kernel void @_Z7kernel5P1S(
// OPT-SPIRV-SAME: ptr addrspace(1) noundef [[S_COERCE:%.*]]) local_unnamed_addr addrspace(4) #[[ATTR0]] {
// OPT-SPIRV-NEXT:  [[ENTRY:.*:]]
// OPT-SPIRV-NEXT:    [[TMP0:%.*]] = ptrtoint ptr addrspace(1) [[S_COERCE]] to i64
// OPT-SPIRV-NEXT:    [[TMP1:%.*]] = inttoptr i64 [[TMP0]] to ptr addrspace(4)
// OPT-SPIRV-NEXT:    [[TMP2:%.*]] = load ptr addrspace(4), ptr addrspace(4) [[TMP1]], align 8
// OPT-SPIRV-NEXT:    [[TMP3:%.*]] = load i32, ptr addrspace(4) [[TMP2]], align 4
// OPT-SPIRV-NEXT:    [[INC:%.*]] = add nsw i32 [[TMP3]], 1
// OPT-SPIRV-NEXT:    store i32 [[INC]], ptr addrspace(4) [[TMP2]], align 4
// OPT-SPIRV-NEXT:    [[Y:%.*]] = getelementptr inbounds nuw i8, ptr addrspace(4) [[TMP1]], i64 8
// OPT-SPIRV-NEXT:    [[TMP4:%.*]] = load ptr addrspace(4), ptr addrspace(4) [[Y]], align 8
// OPT-SPIRV-NEXT:    [[TMP5:%.*]] = load float, ptr addrspace(4) [[TMP4]], align 4
// OPT-SPIRV-NEXT:    [[ADD:%.*]] = fadd contract float [[TMP5]], 1.000000e+00
// OPT-SPIRV-NEXT:    store float [[ADD]], ptr addrspace(4) [[TMP4]], align 4
// OPT-SPIRV-NEXT:    ret void
//
// HOST-LABEL: define dso_local void @_Z22__device_stub__kernel5P1S(
// HOST-SAME: ptr noundef [[S:%.*]]) #[[ATTR0]] {
// HOST-NEXT:  [[ENTRY:.*:]]
// HOST-NEXT:    [[S_ADDR:%.*]] = alloca ptr, align 8
// HOST-NEXT:    store ptr [[S]], ptr [[S_ADDR]], align 8
// HOST-NEXT:    [[TMP0:%.*]] = call i32 @hipSetupArgument(ptr [[S_ADDR]], i64 8, i64 0)
// HOST-NEXT:    [[TMP1:%.*]] = icmp eq i32 [[TMP0]], 0
// HOST-NEXT:    br i1 [[TMP1]], label %[[SETUP_NEXT:.*]], label %[[SETUP_END:.*]]
// HOST:       [[SETUP_NEXT]]:
// HOST-NEXT:    [[TMP2:%.*]] = call i32 @hipLaunchByPtr(ptr @_Z7kernel5P1S)
// HOST-NEXT:    br label %[[SETUP_END]]
// HOST:       [[SETUP_END]]:
// HOST-NEXT:    ret void
//
__global__ void kernel5(struct S *s) {
  s->x[0]++;
  s->y[0] += 1.f;
}

struct T {
  float *x[2];
};
// `by-val` array is passed by-indirect-alias (a mix of by-ref and indirect
// by-val). However, the enhanced address inferring pass should be able to
// assume they are global pointers.
// For SPIR-V, since byref is not supported at the moment, we pass it as direct.

// CHECK-LABEL: define dso_local amdgpu_kernel void @_Z7kernel61T(
// CHECK-SAME: ptr addrspace(4) noundef byref([[STRUCT_T:%.*]]) align 8 [[TMP0:%.*]]) #[[ATTR0]] {
// CHECK-NEXT:  [[ENTRY:.*:]]
// CHECK-NEXT:    [[COERCE:%.*]] = alloca [[STRUCT_T]], align 8, addrspace(5)
// CHECK-NEXT:    [[T:%.*]] = addrspacecast ptr addrspace(5) [[COERCE]] to ptr
// CHECK-NEXT:    call void @llvm.memcpy.p0.p4.i64(ptr align 8 [[T]], ptr addrspace(4) align 8 [[TMP0]], i64 16, i1 false)
// CHECK-NEXT:    [[X:%.*]] = getelementptr inbounds nuw [[STRUCT_T]], ptr [[T]], i32 0, i32 0
// CHECK-NEXT:    [[ARRAYIDX:%.*]] = getelementptr inbounds [2 x ptr], ptr [[X]], i64 0, i64 0
// CHECK-NEXT:    [[TMP1:%.*]] = load ptr, ptr [[ARRAYIDX]], align 8
// CHECK-NEXT:    [[ARRAYIDX1:%.*]] = getelementptr inbounds float, ptr [[TMP1]], i64 0
// CHECK-NEXT:    [[TMP2:%.*]] = load float, ptr [[ARRAYIDX1]], align 4
// CHECK-NEXT:    [[ADD:%.*]] = fadd contract float [[TMP2]], 1.000000e+00
// CHECK-NEXT:    store float [[ADD]], ptr [[ARRAYIDX1]], align 4
// CHECK-NEXT:    [[X2:%.*]] = getelementptr inbounds nuw [[STRUCT_T]], ptr [[T]], i32 0, i32 0
// CHECK-NEXT:    [[ARRAYIDX3:%.*]] = getelementptr inbounds [2 x ptr], ptr [[X2]], i64 0, i64 1
// CHECK-NEXT:    [[TMP3:%.*]] = load ptr, ptr [[ARRAYIDX3]], align 8
// CHECK-NEXT:    [[ARRAYIDX4:%.*]] = getelementptr inbounds float, ptr [[TMP3]], i64 0
// CHECK-NEXT:    [[TMP4:%.*]] = load float, ptr [[ARRAYIDX4]], align 4
// CHECK-NEXT:    [[ADD5:%.*]] = fadd contract float [[TMP4]], 2.000000e+00
// CHECK-NEXT:    store float [[ADD5]], ptr [[ARRAYIDX4]], align 4
// CHECK-NEXT:    ret void
//
// CHECK-SPIRV-LABEL: define spir_kernel void @_Z7kernel61T(
// CHECK-SPIRV-SAME: [[STRUCT_T:%.*]] [[T_COERCE:%.*]]) addrspace(4) #[[ATTR0]] {
// CHECK-SPIRV-NEXT:  [[ENTRY:.*:]]
// CHECK-SPIRV-NEXT:    [[T:%.*]] = alloca [[STRUCT_T]], align 8
// CHECK-SPIRV-NEXT:    [[T1:%.*]] = addrspacecast ptr [[T]] to ptr addrspace(4)
// CHECK-SPIRV-NEXT:    [[TMP0:%.*]] = getelementptr inbounds nuw [[STRUCT_T]], ptr addrspace(4) [[T1]], i32 0, i32 0
// CHECK-SPIRV-NEXT:    [[TMP1:%.*]] = extractvalue [[STRUCT_T]] [[T_COERCE]], 0
// CHECK-SPIRV-NEXT:    store [2 x ptr addrspace(4)] [[TMP1]], ptr addrspace(4) [[TMP0]], align 8
// CHECK-SPIRV-NEXT:    [[X:%.*]] = getelementptr inbounds nuw [[STRUCT_T]], ptr addrspace(4) [[T1]], i32 0, i32 0
// CHECK-SPIRV-NEXT:    [[ARRAYIDX:%.*]] = getelementptr inbounds [2 x ptr addrspace(4)], ptr addrspace(4) [[X]], i64 0, i64 0
// CHECK-SPIRV-NEXT:    [[TMP2:%.*]] = load ptr addrspace(4), ptr addrspace(4) [[ARRAYIDX]], align 8
// CHECK-SPIRV-NEXT:    [[ARRAYIDX2:%.*]] = getelementptr inbounds float, ptr addrspace(4) [[TMP2]], i64 0
// CHECK-SPIRV-NEXT:    [[TMP3:%.*]] = load float, ptr addrspace(4) [[ARRAYIDX2]], align 4
// CHECK-SPIRV-NEXT:    [[ADD:%.*]] = fadd contract float [[TMP3]], 1.000000e+00
// CHECK-SPIRV-NEXT:    store float [[ADD]], ptr addrspace(4) [[ARRAYIDX2]], align 4
// CHECK-SPIRV-NEXT:    [[X3:%.*]] = getelementptr inbounds nuw [[STRUCT_T]], ptr addrspace(4) [[T1]], i32 0, i32 0
// CHECK-SPIRV-NEXT:    [[ARRAYIDX4:%.*]] = getelementptr inbounds [2 x ptr addrspace(4)], ptr addrspace(4) [[X3]], i64 0, i64 1
// CHECK-SPIRV-NEXT:    [[TMP4:%.*]] = load ptr addrspace(4), ptr addrspace(4) [[ARRAYIDX4]], align 8
// CHECK-SPIRV-NEXT:    [[ARRAYIDX5:%.*]] = getelementptr inbounds float, ptr addrspace(4) [[TMP4]], i64 0
// CHECK-SPIRV-NEXT:    [[TMP5:%.*]] = load float, ptr addrspace(4) [[ARRAYIDX5]], align 4
// CHECK-SPIRV-NEXT:    [[ADD6:%.*]] = fadd contract float [[TMP5]], 2.000000e+00
// CHECK-SPIRV-NEXT:    store float [[ADD6]], ptr addrspace(4) [[ARRAYIDX5]], align 4
// CHECK-SPIRV-NEXT:    ret void
//
// OPT-LABEL: define dso_local amdgpu_kernel void @_Z7kernel61T(
// OPT-SAME: ptr addrspace(4) nocapture noundef readonly byref([[STRUCT_T:%.*]]) align 8 [[TMP0:%.*]]) local_unnamed_addr #[[ATTR2]] {
// OPT-NEXT:  [[ENTRY:.*:]]
// OPT-NEXT:    [[COERCE_SROA_0_0_COPYLOAD:%.*]] = load ptr, ptr addrspace(4) [[TMP0]], align 8, !amdgpu.noclobber [[META4]]
// OPT-NEXT:    [[TMP1:%.*]] = addrspacecast ptr [[COERCE_SROA_0_0_COPYLOAD]] to ptr addrspace(1)
// OPT-NEXT:    [[COERCE_SROA_2_0__SROA_IDX:%.*]] = getelementptr inbounds i8, ptr addrspace(4) [[TMP0]], i64 8
// OPT-NEXT:    [[COERCE_SROA_2_0_COPYLOAD:%.*]] = load ptr, ptr addrspace(4) [[COERCE_SROA_2_0__SROA_IDX]], align 8, !amdgpu.noclobber [[META4]]
// OPT-NEXT:    [[TMP2:%.*]] = addrspacecast ptr [[COERCE_SROA_2_0_COPYLOAD]] to ptr addrspace(1)
// OPT-NEXT:    [[TMP3:%.*]] = load float, ptr addrspace(1) [[TMP1]], align 4, !amdgpu.noclobber [[META4]]
// OPT-NEXT:    [[ADD:%.*]] = fadd contract float [[TMP3]], 1.000000e+00
// OPT-NEXT:    store float [[ADD]], ptr addrspace(1) [[TMP1]], align 4
// OPT-NEXT:    [[TMP4:%.*]] = load float, ptr addrspace(1) [[TMP2]], align 4
// OPT-NEXT:    [[ADD5:%.*]] = fadd contract float [[TMP4]], 2.000000e+00
// OPT-NEXT:    store float [[ADD5]], ptr addrspace(1) [[TMP2]], align 4
// OPT-NEXT:    ret void
//
// OPT-SPIRV-LABEL: define spir_kernel void @_Z7kernel61T(
// OPT-SPIRV-SAME: [[STRUCT_T:%.*]] [[T_COERCE:%.*]]) local_unnamed_addr addrspace(4) #[[ATTR0]] {
// OPT-SPIRV-NEXT:  [[ENTRY:.*:]]
// OPT-SPIRV-NEXT:    [[TMP0:%.*]] = extractvalue [[STRUCT_T]] [[T_COERCE]], 0
// OPT-SPIRV-NEXT:    [[DOTFCA_0_EXTRACT:%.*]] = extractvalue [2 x ptr addrspace(4)] [[TMP0]], 0
// OPT-SPIRV-NEXT:    [[DOTFCA_1_EXTRACT:%.*]] = extractvalue [2 x ptr addrspace(4)] [[TMP0]], 1
// OPT-SPIRV-NEXT:    [[TMP1:%.*]] = load float, ptr addrspace(4) [[DOTFCA_0_EXTRACT]], align 4
// OPT-SPIRV-NEXT:    [[ADD:%.*]] = fadd contract float [[TMP1]], 1.000000e+00
// OPT-SPIRV-NEXT:    store float [[ADD]], ptr addrspace(4) [[DOTFCA_0_EXTRACT]], align 4
// OPT-SPIRV-NEXT:    [[TMP2:%.*]] = load float, ptr addrspace(4) [[DOTFCA_1_EXTRACT]], align 4
// OPT-SPIRV-NEXT:    [[ADD6:%.*]] = fadd contract float [[TMP2]], 2.000000e+00
// OPT-SPIRV-NEXT:    store float [[ADD6]], ptr addrspace(4) [[DOTFCA_1_EXTRACT]], align 4
// OPT-SPIRV-NEXT:    ret void
//
// HOST-LABEL: define dso_local void @_Z22__device_stub__kernel61T(
// HOST-SAME: ptr [[T_COERCE0:%.*]], ptr [[T_COERCE1:%.*]]) #[[ATTR0]] {
// HOST-NEXT:  [[ENTRY:.*:]]
// HOST-NEXT:    [[T:%.*]] = alloca [[STRUCT_T:%.*]], align 8
// HOST-NEXT:    [[TMP0:%.*]] = getelementptr inbounds nuw { ptr, ptr }, ptr [[T]], i32 0, i32 0
// HOST-NEXT:    store ptr [[T_COERCE0]], ptr [[TMP0]], align 8
// HOST-NEXT:    [[TMP1:%.*]] = getelementptr inbounds nuw { ptr, ptr }, ptr [[T]], i32 0, i32 1
// HOST-NEXT:    store ptr [[T_COERCE1]], ptr [[TMP1]], align 8
// HOST-NEXT:    [[TMP2:%.*]] = call i32 @hipSetupArgument(ptr [[T]], i64 16, i64 0)
// HOST-NEXT:    [[TMP3:%.*]] = icmp eq i32 [[TMP2]], 0
// HOST-NEXT:    br i1 [[TMP3]], label %[[SETUP_NEXT:.*]], label %[[SETUP_END:.*]]
// HOST:       [[SETUP_NEXT]]:
// HOST-NEXT:    [[TMP4:%.*]] = call i32 @hipLaunchByPtr(ptr @_Z7kernel61T)
// HOST-NEXT:    br label %[[SETUP_END]]
// HOST:       [[SETUP_END]]:
// HOST-NEXT:    ret void
//
__global__ void kernel6(struct T t) {
  t.x[0][0] += 1.f;
  t.x[1][0] += 2.f;
}

// Check that coerced pointers retain the noalias attribute when qualified with __restrict.

// CHECK-LABEL: define dso_local amdgpu_kernel void @_Z7kernel7Pi(
// CHECK-SAME: ptr addrspace(1) noalias noundef [[X_COERCE:%.*]]) #[[ATTR0]] {
// CHECK-NEXT:  [[ENTRY:.*:]]
// CHECK-NEXT:    [[X:%.*]] = alloca ptr, align 8, addrspace(5)
// CHECK-NEXT:    [[X_ADDR:%.*]] = alloca ptr, align 8, addrspace(5)
// CHECK-NEXT:    [[X_ASCAST:%.*]] = addrspacecast ptr addrspace(5) [[X]] to ptr
// CHECK-NEXT:    [[X_ADDR_ASCAST:%.*]] = addrspacecast ptr addrspace(5) [[X_ADDR]] to ptr
// CHECK-NEXT:    store ptr addrspace(1) [[X_COERCE]], ptr [[X_ASCAST]], align 8
// CHECK-NEXT:    [[X1:%.*]] = load ptr, ptr [[X_ASCAST]], align 8
// CHECK-NEXT:    store ptr [[X1]], ptr [[X_ADDR_ASCAST]], align 8
// CHECK-NEXT:    [[TMP0:%.*]] = load ptr, ptr [[X_ADDR_ASCAST]], align 8
// CHECK-NEXT:    [[ARRAYIDX:%.*]] = getelementptr inbounds i32, ptr [[TMP0]], i64 0
// CHECK-NEXT:    [[TMP1:%.*]] = load i32, ptr [[ARRAYIDX]], align 4
// CHECK-NEXT:    [[INC:%.*]] = add nsw i32 [[TMP1]], 1
// CHECK-NEXT:    store i32 [[INC]], ptr [[ARRAYIDX]], align 4
// CHECK-NEXT:    ret void
//
// CHECK-SPIRV-LABEL: define spir_kernel void @_Z7kernel7Pi(
// CHECK-SPIRV-SAME: ptr addrspace(1) noalias noundef [[X_COERCE:%.*]]) addrspace(4) #[[ATTR0]] {
// CHECK-SPIRV-NEXT:  [[ENTRY:.*:]]
// CHECK-SPIRV-NEXT:    [[X:%.*]] = alloca ptr addrspace(4), align 8
// CHECK-SPIRV-NEXT:    [[X_ADDR:%.*]] = alloca ptr addrspace(4), align 8
// CHECK-SPIRV-NEXT:    [[X_ASCAST:%.*]] = addrspacecast ptr [[X]] to ptr addrspace(4)
// CHECK-SPIRV-NEXT:    [[X_ADDR_ASCAST:%.*]] = addrspacecast ptr [[X_ADDR]] to ptr addrspace(4)
// CHECK-SPIRV-NEXT:    store ptr addrspace(1) [[X_COERCE]], ptr addrspace(4) [[X_ASCAST]], align 8
// CHECK-SPIRV-NEXT:    [[X1:%.*]] = load ptr addrspace(4), ptr addrspace(4) [[X_ASCAST]], align 8
// CHECK-SPIRV-NEXT:    store ptr addrspace(4) [[X1]], ptr addrspace(4) [[X_ADDR_ASCAST]], align 8
// CHECK-SPIRV-NEXT:    [[TMP0:%.*]] = load ptr addrspace(4), ptr addrspace(4) [[X_ADDR_ASCAST]], align 8
// CHECK-SPIRV-NEXT:    [[ARRAYIDX:%.*]] = getelementptr inbounds i32, ptr addrspace(4) [[TMP0]], i64 0
// CHECK-SPIRV-NEXT:    [[TMP1:%.*]] = load i32, ptr addrspace(4) [[ARRAYIDX]], align 4
// CHECK-SPIRV-NEXT:    [[INC:%.*]] = add nsw i32 [[TMP1]], 1
// CHECK-SPIRV-NEXT:    store i32 [[INC]], ptr addrspace(4) [[ARRAYIDX]], align 4
// CHECK-SPIRV-NEXT:    ret void
//
// OPT-LABEL: define dso_local amdgpu_kernel void @_Z7kernel7Pi(
// OPT-SAME: ptr addrspace(1) noalias nocapture noundef [[X_COERCE:%.*]]) local_unnamed_addr #[[ATTR0]] {
// OPT-NEXT:  [[ENTRY:.*:]]
// OPT-NEXT:    [[TMP0:%.*]] = load i32, ptr addrspace(1) [[X_COERCE]], align 4
// OPT-NEXT:    [[INC:%.*]] = add nsw i32 [[TMP0]], 1
// OPT-NEXT:    store i32 [[INC]], ptr addrspace(1) [[X_COERCE]], align 4
// OPT-NEXT:    ret void
//
// OPT-SPIRV-LABEL: define spir_kernel void @_Z7kernel7Pi(
// OPT-SPIRV-SAME: ptr addrspace(1) noalias noundef [[X_COERCE:%.*]]) local_unnamed_addr addrspace(4) #[[ATTR0]] {
// OPT-SPIRV-NEXT:  [[ENTRY:.*:]]
// OPT-SPIRV-NEXT:    [[TMP0:%.*]] = ptrtoint ptr addrspace(1) [[X_COERCE]] to i64
// OPT-SPIRV-NEXT:    [[TMP1:%.*]] = inttoptr i64 [[TMP0]] to ptr addrspace(4)
// OPT-SPIRV-NEXT:    [[TMP2:%.*]] = load i32, ptr addrspace(4) [[TMP1]], align 4
// OPT-SPIRV-NEXT:    [[INC:%.*]] = add nsw i32 [[TMP2]], 1
// OPT-SPIRV-NEXT:    store i32 [[INC]], ptr addrspace(4) [[TMP1]], align 4
// OPT-SPIRV-NEXT:    ret void
//
// HOST-LABEL: define dso_local void @_Z22__device_stub__kernel7Pi(
// HOST-SAME: ptr noalias noundef [[X:%.*]]) #[[ATTR0]] {
// HOST-NEXT:  [[ENTRY:.*:]]
// HOST-NEXT:    [[X_ADDR:%.*]] = alloca ptr, align 8
// HOST-NEXT:    store ptr [[X]], ptr [[X_ADDR]], align 8
// HOST-NEXT:    [[TMP0:%.*]] = call i32 @hipSetupArgument(ptr [[X_ADDR]], i64 8, i64 0)
// HOST-NEXT:    [[TMP1:%.*]] = icmp eq i32 [[TMP0]], 0
// HOST-NEXT:    br i1 [[TMP1]], label %[[SETUP_NEXT:.*]], label %[[SETUP_END:.*]]
// HOST:       [[SETUP_NEXT]]:
// HOST-NEXT:    [[TMP2:%.*]] = call i32 @hipLaunchByPtr(ptr @_Z7kernel7Pi)
// HOST-NEXT:    br label %[[SETUP_END]]
// HOST:       [[SETUP_END]]:
// HOST-NEXT:    ret void
//
__global__ void kernel7(int *__restrict x) {
  x[0]++;
}

// Single element struct.
struct SS {
  float *x;
};
<<<<<<< HEAD
// CHECK-LABEL: define dso_local amdgpu_kernel void @_Z7kernel82SS(
// CHECK-SAME: ptr addrspace(1) [[A_COERCE:%.*]]) #[[ATTR0]] {
// CHECK-NEXT:  [[ENTRY:.*:]]
// CHECK-NEXT:    [[A:%.*]] = alloca [[STRUCT_SS:%.*]], align 8, addrspace(5)
// CHECK-NEXT:    [[A1:%.*]] = addrspacecast ptr addrspace(5) [[A]] to ptr
// CHECK-NEXT:    [[COERCE_DIVE:%.*]] = getelementptr inbounds nuw [[STRUCT_SS]], ptr [[A1]], i32 0, i32 0
// CHECK-NEXT:    store ptr addrspace(1) [[A_COERCE]], ptr [[COERCE_DIVE]], align 8
// CHECK-NEXT:    [[X:%.*]] = getelementptr inbounds nuw [[STRUCT_SS]], ptr [[A1]], i32 0, i32 0
// CHECK-NEXT:    [[TMP0:%.*]] = load ptr, ptr [[X]], align 8
// CHECK-NEXT:    [[TMP1:%.*]] = load float, ptr [[TMP0]], align 4
// CHECK-NEXT:    [[ADD:%.*]] = fadd contract float [[TMP1]], 3.000000e+00
// CHECK-NEXT:    store float [[ADD]], ptr [[TMP0]], align 4
// CHECK-NEXT:    ret void
//
// CHECK-SPIRV-LABEL: define spir_kernel void @_Z7kernel82SS(
// CHECK-SPIRV-SAME: [[STRUCT_SS:%.*]] [[A_COERCE:%.*]]) addrspace(4) #[[ATTR0]] {
// CHECK-SPIRV-NEXT:  [[ENTRY:.*:]]
// CHECK-SPIRV-NEXT:    [[A:%.*]] = alloca [[STRUCT_SS]], align 8
// CHECK-SPIRV-NEXT:    [[A1:%.*]] = addrspacecast ptr [[A]] to ptr addrspace(4)
// CHECK-SPIRV-NEXT:    [[TMP0:%.*]] = getelementptr inbounds nuw [[STRUCT_SS]], ptr addrspace(4) [[A1]], i32 0, i32 0
// CHECK-SPIRV-NEXT:    [[TMP1:%.*]] = extractvalue [[STRUCT_SS]] [[A_COERCE]], 0
// CHECK-SPIRV-NEXT:    store ptr addrspace(4) [[TMP1]], ptr addrspace(4) [[TMP0]], align 8
// CHECK-SPIRV-NEXT:    [[X:%.*]] = getelementptr inbounds nuw [[STRUCT_SS]], ptr addrspace(4) [[A1]], i32 0, i32 0
// CHECK-SPIRV-NEXT:    [[TMP2:%.*]] = load ptr addrspace(4), ptr addrspace(4) [[X]], align 8
// CHECK-SPIRV-NEXT:    [[TMP3:%.*]] = load float, ptr addrspace(4) [[TMP2]], align 4
// CHECK-SPIRV-NEXT:    [[ADD:%.*]] = fadd contract float [[TMP3]], 3.000000e+00
// CHECK-SPIRV-NEXT:    store float [[ADD]], ptr addrspace(4) [[TMP2]], align 4
// CHECK-SPIRV-NEXT:    ret void
//
// OPT-LABEL: define dso_local amdgpu_kernel void @_Z7kernel82SS(
// OPT-SAME: ptr addrspace(1) nocapture [[A_COERCE:%.*]]) local_unnamed_addr #[[ATTR0]] {
// OPT-NEXT:  [[ENTRY:.*:]]
// OPT-NEXT:    [[TMP0:%.*]] = load float, ptr addrspace(1) [[A_COERCE]], align 4
// OPT-NEXT:    [[ADD:%.*]] = fadd contract float [[TMP0]], 3.000000e+00
// OPT-NEXT:    store float [[ADD]], ptr addrspace(1) [[A_COERCE]], align 4
// OPT-NEXT:    ret void
//
// OPT-SPIRV-LABEL: define spir_kernel void @_Z7kernel82SS(
// OPT-SPIRV-SAME: [[STRUCT_SS:%.*]] [[A_COERCE:%.*]]) local_unnamed_addr addrspace(4) #[[ATTR0]] {
// OPT-SPIRV-NEXT:  [[ENTRY:.*:]]
// OPT-SPIRV-NEXT:    [[TMP0:%.*]] = extractvalue [[STRUCT_SS]] [[A_COERCE]], 0
// OPT-SPIRV-NEXT:    [[TMP1:%.*]] = load float, ptr addrspace(4) [[TMP0]], align 4
// OPT-SPIRV-NEXT:    [[ADD:%.*]] = fadd contract float [[TMP1]], 3.000000e+00
// OPT-SPIRV-NEXT:    store float [[ADD]], ptr addrspace(4) [[TMP0]], align 4
// OPT-SPIRV-NEXT:    ret void
//
// HOST-LABEL: define dso_local void @_Z22__device_stub__kernel82SS(
// HOST-SAME: ptr [[A_COERCE:%.*]]) #[[ATTR0]] {
// HOST-NEXT:  [[ENTRY:.*:]]
// HOST-NEXT:    [[A:%.*]] = alloca [[STRUCT_SS:%.*]], align 8
// HOST-NEXT:    [[COERCE_DIVE:%.*]] = getelementptr inbounds nuw [[STRUCT_SS]], ptr [[A]], i32 0, i32 0
// HOST-NEXT:    store ptr [[A_COERCE]], ptr [[COERCE_DIVE]], align 8
// HOST-NEXT:    [[TMP0:%.*]] = call i32 @hipSetupArgument(ptr [[A]], i64 8, i64 0)
// HOST-NEXT:    [[TMP1:%.*]] = icmp eq i32 [[TMP0]], 0
// HOST-NEXT:    br i1 [[TMP1]], label %[[SETUP_NEXT:.*]], label %[[SETUP_END:.*]]
// HOST:       [[SETUP_NEXT]]:
// HOST-NEXT:    [[TMP2:%.*]] = call i32 @hipLaunchByPtr(ptr @_Z7kernel82SS)
// HOST-NEXT:    br label %[[SETUP_END]]
// HOST:       [[SETUP_END]]:
// HOST-NEXT:    ret void
//
=======
// HOST: define{{.*}} void @_Z22__device_stub__kernel82SS(ptr %a.coerce)
// COMMON-LABEL: define{{.*}} amdgpu_kernel void @_Z7kernel82SS(ptr addrspace(1){{.*}} %a.coerce)
// CHECK-NOT: ={{.*}} addrspacecast ptr addrspace(1) %{{.*}} to ptr
// OPT: [[VAL:%.*]] = load float, ptr addrspace(1) %a.coerce, align 4{{$}}
// OPT: [[INC:%.*]] = fadd contract float [[VAL]], 3.000000e+00
// OPT: store float [[INC]], ptr addrspace(1) %a.coerce, align 4
// OPT: ret void
>>>>>>> a4bf6cd7
__global__ void kernel8(struct SS a) {
  *a.x += 3.f;
}
//.
// OPT: [[META4]] = !{}
//.<|MERGE_RESOLUTION|>--- conflicted
+++ resolved
@@ -14,77 +14,6 @@
 // global ones.
 
 // On the host-side compilation, generic pointer won't be coerced.
-<<<<<<< HEAD
-
-// CHECK-LABEL: define dso_local amdgpu_kernel void @_Z7kernel1Pi(
-// CHECK-SAME: ptr addrspace(1) noundef [[X_COERCE:%.*]]) #[[ATTR0:[0-9]+]] {
-// CHECK-NEXT:  [[ENTRY:.*:]]
-// CHECK-NEXT:    [[X:%.*]] = alloca ptr, align 8, addrspace(5)
-// CHECK-NEXT:    [[X_ADDR:%.*]] = alloca ptr, align 8, addrspace(5)
-// CHECK-NEXT:    [[X_ASCAST:%.*]] = addrspacecast ptr addrspace(5) [[X]] to ptr
-// CHECK-NEXT:    [[X_ADDR_ASCAST:%.*]] = addrspacecast ptr addrspace(5) [[X_ADDR]] to ptr
-// CHECK-NEXT:    store ptr addrspace(1) [[X_COERCE]], ptr [[X_ASCAST]], align 8
-// CHECK-NEXT:    [[X1:%.*]] = load ptr, ptr [[X_ASCAST]], align 8
-// CHECK-NEXT:    store ptr [[X1]], ptr [[X_ADDR_ASCAST]], align 8
-// CHECK-NEXT:    [[TMP0:%.*]] = load ptr, ptr [[X_ADDR_ASCAST]], align 8
-// CHECK-NEXT:    [[ARRAYIDX:%.*]] = getelementptr inbounds i32, ptr [[TMP0]], i64 0
-// CHECK-NEXT:    [[TMP1:%.*]] = load i32, ptr [[ARRAYIDX]], align 4
-// CHECK-NEXT:    [[INC:%.*]] = add nsw i32 [[TMP1]], 1
-// CHECK-NEXT:    store i32 [[INC]], ptr [[ARRAYIDX]], align 4
-// CHECK-NEXT:    ret void
-//
-// CHECK-SPIRV-LABEL: define spir_kernel void @_Z7kernel1Pi(
-// CHECK-SPIRV-SAME: ptr addrspace(1) noundef [[X_COERCE:%.*]]) addrspace(4) #[[ATTR0:[0-9]+]] {
-// CHECK-SPIRV-NEXT:  [[ENTRY:.*:]]
-// CHECK-SPIRV-NEXT:    [[X:%.*]] = alloca ptr addrspace(4), align 8
-// CHECK-SPIRV-NEXT:    [[X_ADDR:%.*]] = alloca ptr addrspace(4), align 8
-// CHECK-SPIRV-NEXT:    [[X_ASCAST:%.*]] = addrspacecast ptr [[X]] to ptr addrspace(4)
-// CHECK-SPIRV-NEXT:    [[X_ADDR_ASCAST:%.*]] = addrspacecast ptr [[X_ADDR]] to ptr addrspace(4)
-// CHECK-SPIRV-NEXT:    store ptr addrspace(1) [[X_COERCE]], ptr addrspace(4) [[X_ASCAST]], align 8
-// CHECK-SPIRV-NEXT:    [[X1:%.*]] = load ptr addrspace(4), ptr addrspace(4) [[X_ASCAST]], align 8
-// CHECK-SPIRV-NEXT:    store ptr addrspace(4) [[X1]], ptr addrspace(4) [[X_ADDR_ASCAST]], align 8
-// CHECK-SPIRV-NEXT:    [[TMP0:%.*]] = load ptr addrspace(4), ptr addrspace(4) [[X_ADDR_ASCAST]], align 8
-// CHECK-SPIRV-NEXT:    [[ARRAYIDX:%.*]] = getelementptr inbounds i32, ptr addrspace(4) [[TMP0]], i64 0
-// CHECK-SPIRV-NEXT:    [[TMP1:%.*]] = load i32, ptr addrspace(4) [[ARRAYIDX]], align 4
-// CHECK-SPIRV-NEXT:    [[INC:%.*]] = add nsw i32 [[TMP1]], 1
-// CHECK-SPIRV-NEXT:    store i32 [[INC]], ptr addrspace(4) [[ARRAYIDX]], align 4
-// CHECK-SPIRV-NEXT:    ret void
-//
-// OPT-LABEL: define dso_local amdgpu_kernel void @_Z7kernel1Pi(
-// OPT-SAME: ptr addrspace(1) nocapture noundef [[X_COERCE:%.*]]) local_unnamed_addr #[[ATTR0:[0-9]+]] {
-// OPT-NEXT:  [[ENTRY:.*:]]
-// OPT-NEXT:    [[TMP0:%.*]] = load i32, ptr addrspace(1) [[X_COERCE]], align 4
-// OPT-NEXT:    [[INC:%.*]] = add nsw i32 [[TMP0]], 1
-// OPT-NEXT:    store i32 [[INC]], ptr addrspace(1) [[X_COERCE]], align 4
-// OPT-NEXT:    ret void
-//
-// OPT-SPIRV-LABEL: define spir_kernel void @_Z7kernel1Pi(
-// OPT-SPIRV-SAME: ptr addrspace(1) noundef [[X_COERCE:%.*]]) local_unnamed_addr addrspace(4) #[[ATTR0:[0-9]+]] {
-// OPT-SPIRV-NEXT:  [[ENTRY:.*:]]
-// OPT-SPIRV-NEXT:    [[TMP0:%.*]] = ptrtoint ptr addrspace(1) [[X_COERCE]] to i64
-// OPT-SPIRV-NEXT:    [[TMP1:%.*]] = inttoptr i64 [[TMP0]] to ptr addrspace(4)
-// OPT-SPIRV-NEXT:    [[TMP2:%.*]] = load i32, ptr addrspace(4) [[TMP1]], align 4
-// OPT-SPIRV-NEXT:    [[INC:%.*]] = add nsw i32 [[TMP2]], 1
-// OPT-SPIRV-NEXT:    store i32 [[INC]], ptr addrspace(4) [[TMP1]], align 4
-// OPT-SPIRV-NEXT:    ret void
-//
-// HOST-LABEL: define dso_local void @_Z22__device_stub__kernel1Pi(
-// HOST-SAME: ptr noundef [[X:%.*]]) #[[ATTR0:[0-9]+]] {
-// HOST-NEXT:  [[ENTRY:.*:]]
-// HOST-NEXT:    [[X_ADDR:%.*]] = alloca ptr, align 8
-// HOST-NEXT:    store ptr [[X]], ptr [[X_ADDR]], align 8
-// HOST-NEXT:    [[TMP0:%.*]] = call i32 @hipSetupArgument(ptr [[X_ADDR]], i64 8, i64 0)
-// HOST-NEXT:    [[TMP1:%.*]] = icmp eq i32 [[TMP0]], 0
-// HOST-NEXT:    br i1 [[TMP1]], label %[[SETUP_NEXT:.*]], label %[[SETUP_END:.*]]
-// HOST:       [[SETUP_NEXT]]:
-// HOST-NEXT:    [[TMP2:%.*]] = call i32 @hipLaunchByPtr(ptr @_Z7kernel1Pi)
-// HOST-NEXT:    br label %[[SETUP_END]]
-// HOST:       [[SETUP_END]]:
-// HOST-NEXT:    ret void
-//
-=======
-// HOST-NOT: %struct.S.coerce
-// HOST-NOT: %struct.T.coerce
 
 // HOST: define{{.*}} void @_Z22__device_stub__kernel1Pi(ptr noundef %x)
 // COMMON-LABEL: define{{.*}} amdgpu_kernel void @_Z7kernel1Pi(ptr addrspace(1){{.*}} %x.coerce)
@@ -93,77 +22,10 @@
 // OPT: [[INC:%.*]] = add nsw i32 [[VAL]], 1
 // OPT: store i32 [[INC]], ptr addrspace(1) %x.coerce, align 4
 // OPT: ret void
->>>>>>> a4bf6cd7
 __global__ void kernel1(int *x) {
   x[0]++;
 }
 
-<<<<<<< HEAD
-// CHECK-LABEL: define dso_local amdgpu_kernel void @_Z7kernel2Ri(
-// CHECK-SAME: ptr addrspace(1) noundef nonnull align 4 dereferenceable(4) [[X_COERCE:%.*]]) #[[ATTR0]] {
-// CHECK-NEXT:  [[ENTRY:.*:]]
-// CHECK-NEXT:    [[X:%.*]] = alloca ptr, align 8, addrspace(5)
-// CHECK-NEXT:    [[X_ADDR:%.*]] = alloca ptr, align 8, addrspace(5)
-// CHECK-NEXT:    [[X_ASCAST:%.*]] = addrspacecast ptr addrspace(5) [[X]] to ptr
-// CHECK-NEXT:    [[X_ADDR_ASCAST:%.*]] = addrspacecast ptr addrspace(5) [[X_ADDR]] to ptr
-// CHECK-NEXT:    store ptr addrspace(1) [[X_COERCE]], ptr [[X_ASCAST]], align 8
-// CHECK-NEXT:    [[X1:%.*]] = load ptr, ptr [[X_ASCAST]], align 8
-// CHECK-NEXT:    store ptr [[X1]], ptr [[X_ADDR_ASCAST]], align 8
-// CHECK-NEXT:    [[TMP0:%.*]] = load ptr, ptr [[X_ADDR_ASCAST]], align 8
-// CHECK-NEXT:    [[TMP1:%.*]] = load i32, ptr [[TMP0]], align 4
-// CHECK-NEXT:    [[INC:%.*]] = add nsw i32 [[TMP1]], 1
-// CHECK-NEXT:    store i32 [[INC]], ptr [[TMP0]], align 4
-// CHECK-NEXT:    ret void
-//
-// CHECK-SPIRV-LABEL: define spir_kernel void @_Z7kernel2Ri(
-// CHECK-SPIRV-SAME: ptr addrspace(1) noundef align 4 dereferenceable(4) [[X_COERCE:%.*]]) addrspace(4) #[[ATTR0]] {
-// CHECK-SPIRV-NEXT:  [[ENTRY:.*:]]
-// CHECK-SPIRV-NEXT:    [[X:%.*]] = alloca ptr addrspace(4), align 8
-// CHECK-SPIRV-NEXT:    [[X_ADDR:%.*]] = alloca ptr addrspace(4), align 8
-// CHECK-SPIRV-NEXT:    [[X_ASCAST:%.*]] = addrspacecast ptr [[X]] to ptr addrspace(4)
-// CHECK-SPIRV-NEXT:    [[X_ADDR_ASCAST:%.*]] = addrspacecast ptr [[X_ADDR]] to ptr addrspace(4)
-// CHECK-SPIRV-NEXT:    store ptr addrspace(1) [[X_COERCE]], ptr addrspace(4) [[X_ASCAST]], align 8
-// CHECK-SPIRV-NEXT:    [[X1:%.*]] = load ptr addrspace(4), ptr addrspace(4) [[X_ASCAST]], align 8
-// CHECK-SPIRV-NEXT:    store ptr addrspace(4) [[X1]], ptr addrspace(4) [[X_ADDR_ASCAST]], align 8
-// CHECK-SPIRV-NEXT:    [[TMP0:%.*]] = load ptr addrspace(4), ptr addrspace(4) [[X_ADDR_ASCAST]], align 8
-// CHECK-SPIRV-NEXT:    [[TMP1:%.*]] = load i32, ptr addrspace(4) [[TMP0]], align 4
-// CHECK-SPIRV-NEXT:    [[INC:%.*]] = add nsw i32 [[TMP1]], 1
-// CHECK-SPIRV-NEXT:    store i32 [[INC]], ptr addrspace(4) [[TMP0]], align 4
-// CHECK-SPIRV-NEXT:    ret void
-//
-// OPT-LABEL: define dso_local amdgpu_kernel void @_Z7kernel2Ri(
-// OPT-SAME: ptr addrspace(1) nocapture noundef nonnull align 4 dereferenceable(4) [[X_COERCE:%.*]]) local_unnamed_addr #[[ATTR0]] {
-// OPT-NEXT:  [[ENTRY:.*:]]
-// OPT-NEXT:    [[TMP0:%.*]] = load i32, ptr addrspace(1) [[X_COERCE]], align 4
-// OPT-NEXT:    [[INC:%.*]] = add nsw i32 [[TMP0]], 1
-// OPT-NEXT:    store i32 [[INC]], ptr addrspace(1) [[X_COERCE]], align 4
-// OPT-NEXT:    ret void
-//
-// OPT-SPIRV-LABEL: define spir_kernel void @_Z7kernel2Ri(
-// OPT-SPIRV-SAME: ptr addrspace(1) noundef align 4 dereferenceable(4) [[X_COERCE:%.*]]) local_unnamed_addr addrspace(4) #[[ATTR0]] {
-// OPT-SPIRV-NEXT:  [[ENTRY:.*:]]
-// OPT-SPIRV-NEXT:    [[TMP0:%.*]] = ptrtoint ptr addrspace(1) [[X_COERCE]] to i64
-// OPT-SPIRV-NEXT:    [[TMP1:%.*]] = inttoptr i64 [[TMP0]] to ptr addrspace(4)
-// OPT-SPIRV-NEXT:    [[TMP2:%.*]] = load i32, ptr addrspace(4) [[TMP1]], align 4
-// OPT-SPIRV-NEXT:    [[INC:%.*]] = add nsw i32 [[TMP2]], 1
-// OPT-SPIRV-NEXT:    store i32 [[INC]], ptr addrspace(4) [[TMP1]], align 4
-// OPT-SPIRV-NEXT:    ret void
-//
-// HOST-LABEL: define dso_local void @_Z22__device_stub__kernel2Ri(
-// HOST-SAME: ptr noundef nonnull align 4 dereferenceable(4) [[X:%.*]]) #[[ATTR0]] {
-// HOST-NEXT:  [[ENTRY:.*:]]
-// HOST-NEXT:    [[X_ADDR:%.*]] = alloca ptr, align 8
-// HOST-NEXT:    store ptr [[X]], ptr [[X_ADDR]], align 8
-// HOST-NEXT:    [[TMP0:%.*]] = call i32 @hipSetupArgument(ptr [[X_ADDR]], i64 8, i64 0)
-// HOST-NEXT:    [[TMP1:%.*]] = icmp eq i32 [[TMP0]], 0
-// HOST-NEXT:    br i1 [[TMP1]], label %[[SETUP_NEXT:.*]], label %[[SETUP_END:.*]]
-// HOST:       [[SETUP_NEXT]]:
-// HOST-NEXT:    [[TMP2:%.*]] = call i32 @hipLaunchByPtr(ptr @_Z7kernel2Ri)
-// HOST-NEXT:    br label %[[SETUP_END]]
-// HOST:       [[SETUP_END]]:
-// HOST-NEXT:    ret void
-//
-=======
 // HOST: define{{.*}} void @_Z22__device_stub__kernel2Ri(ptr noundef nonnull align 4 dereferenceable(4) %x)
 // COMMON-LABEL: define{{.*}} amdgpu_kernel void @_Z7kernel2Ri(ptr addrspace(1){{.*}} nonnull align 4 dereferenceable(4) %x.coerce)
 // CHECK-NOT: ={{.*}} addrspacecast ptr addrspace(1) %{{.*}} to ptr
@@ -171,7 +33,6 @@
 // OPT: [[INC:%.*]] = add nsw i32 [[VAL]], 1
 // OPT: store i32 [[INC]], ptr addrspace(1) %x.coerce, align 4
 // OPT: ret void
->>>>>>> a4bf6cd7
 __global__ void kernel2(int &x) {
   x++;
 }
@@ -395,8 +256,6 @@
 // HOST:       [[SETUP_END]]:
 // HOST-NEXT:    ret void
 //
-<<<<<<< HEAD
-=======
 // HOST: define{{.*}} void @_Z22__device_stub__kernel41S(ptr %s.coerce0, ptr %s.coerce1)
 // COMMON-LABEL: define{{.*}} amdgpu_kernel void @_Z7kernel41S(ptr addrspace(4){{.*}} byref(%struct.S) align 8 %0)
 // OPT: [[P0:%.*]] = load ptr, ptr addrspace(4) %0, align 8
@@ -411,7 +270,6 @@
 // OPT: [[ADD:%.*]] = fadd contract float [[V1]], 1.000000e+00
 // OPT: store float [[ADD]], ptr addrspace(1) [[G1]], align 4
 // OPT: ret void
->>>>>>> a4bf6cd7
 __global__ void kernel4(struct S s) {
   s.x[0]++;
   s.y[0] += 1.f;
@@ -702,69 +560,6 @@
 struct SS {
   float *x;
 };
-<<<<<<< HEAD
-// CHECK-LABEL: define dso_local amdgpu_kernel void @_Z7kernel82SS(
-// CHECK-SAME: ptr addrspace(1) [[A_COERCE:%.*]]) #[[ATTR0]] {
-// CHECK-NEXT:  [[ENTRY:.*:]]
-// CHECK-NEXT:    [[A:%.*]] = alloca [[STRUCT_SS:%.*]], align 8, addrspace(5)
-// CHECK-NEXT:    [[A1:%.*]] = addrspacecast ptr addrspace(5) [[A]] to ptr
-// CHECK-NEXT:    [[COERCE_DIVE:%.*]] = getelementptr inbounds nuw [[STRUCT_SS]], ptr [[A1]], i32 0, i32 0
-// CHECK-NEXT:    store ptr addrspace(1) [[A_COERCE]], ptr [[COERCE_DIVE]], align 8
-// CHECK-NEXT:    [[X:%.*]] = getelementptr inbounds nuw [[STRUCT_SS]], ptr [[A1]], i32 0, i32 0
-// CHECK-NEXT:    [[TMP0:%.*]] = load ptr, ptr [[X]], align 8
-// CHECK-NEXT:    [[TMP1:%.*]] = load float, ptr [[TMP0]], align 4
-// CHECK-NEXT:    [[ADD:%.*]] = fadd contract float [[TMP1]], 3.000000e+00
-// CHECK-NEXT:    store float [[ADD]], ptr [[TMP0]], align 4
-// CHECK-NEXT:    ret void
-//
-// CHECK-SPIRV-LABEL: define spir_kernel void @_Z7kernel82SS(
-// CHECK-SPIRV-SAME: [[STRUCT_SS:%.*]] [[A_COERCE:%.*]]) addrspace(4) #[[ATTR0]] {
-// CHECK-SPIRV-NEXT:  [[ENTRY:.*:]]
-// CHECK-SPIRV-NEXT:    [[A:%.*]] = alloca [[STRUCT_SS]], align 8
-// CHECK-SPIRV-NEXT:    [[A1:%.*]] = addrspacecast ptr [[A]] to ptr addrspace(4)
-// CHECK-SPIRV-NEXT:    [[TMP0:%.*]] = getelementptr inbounds nuw [[STRUCT_SS]], ptr addrspace(4) [[A1]], i32 0, i32 0
-// CHECK-SPIRV-NEXT:    [[TMP1:%.*]] = extractvalue [[STRUCT_SS]] [[A_COERCE]], 0
-// CHECK-SPIRV-NEXT:    store ptr addrspace(4) [[TMP1]], ptr addrspace(4) [[TMP0]], align 8
-// CHECK-SPIRV-NEXT:    [[X:%.*]] = getelementptr inbounds nuw [[STRUCT_SS]], ptr addrspace(4) [[A1]], i32 0, i32 0
-// CHECK-SPIRV-NEXT:    [[TMP2:%.*]] = load ptr addrspace(4), ptr addrspace(4) [[X]], align 8
-// CHECK-SPIRV-NEXT:    [[TMP3:%.*]] = load float, ptr addrspace(4) [[TMP2]], align 4
-// CHECK-SPIRV-NEXT:    [[ADD:%.*]] = fadd contract float [[TMP3]], 3.000000e+00
-// CHECK-SPIRV-NEXT:    store float [[ADD]], ptr addrspace(4) [[TMP2]], align 4
-// CHECK-SPIRV-NEXT:    ret void
-//
-// OPT-LABEL: define dso_local amdgpu_kernel void @_Z7kernel82SS(
-// OPT-SAME: ptr addrspace(1) nocapture [[A_COERCE:%.*]]) local_unnamed_addr #[[ATTR0]] {
-// OPT-NEXT:  [[ENTRY:.*:]]
-// OPT-NEXT:    [[TMP0:%.*]] = load float, ptr addrspace(1) [[A_COERCE]], align 4
-// OPT-NEXT:    [[ADD:%.*]] = fadd contract float [[TMP0]], 3.000000e+00
-// OPT-NEXT:    store float [[ADD]], ptr addrspace(1) [[A_COERCE]], align 4
-// OPT-NEXT:    ret void
-//
-// OPT-SPIRV-LABEL: define spir_kernel void @_Z7kernel82SS(
-// OPT-SPIRV-SAME: [[STRUCT_SS:%.*]] [[A_COERCE:%.*]]) local_unnamed_addr addrspace(4) #[[ATTR0]] {
-// OPT-SPIRV-NEXT:  [[ENTRY:.*:]]
-// OPT-SPIRV-NEXT:    [[TMP0:%.*]] = extractvalue [[STRUCT_SS]] [[A_COERCE]], 0
-// OPT-SPIRV-NEXT:    [[TMP1:%.*]] = load float, ptr addrspace(4) [[TMP0]], align 4
-// OPT-SPIRV-NEXT:    [[ADD:%.*]] = fadd contract float [[TMP1]], 3.000000e+00
-// OPT-SPIRV-NEXT:    store float [[ADD]], ptr addrspace(4) [[TMP0]], align 4
-// OPT-SPIRV-NEXT:    ret void
-//
-// HOST-LABEL: define dso_local void @_Z22__device_stub__kernel82SS(
-// HOST-SAME: ptr [[A_COERCE:%.*]]) #[[ATTR0]] {
-// HOST-NEXT:  [[ENTRY:.*:]]
-// HOST-NEXT:    [[A:%.*]] = alloca [[STRUCT_SS:%.*]], align 8
-// HOST-NEXT:    [[COERCE_DIVE:%.*]] = getelementptr inbounds nuw [[STRUCT_SS]], ptr [[A]], i32 0, i32 0
-// HOST-NEXT:    store ptr [[A_COERCE]], ptr [[COERCE_DIVE]], align 8
-// HOST-NEXT:    [[TMP0:%.*]] = call i32 @hipSetupArgument(ptr [[A]], i64 8, i64 0)
-// HOST-NEXT:    [[TMP1:%.*]] = icmp eq i32 [[TMP0]], 0
-// HOST-NEXT:    br i1 [[TMP1]], label %[[SETUP_NEXT:.*]], label %[[SETUP_END:.*]]
-// HOST:       [[SETUP_NEXT]]:
-// HOST-NEXT:    [[TMP2:%.*]] = call i32 @hipLaunchByPtr(ptr @_Z7kernel82SS)
-// HOST-NEXT:    br label %[[SETUP_END]]
-// HOST:       [[SETUP_END]]:
-// HOST-NEXT:    ret void
-//
-=======
 // HOST: define{{.*}} void @_Z22__device_stub__kernel82SS(ptr %a.coerce)
 // COMMON-LABEL: define{{.*}} amdgpu_kernel void @_Z7kernel82SS(ptr addrspace(1){{.*}} %a.coerce)
 // CHECK-NOT: ={{.*}} addrspacecast ptr addrspace(1) %{{.*}} to ptr
@@ -772,7 +567,6 @@
 // OPT: [[INC:%.*]] = fadd contract float [[VAL]], 3.000000e+00
 // OPT: store float [[INC]], ptr addrspace(1) %a.coerce, align 4
 // OPT: ret void
->>>>>>> a4bf6cd7
 __global__ void kernel8(struct SS a) {
   *a.x += 3.f;
 }
