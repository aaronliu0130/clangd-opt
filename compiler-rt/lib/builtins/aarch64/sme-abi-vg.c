--- conflicted
+++ resolved
@@ -10,14 +10,10 @@
 
 extern struct FEATURES __aarch64_cpu_features;
 
-<<<<<<< HEAD
-CONSTRUCTOR_ATTRIBUTE static void get_aarch64_cpu_features(void) {
-=======
 #if __GNUC__ >= 9
 #pragma GCC diagnostic ignored "-Wprio-ctor-dtor"
 #endif
 __attribute__((constructor(90))) static void get_aarch64_cpu_features(void) {
->>>>>>> a4bf6cd7
   if (__atomic_load_n(&__aarch64_cpu_features.features, __ATOMIC_RELAXED))
     return;
 
