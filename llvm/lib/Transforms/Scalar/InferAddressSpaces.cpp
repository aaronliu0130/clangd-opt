//===- InferAddressSpace.cpp - --------------------------------------------===//
//
// Part of the LLVM Project, under the Apache License v2.0 with LLVM Exceptions.
// See https://llvm.org/LICENSE.txt for license information.
// SPDX-License-Identifier: Apache-2.0 WITH LLVM-exception
//
//===----------------------------------------------------------------------===//
//
// CUDA C/C++ includes memory space designation as variable type qualifers (such
// as __global__ and __shared__). Knowing the space of a memory access allows
// CUDA compilers to emit faster PTX loads and stores. For example, a load from
// shared memory can be translated to `ld.shared` which is roughly 10% faster
// than a generic `ld` on an NVIDIA Tesla K40c.
//
// Unfortunately, type qualifiers only apply to variable declarations, so CUDA
// compilers must infer the memory space of an address expression from
// type-qualified variables.
//
// LLVM IR uses non-zero (so-called) specific address spaces to represent memory
// spaces (e.g. addrspace(3) means shared memory). The Clang frontend
// places only type-qualified variables in specific address spaces, and then
// conservatively `addrspacecast`s each type-qualified variable to addrspace(0)
// (so-called the generic address space) for other instructions to use.
//
// For example, the Clang translates the following CUDA code
//   __shared__ float a[10];
//   float v = a[i];
// to
//   %0 = addrspacecast [10 x float] addrspace(3)* @a to [10 x float]*
//   %1 = gep [10 x float], [10 x float]* %0, i64 0, i64 %i
//   %v = load float, float* %1 ; emits ld.f32
// @a is in addrspace(3) since it's type-qualified, but its use from %1 is
// redirected to %0 (the generic version of @a).
//
// The optimization implemented in this file propagates specific address spaces
// from type-qualified variable declarations to its users. For example, it
// optimizes the above IR to
//   %1 = gep [10 x float] addrspace(3)* @a, i64 0, i64 %i
//   %v = load float addrspace(3)* %1 ; emits ld.shared.f32
// propagating the addrspace(3) from @a to %1. As the result, the NVPTX
// codegen is able to emit ld.shared.f32 for %v.
//
// Address space inference works in two steps. First, it uses a data-flow
// analysis to infer as many generic pointers as possible to point to only one
// specific address space. In the above example, it can prove that %1 only
// points to addrspace(3). This algorithm was published in
//   CUDA: Compiling and optimizing for a GPU platform
//   Chakrabarti, Grover, Aarts, Kong, Kudlur, Lin, Marathe, Murphy, Wang
//   ICCS 2012
//
// Then, address space inference replaces all refinable generic pointers with
// equivalent specific pointers.
//
// The major challenge of implementing this optimization is handling PHINodes,
// which may create loops in the data flow graph. This brings two complications.
//
// First, the data flow analysis in Step 1 needs to be circular. For example,
//     %generic.input = addrspacecast float addrspace(3)* %input to float*
//   loop:
//     %y = phi [ %generic.input, %y2 ]
//     %y2 = getelementptr %y, 1
//     %v = load %y2
//     br ..., label %loop, ...
// proving %y specific requires proving both %generic.input and %y2 specific,
// but proving %y2 specific circles back to %y. To address this complication,
// the data flow analysis operates on a lattice:
//   uninitialized > specific address spaces > generic.
// All address expressions (our implementation only considers phi, bitcast,
// addrspacecast, and getelementptr) start with the uninitialized address space.
// The monotone transfer function moves the address space of a pointer down a
// lattice path from uninitialized to specific and then to generic. A join
// operation of two different specific address spaces pushes the expression down
// to the generic address space. The analysis completes once it reaches a fixed
// point.
//
// Second, IR rewriting in Step 2 also needs to be circular. For example,
// converting %y to addrspace(3) requires the compiler to know the converted
// %y2, but converting %y2 needs the converted %y. To address this complication,
// we break these cycles using "poison" placeholders. When converting an
// instruction `I` to a new address space, if its operand `Op` is not converted
// yet, we let `I` temporarily use `poison` and fix all the uses later.
// For instance, our algorithm first converts %y to
//   %y' = phi float addrspace(3)* [ %input, poison ]
// Then, it converts %y2 to
//   %y2' = getelementptr %y', 1
// Finally, it fixes the poison in %y' so that
//   %y' = phi float addrspace(3)* [ %input, %y2' ]
//
//===----------------------------------------------------------------------===//

#include "llvm/Transforms/Scalar/InferAddressSpaces.h"
#include "llvm/ADT/ArrayRef.h"
#include "llvm/ADT/DenseMap.h"
#include "llvm/ADT/DenseSet.h"
#include "llvm/ADT/SetVector.h"
#include "llvm/ADT/SmallVector.h"
#include "llvm/Analysis/AssumptionCache.h"
#include "llvm/Analysis/TargetTransformInfo.h"
#include "llvm/Analysis/ValueTracking.h"
#include "llvm/IR/BasicBlock.h"
#include "llvm/IR/Constant.h"
#include "llvm/IR/Constants.h"
#include "llvm/IR/Dominators.h"
#include "llvm/IR/Function.h"
#include "llvm/IR/IRBuilder.h"
#include "llvm/IR/InstIterator.h"
#include "llvm/IR/Instruction.h"
#include "llvm/IR/Instructions.h"
#include "llvm/IR/IntrinsicInst.h"
#include "llvm/IR/Intrinsics.h"
#include "llvm/IR/LLVMContext.h"
#include "llvm/IR/Operator.h"
#include "llvm/IR/PassManager.h"
#include "llvm/IR/Type.h"
#include "llvm/IR/Use.h"
#include "llvm/IR/User.h"
#include "llvm/IR/Value.h"
#include "llvm/IR/ValueHandle.h"
#include "llvm/InitializePasses.h"
#include "llvm/Pass.h"
#include "llvm/Support/Casting.h"
#include "llvm/Support/CommandLine.h"
#include "llvm/Support/Compiler.h"
#include "llvm/Support/Debug.h"
#include "llvm/Support/ErrorHandling.h"
#include "llvm/Support/raw_ostream.h"
#include "llvm/Transforms/Scalar.h"
#include "llvm/Transforms/Utils/Local.h"
#include "llvm/Transforms/Utils/ValueMapper.h"
#include <cassert>
#include <iterator>
#include <limits>
#include <utility>
#include <vector>

#define DEBUG_TYPE "infer-address-spaces"

using namespace llvm;

static cl::opt<bool> AssumeDefaultIsFlatAddressSpace(
    "assume-default-is-flat-addrspace", cl::init(false), cl::ReallyHidden,
    cl::desc("The default address space is assumed as the flat address space. "
             "This is mainly for test purpose."));

static const unsigned UninitializedAddressSpace =
    std::numeric_limits<unsigned>::max();

namespace {

using ValueToAddrSpaceMapTy = DenseMap<const Value *, unsigned>;
// Different from ValueToAddrSpaceMapTy, where a new addrspace is inferred on
// the *def* of a value, PredicatedAddrSpaceMapTy is map where a new
// addrspace is inferred on the *use* of a pointer. This map is introduced to
// infer addrspace from the addrspace predicate assumption built from assume
// intrinsic. In that scenario, only specific uses (under valid assumption
// context) could be inferred with a new addrspace.
using PredicatedAddrSpaceMapTy =
    DenseMap<std::pair<const Value *, const Value *>, unsigned>;
using PostorderStackTy = llvm::SmallVector<PointerIntPair<Value *, 1, bool>, 4>;

class InferAddressSpaces : public FunctionPass {
  unsigned FlatAddrSpace = 0;

public:
  static char ID;

  InferAddressSpaces()
      : FunctionPass(ID), FlatAddrSpace(UninitializedAddressSpace) {
    initializeInferAddressSpacesPass(*PassRegistry::getPassRegistry());
  }
  InferAddressSpaces(unsigned AS) : FunctionPass(ID), FlatAddrSpace(AS) {
    initializeInferAddressSpacesPass(*PassRegistry::getPassRegistry());
  }

  void getAnalysisUsage(AnalysisUsage &AU) const override {
    AU.setPreservesCFG();
    AU.addPreserved<DominatorTreeWrapperPass>();
    AU.addRequired<AssumptionCacheTracker>();
    AU.addRequired<TargetTransformInfoWrapperPass>();
  }

  bool runOnFunction(Function &F) override;
};

class InferAddressSpacesImpl {
  AssumptionCache &AC;
  Function *F = nullptr;
  const DominatorTree *DT = nullptr;
  const TargetTransformInfo *TTI = nullptr;
  const DataLayout *DL = nullptr;

  /// Target specific address space which uses of should be replaced if
  /// possible.
  unsigned FlatAddrSpace = 0;

  // Try to update the address space of V. If V is updated, returns true and
  // false otherwise.
  bool updateAddressSpace(const Value &V,
                          ValueToAddrSpaceMapTy &InferredAddrSpace,
                          PredicatedAddrSpaceMapTy &PredicatedAS) const;

  // Tries to infer the specific address space of each address expression in
  // Postorder.
  void inferAddressSpaces(ArrayRef<WeakTrackingVH> Postorder,
                          ValueToAddrSpaceMapTy &InferredAddrSpace,
                          PredicatedAddrSpaceMapTy &PredicatedAS) const;

  bool isSafeToCastConstAddrSpace(Constant *C, unsigned NewAS) const;

  Value *cloneInstructionWithNewAddressSpace(
      Instruction *I, unsigned NewAddrSpace,
      const ValueToValueMapTy &ValueWithNewAddrSpace,
      const PredicatedAddrSpaceMapTy &PredicatedAS,
      SmallVectorImpl<const Use *> *PoisonUsesToFix) const;

  void performPointerReplacement(
      Value *V, Value *NewV, Use &U, ValueToValueMapTy &ValueWithNewAddrSpace,
      SmallVectorImpl<Instruction *> &DeadInstructions) const;

  // Changes the flat address expressions in function F to point to specific
  // address spaces if InferredAddrSpace says so. Postorder is the postorder of
  // all flat expressions in the use-def graph of function F.
  bool rewriteWithNewAddressSpaces(
      ArrayRef<WeakTrackingVH> Postorder,
      const ValueToAddrSpaceMapTy &InferredAddrSpace,
      const PredicatedAddrSpaceMapTy &PredicatedAS) const;

  void appendsFlatAddressExpressionToPostorderStack(
      Value *V, PostorderStackTy &PostorderStack,
      DenseSet<Value *> &Visited) const;

  bool rewriteIntrinsicOperands(IntrinsicInst *II, Value *OldV,
                                Value *NewV) const;
  void collectRewritableIntrinsicOperands(IntrinsicInst *II,
                                          PostorderStackTy &PostorderStack,
                                          DenseSet<Value *> &Visited) const;

  std::vector<WeakTrackingVH> collectFlatAddressExpressions(Function &F) const;

  Value *cloneValueWithNewAddressSpace(
      Value *V, unsigned NewAddrSpace,
      const ValueToValueMapTy &ValueWithNewAddrSpace,
      const PredicatedAddrSpaceMapTy &PredicatedAS,
      SmallVectorImpl<const Use *> *PoisonUsesToFix) const;
  unsigned joinAddressSpaces(unsigned AS1, unsigned AS2) const;

  unsigned getPredicatedAddrSpace(const Value &PtrV,
                                  const Value *UserCtx) const;

public:
  InferAddressSpacesImpl(AssumptionCache &AC, const DominatorTree *DT,
                         const TargetTransformInfo *TTI, unsigned FlatAddrSpace)
      : AC(AC), DT(DT), TTI(TTI), FlatAddrSpace(FlatAddrSpace) {}
  bool run(Function &F);
};

} // end anonymous namespace

char InferAddressSpaces::ID = 0;

INITIALIZE_PASS_BEGIN(InferAddressSpaces, DEBUG_TYPE, "Infer address spaces",
                      false, false)
INITIALIZE_PASS_DEPENDENCY(AssumptionCacheTracker)
INITIALIZE_PASS_DEPENDENCY(TargetTransformInfoWrapperPass)
INITIALIZE_PASS_END(InferAddressSpaces, DEBUG_TYPE, "Infer address spaces",
                    false, false)

static Type *getPtrOrVecOfPtrsWithNewAS(Type *Ty, unsigned NewAddrSpace) {
  assert(Ty->isPtrOrPtrVectorTy());
  PointerType *NPT = PointerType::get(Ty->getContext(), NewAddrSpace);
  return Ty->getWithNewType(NPT);
}

// Check whether that's no-op pointer bicast using a pair of
// `ptrtoint`/`inttoptr` due to the missing no-op pointer bitcast over
// different address spaces.
static bool isNoopPtrIntCastPair(const Operator *I2P, const DataLayout &DL,
                                 const TargetTransformInfo *TTI) {
  assert(I2P->getOpcode() == Instruction::IntToPtr);
  auto *P2I = dyn_cast<Operator>(I2P->getOperand(0));
  if (!P2I || P2I->getOpcode() != Instruction::PtrToInt)
    return false;
  // Check it's really safe to treat that pair of `ptrtoint`/`inttoptr` as a
  // no-op cast. Besides checking both of them are no-op casts, as the
  // reinterpreted pointer may be used in other pointer arithmetic, we also
  // need to double-check that through the target-specific hook. That ensures
  // the underlying target also agrees that's a no-op address space cast and
  // pointer bits are preserved.
  // The current IR spec doesn't have clear rules on address space casts,
  // especially a clear definition for pointer bits in non-default address
  // spaces. It would be undefined if that pointer is dereferenced after an
  // invalid reinterpret cast. Also, due to the unclearness for the meaning of
  // bits in non-default address spaces in the current spec, the pointer
  // arithmetic may also be undefined after invalid pointer reinterpret cast.
  // However, as we confirm through the target hooks that it's a no-op
  // addrspacecast, it doesn't matter since the bits should be the same.
  unsigned P2IOp0AS = P2I->getOperand(0)->getType()->getPointerAddressSpace();
  unsigned I2PAS = I2P->getType()->getPointerAddressSpace();
  return CastInst::isNoopCast(Instruction::CastOps(I2P->getOpcode()),
                              I2P->getOperand(0)->getType(), I2P->getType(),
                              DL) &&
         CastInst::isNoopCast(Instruction::CastOps(P2I->getOpcode()),
                              P2I->getOperand(0)->getType(), P2I->getType(),
                              DL) &&
         (P2IOp0AS == I2PAS || TTI->isNoopAddrSpaceCast(P2IOp0AS, I2PAS));
}

// Returns true if V is an address expression.
// TODO: Currently, we consider only phi, bitcast, addrspacecast, and
// getelementptr operators.
static bool isAddressExpression(const Value &V, const DataLayout &DL,
                                const TargetTransformInfo *TTI) {
  const Operator *Op = dyn_cast<Operator>(&V);
  if (!Op)
    return false;

  switch (Op->getOpcode()) {
  case Instruction::PHI:
    assert(Op->getType()->isPtrOrPtrVectorTy());
    return true;
  case Instruction::BitCast:
  case Instruction::AddrSpaceCast:
  case Instruction::GetElementPtr:
    return true;
  case Instruction::Select:
    return Op->getType()->isPtrOrPtrVectorTy();
  case Instruction::Call: {
    const IntrinsicInst *II = dyn_cast<IntrinsicInst>(&V);
    return II && II->getIntrinsicID() == Intrinsic::ptrmask;
  }
  case Instruction::IntToPtr:
    return isNoopPtrIntCastPair(Op, DL, TTI);
  default:
    // That value is an address expression if it has an assumed address space.
    return TTI->getAssumedAddrSpace(&V) != UninitializedAddressSpace;
  }
}

// Returns the pointer operands of V.
//
// Precondition: V is an address expression.
static SmallVector<Value *, 2>
getPointerOperands(const Value &V, const DataLayout &DL,
                   const TargetTransformInfo *TTI) {
  const Operator &Op = cast<Operator>(V);
  switch (Op.getOpcode()) {
  case Instruction::PHI: {
    auto IncomingValues = cast<PHINode>(Op).incoming_values();
    return {IncomingValues.begin(), IncomingValues.end()};
  }
  case Instruction::BitCast:
  case Instruction::AddrSpaceCast:
  case Instruction::GetElementPtr:
    return {Op.getOperand(0)};
  case Instruction::Select:
    return {Op.getOperand(1), Op.getOperand(2)};
  case Instruction::Call: {
    const IntrinsicInst &II = cast<IntrinsicInst>(Op);
    assert(II.getIntrinsicID() == Intrinsic::ptrmask &&
           "unexpected intrinsic call");
    return {II.getArgOperand(0)};
  }
  case Instruction::IntToPtr: {
    assert(isNoopPtrIntCastPair(&Op, DL, TTI));
    auto *P2I = cast<Operator>(Op.getOperand(0));
    return {P2I->getOperand(0)};
  }
  default:
    llvm_unreachable("Unexpected instruction type.");
  }
}

bool InferAddressSpacesImpl::rewriteIntrinsicOperands(IntrinsicInst *II,
                                                      Value *OldV,
                                                      Value *NewV) const {
  Module *M = II->getParent()->getParent()->getParent();
  Intrinsic::ID IID = II->getIntrinsicID();
  switch (IID) {
  case Intrinsic::objectsize:
  case Intrinsic::masked_load: {
    Type *DestTy = II->getType();
    Type *SrcTy = NewV->getType();
    Function *NewDecl = Intrinsic::getDeclaration(M, IID, {DestTy, SrcTy});
    II->setArgOperand(0, NewV);
    II->setCalledFunction(NewDecl);
    return true;
  }
  case Intrinsic::ptrmask:
    // This is handled as an address expression, not as a use memory operation.
    return false;
  case Intrinsic::masked_gather: {
    Type *RetTy = II->getType();
    Type *NewPtrTy = NewV->getType();
    Function *NewDecl = Intrinsic::getDeclaration(M, IID, {RetTy, NewPtrTy});
    II->setArgOperand(0, NewV);
    II->setCalledFunction(NewDecl);
    return true;
  }
  case Intrinsic::masked_store:
  case Intrinsic::masked_scatter: {
    Type *ValueTy = II->getOperand(0)->getType();
    Type *NewPtrTy = NewV->getType();
    Function *NewDecl =
        Intrinsic::getDeclaration(M, II->getIntrinsicID(), {ValueTy, NewPtrTy});
    II->setArgOperand(1, NewV);
    II->setCalledFunction(NewDecl);
    return true;
  }
  case Intrinsic::prefetch:
  case Intrinsic::is_constant: {
    Function *NewDecl =
        Intrinsic::getDeclaration(M, II->getIntrinsicID(), {NewV->getType()});
    II->setArgOperand(0, NewV);
    II->setCalledFunction(NewDecl);
    return true;
  }
  default: {
    Value *Rewrite = TTI->rewriteIntrinsicWithAddressSpace(II, OldV, NewV);
    if (!Rewrite)
      return false;
    if (Rewrite != II)
      II->replaceAllUsesWith(Rewrite);
    return true;
  }
  }
}

void InferAddressSpacesImpl::collectRewritableIntrinsicOperands(
    IntrinsicInst *II, PostorderStackTy &PostorderStack,
    DenseSet<Value *> &Visited) const {
  auto IID = II->getIntrinsicID();
  switch (IID) {
  case Intrinsic::ptrmask:
  case Intrinsic::objectsize:
    appendsFlatAddressExpressionToPostorderStack(II->getArgOperand(0),
                                                 PostorderStack, Visited);
    break;
  case Intrinsic::is_constant: {
    Value *Ptr = II->getArgOperand(0);
    if (Ptr->getType()->isPtrOrPtrVectorTy()) {
      appendsFlatAddressExpressionToPostorderStack(Ptr, PostorderStack,
                                                   Visited);
    }

    break;
  }
  case Intrinsic::masked_load:
  case Intrinsic::masked_gather:
  case Intrinsic::prefetch:
    appendsFlatAddressExpressionToPostorderStack(II->getArgOperand(0),
                                                 PostorderStack, Visited);
    break;
  case Intrinsic::masked_store:
  case Intrinsic::masked_scatter:
    appendsFlatAddressExpressionToPostorderStack(II->getArgOperand(1),
                                                 PostorderStack, Visited);
    break;
  default:
    SmallVector<int, 2> OpIndexes;
    if (TTI->collectFlatAddressOperands(OpIndexes, IID)) {
      for (int Idx : OpIndexes) {
        appendsFlatAddressExpressionToPostorderStack(II->getArgOperand(Idx),
                                                     PostorderStack, Visited);
      }
    }
    break;
  }
}

// Returns all flat address expressions in function F. The elements are
// If V is an unvisited flat address expression, appends V to PostorderStack
// and marks it as visited.
void InferAddressSpacesImpl::appendsFlatAddressExpressionToPostorderStack(
    Value *V, PostorderStackTy &PostorderStack,
    DenseSet<Value *> &Visited) const {
  assert(V->getType()->isPtrOrPtrVectorTy());

  // Generic addressing expressions may be hidden in nested constant
  // expressions.
  if (ConstantExpr *CE = dyn_cast<ConstantExpr>(V)) {
    // TODO: Look in non-address parts, like icmp operands.
    if (isAddressExpression(*CE, *DL, TTI) && Visited.insert(CE).second)
      PostorderStack.emplace_back(CE, false);

    return;
  }

  if (V->getType()->getPointerAddressSpace() == FlatAddrSpace &&
      isAddressExpression(*V, *DL, TTI)) {
    if (Visited.insert(V).second) {
      PostorderStack.emplace_back(V, false);

      Operator *Op = cast<Operator>(V);
      for (unsigned I = 0, E = Op->getNumOperands(); I != E; ++I) {
        if (ConstantExpr *CE = dyn_cast<ConstantExpr>(Op->getOperand(I))) {
          if (isAddressExpression(*CE, *DL, TTI) && Visited.insert(CE).second)
            PostorderStack.emplace_back(CE, false);
        }
      }
    }
  }
}

// Returns all flat address expressions in function F. The elements are ordered
// in postorder.
std::vector<WeakTrackingVH>
InferAddressSpacesImpl::collectFlatAddressExpressions(Function &F) const {
  // This function implements a non-recursive postorder traversal of a partial
  // use-def graph of function F.
  PostorderStackTy PostorderStack;
  // The set of visited expressions.
  DenseSet<Value *> Visited;

  auto PushPtrOperand = [&](Value *Ptr) {
    appendsFlatAddressExpressionToPostorderStack(Ptr, PostorderStack, Visited);
  };

  // Look at operations that may be interesting accelerate by moving to a known
  // address space. We aim at generating after loads and stores, but pure
  // addressing calculations may also be faster.
  for (Instruction &I : instructions(F)) {
    if (auto *GEP = dyn_cast<GetElementPtrInst>(&I)) {
      PushPtrOperand(GEP->getPointerOperand());
    } else if (auto *LI = dyn_cast<LoadInst>(&I))
      PushPtrOperand(LI->getPointerOperand());
    else if (auto *SI = dyn_cast<StoreInst>(&I))
      PushPtrOperand(SI->getPointerOperand());
    else if (auto *RMW = dyn_cast<AtomicRMWInst>(&I))
      PushPtrOperand(RMW->getPointerOperand());
    else if (auto *CmpX = dyn_cast<AtomicCmpXchgInst>(&I))
      PushPtrOperand(CmpX->getPointerOperand());
    else if (auto *MI = dyn_cast<MemIntrinsic>(&I)) {
      // For memset/memcpy/memmove, any pointer operand can be replaced.
      PushPtrOperand(MI->getRawDest());

      // Handle 2nd operand for memcpy/memmove.
      if (auto *MTI = dyn_cast<MemTransferInst>(MI))
        PushPtrOperand(MTI->getRawSource());
    } else if (auto *II = dyn_cast<IntrinsicInst>(&I))
      collectRewritableIntrinsicOperands(II, PostorderStack, Visited);
    else if (ICmpInst *Cmp = dyn_cast<ICmpInst>(&I)) {
      if (Cmp->getOperand(0)->getType()->isPtrOrPtrVectorTy()) {
        PushPtrOperand(Cmp->getOperand(0));
        PushPtrOperand(Cmp->getOperand(1));
      }
    } else if (auto *ASC = dyn_cast<AddrSpaceCastInst>(&I)) {
      PushPtrOperand(ASC->getPointerOperand());
    } else if (auto *I2P = dyn_cast<IntToPtrInst>(&I)) {
      if (isNoopPtrIntCastPair(cast<Operator>(I2P), *DL, TTI))
        PushPtrOperand(cast<Operator>(I2P->getOperand(0))->getOperand(0));
    } else if (auto *RI = dyn_cast<ReturnInst>(&I)) {
      if (auto *RV = RI->getReturnValue();
          RV && RV->getType()->isPtrOrPtrVectorTy())
        PushPtrOperand(RV);
    }
  }

  std::vector<WeakTrackingVH> Postorder; // The resultant postorder.
  while (!PostorderStack.empty()) {
    Value *TopVal = PostorderStack.back().getPointer();
    // If the operands of the expression on the top are already explored,
    // adds that expression to the resultant postorder.
    if (PostorderStack.back().getInt()) {
      if (TopVal->getType()->getPointerAddressSpace() == FlatAddrSpace)
        Postorder.push_back(TopVal);
      PostorderStack.pop_back();
      continue;
    }
    // Otherwise, adds its operands to the stack and explores them.
    PostorderStack.back().setInt(true);
    // Skip values with an assumed address space.
    if (TTI->getAssumedAddrSpace(TopVal) == UninitializedAddressSpace) {
      for (Value *PtrOperand : getPointerOperands(*TopVal, *DL, TTI)) {
        appendsFlatAddressExpressionToPostorderStack(PtrOperand, PostorderStack,
                                                     Visited);
      }
    }
  }
  return Postorder;
}

// A helper function for cloneInstructionWithNewAddressSpace. Returns the clone
// of OperandUse.get() in the new address space. If the clone is not ready yet,
// returns poison in the new address space as a placeholder.
static Value *operandWithNewAddressSpaceOrCreatePoison(
    const Use &OperandUse, unsigned NewAddrSpace,
    const ValueToValueMapTy &ValueWithNewAddrSpace,
    const PredicatedAddrSpaceMapTy &PredicatedAS,
    SmallVectorImpl<const Use *> *PoisonUsesToFix) {
  Value *Operand = OperandUse.get();

  Type *NewPtrTy = getPtrOrVecOfPtrsWithNewAS(Operand->getType(), NewAddrSpace);

  if (Constant *C = dyn_cast<Constant>(Operand))
    return ConstantExpr::getAddrSpaceCast(C, NewPtrTy);

  if (Value *NewOperand = ValueWithNewAddrSpace.lookup(Operand))
    return NewOperand;

  Instruction *Inst = cast<Instruction>(OperandUse.getUser());
  auto I = PredicatedAS.find(std::make_pair(Inst, Operand));
  if (I != PredicatedAS.end()) {
    // Insert an addrspacecast on that operand before the user.
    unsigned NewAS = I->second;
    Type *NewPtrTy = getPtrOrVecOfPtrsWithNewAS(Operand->getType(), NewAS);
    auto *NewI = new AddrSpaceCastInst(Operand, NewPtrTy);
    NewI->insertBefore(Inst);
    NewI->setDebugLoc(Inst->getDebugLoc());
    return NewI;
  }

  PoisonUsesToFix->push_back(&OperandUse);
  return PoisonValue::get(NewPtrTy);
}

// Returns a clone of `I` with its operands converted to those specified in
// ValueWithNewAddrSpace. Due to potential cycles in the data flow graph, an
// operand whose address space needs to be modified might not exist in
// ValueWithNewAddrSpace. In that case, uses poison as a placeholder operand and
// adds that operand use to PoisonUsesToFix so that caller can fix them later.
//
// Note that we do not necessarily clone `I`, e.g., if it is an addrspacecast
// from a pointer whose type already matches. Therefore, this function returns a
// Value* instead of an Instruction*.
//
// This may also return nullptr in the case the instruction could not be
// rewritten.
Value *InferAddressSpacesImpl::cloneInstructionWithNewAddressSpace(
    Instruction *I, unsigned NewAddrSpace,
    const ValueToValueMapTy &ValueWithNewAddrSpace,
    const PredicatedAddrSpaceMapTy &PredicatedAS,
    SmallVectorImpl<const Use *> *PoisonUsesToFix) const {
  Type *NewPtrType = getPtrOrVecOfPtrsWithNewAS(I->getType(), NewAddrSpace);

  if (I->getOpcode() == Instruction::AddrSpaceCast) {
    Value *Src = I->getOperand(0);
    // Because `I` is flat, the source address space must be specific.
    // Therefore, the inferred address space must be the source space, according
    // to our algorithm.
    assert(Src->getType()->getPointerAddressSpace() == NewAddrSpace);
    if (Src->getType() != NewPtrType)
      return new BitCastInst(Src, NewPtrType);
    return Src;
  }

  if (IntrinsicInst *II = dyn_cast<IntrinsicInst>(I)) {
    // Technically the intrinsic ID is a pointer typed argument, so specially
    // handle calls early.
    assert(II->getIntrinsicID() == Intrinsic::ptrmask);
    Value *NewPtr = operandWithNewAddressSpaceOrCreatePoison(
        II->getArgOperandUse(0), NewAddrSpace, ValueWithNewAddrSpace,
        PredicatedAS, PoisonUsesToFix);
    Value *Rewrite =
        TTI->rewriteIntrinsicWithAddressSpace(II, II->getArgOperand(0), NewPtr);
    if (Rewrite) {
      assert(Rewrite != II && "cannot modify this pointer operation in place");
      return Rewrite;
    }

    return nullptr;
  }

  unsigned AS = TTI->getAssumedAddrSpace(I);
  if (AS != UninitializedAddressSpace) {
    // For the assumed address space, insert an `addrspacecast` to make that
    // explicit.
    Type *NewPtrTy = getPtrOrVecOfPtrsWithNewAS(I->getType(), AS);
    auto *NewI = new AddrSpaceCastInst(I, NewPtrTy);
    NewI->insertAfter(I);
    NewI->setDebugLoc(I->getDebugLoc());
    return NewI;
  }

  // Computes the converted pointer operands.
  SmallVector<Value *, 4> NewPointerOperands;
  for (const Use &OperandUse : I->operands()) {
    if (!OperandUse.get()->getType()->isPtrOrPtrVectorTy())
      NewPointerOperands.push_back(nullptr);
    else
      NewPointerOperands.push_back(operandWithNewAddressSpaceOrCreatePoison(
          OperandUse, NewAddrSpace, ValueWithNewAddrSpace, PredicatedAS,
          PoisonUsesToFix));
  }

  switch (I->getOpcode()) {
  case Instruction::BitCast:
    return new BitCastInst(NewPointerOperands[0], NewPtrType);
  case Instruction::PHI: {
    assert(I->getType()->isPtrOrPtrVectorTy());
    PHINode *PHI = cast<PHINode>(I);
    PHINode *NewPHI = PHINode::Create(NewPtrType, PHI->getNumIncomingValues());
    for (unsigned Index = 0; Index < PHI->getNumIncomingValues(); ++Index) {
      unsigned OperandNo = PHINode::getOperandNumForIncomingValue(Index);
      NewPHI->addIncoming(NewPointerOperands[OperandNo],
                          PHI->getIncomingBlock(Index));
    }
    return NewPHI;
  }
  case Instruction::GetElementPtr: {
    GetElementPtrInst *GEP = cast<GetElementPtrInst>(I);
    GetElementPtrInst *NewGEP = GetElementPtrInst::Create(
        GEP->getSourceElementType(), NewPointerOperands[0],
        SmallVector<Value *, 4>(GEP->indices()));
    NewGEP->setIsInBounds(GEP->isInBounds());
    return NewGEP;
  }
  case Instruction::Select:
    assert(I->getType()->isPtrOrPtrVectorTy());
    return SelectInst::Create(I->getOperand(0), NewPointerOperands[1],
                              NewPointerOperands[2], "", nullptr, I);
  case Instruction::IntToPtr: {
    assert(isNoopPtrIntCastPair(cast<Operator>(I), *DL, TTI));
    Value *Src = cast<Operator>(I->getOperand(0))->getOperand(0);
    if (Src->getType() == NewPtrType)
      return Src;

    // If we had a no-op inttoptr/ptrtoint pair, we may still have inferred a
    // source address space from a generic pointer source need to insert a cast
    // back.
    return CastInst::CreatePointerBitCastOrAddrSpaceCast(Src, NewPtrType);
  }
  default:
    llvm_unreachable("Unexpected opcode");
  }
}

// Similar to cloneInstructionWithNewAddressSpace, returns a clone of the
// constant expression `CE` with its operands replaced as specified in
// ValueWithNewAddrSpace.
static Value *cloneConstantExprWithNewAddressSpace(
    ConstantExpr *CE, unsigned NewAddrSpace,
    const ValueToValueMapTy &ValueWithNewAddrSpace, const DataLayout *DL,
    const TargetTransformInfo *TTI) {
  Type *TargetType =
      CE->getType()->isPtrOrPtrVectorTy()
          ? getPtrOrVecOfPtrsWithNewAS(CE->getType(), NewAddrSpace)
          : CE->getType();

  if (CE->getOpcode() == Instruction::AddrSpaceCast) {
    // Because CE is flat, the source address space must be specific.
    // Therefore, the inferred address space must be the source space according
    // to our algorithm.
    assert(CE->getOperand(0)->getType()->getPointerAddressSpace() ==
           NewAddrSpace);
    return ConstantExpr::getBitCast(CE->getOperand(0), TargetType);
  }

  if (CE->getOpcode() == Instruction::BitCast) {
    if (Value *NewOperand = ValueWithNewAddrSpace.lookup(CE->getOperand(0)))
      return ConstantExpr::getBitCast(cast<Constant>(NewOperand), TargetType);
    return ConstantExpr::getAddrSpaceCast(CE, TargetType);
  }

  if (CE->getOpcode() == Instruction::IntToPtr) {
    assert(isNoopPtrIntCastPair(cast<Operator>(CE), *DL, TTI));
    Constant *Src = cast<ConstantExpr>(CE->getOperand(0))->getOperand(0);
    assert(Src->getType()->getPointerAddressSpace() == NewAddrSpace);
    return ConstantExpr::getBitCast(Src, TargetType);
  }

  // Computes the operands of the new constant expression.
  bool IsNew = false;
  SmallVector<Constant *, 4> NewOperands;
  for (unsigned Index = 0; Index < CE->getNumOperands(); ++Index) {
    Constant *Operand = CE->getOperand(Index);
    // If the address space of `Operand` needs to be modified, the new operand
    // with the new address space should already be in ValueWithNewAddrSpace
    // because (1) the constant expressions we consider (i.e. addrspacecast,
    // bitcast, and getelementptr) do not incur cycles in the data flow graph
    // and (2) this function is called on constant expressions in postorder.
    if (Value *NewOperand = ValueWithNewAddrSpace.lookup(Operand)) {
      IsNew = true;
      NewOperands.push_back(cast<Constant>(NewOperand));
      continue;
    }
    if (auto *CExpr = dyn_cast<ConstantExpr>(Operand))
      if (Value *NewOperand = cloneConstantExprWithNewAddressSpace(
              CExpr, NewAddrSpace, ValueWithNewAddrSpace, DL, TTI)) {
        IsNew = true;
        NewOperands.push_back(cast<Constant>(NewOperand));
        continue;
      }
    // Otherwise, reuses the old operand.
    NewOperands.push_back(Operand);
  }

  // If !IsNew, we will replace the Value with itself. However, replaced values
  // are assumed to wrapped in an addrspacecast cast later so drop it now.
  if (!IsNew)
    return nullptr;

  if (CE->getOpcode() == Instruction::GetElementPtr) {
    // Needs to specify the source type while constructing a getelementptr
    // constant expression.
    return CE->getWithOperands(NewOperands, TargetType, /*OnlyIfReduced=*/false,
                               cast<GEPOperator>(CE)->getSourceElementType());
  }

  return CE->getWithOperands(NewOperands, TargetType);
}

// Returns a clone of the value `V`, with its operands replaced as specified in
// ValueWithNewAddrSpace. This function is called on every flat address
// expression whose address space needs to be modified, in postorder.
//
// See cloneInstructionWithNewAddressSpace for the meaning of PoisonUsesToFix.
Value *InferAddressSpacesImpl::cloneValueWithNewAddressSpace(
    Value *V, unsigned NewAddrSpace,
    const ValueToValueMapTy &ValueWithNewAddrSpace,
    const PredicatedAddrSpaceMapTy &PredicatedAS,
    SmallVectorImpl<const Use *> *PoisonUsesToFix) const {
  // All values in Postorder are flat address expressions.
  assert(V->getType()->getPointerAddressSpace() == FlatAddrSpace &&
         isAddressExpression(*V, *DL, TTI));

  if (Instruction *I = dyn_cast<Instruction>(V)) {
    Value *NewV = cloneInstructionWithNewAddressSpace(
        I, NewAddrSpace, ValueWithNewAddrSpace, PredicatedAS, PoisonUsesToFix);
    if (Instruction *NewI = dyn_cast_or_null<Instruction>(NewV)) {
      if (NewI->getParent() == nullptr) {
        NewI->insertBefore(I);
        NewI->takeName(I);
        NewI->setDebugLoc(I->getDebugLoc());
      }
    }
    return NewV;
  }

  return cloneConstantExprWithNewAddressSpace(
      cast<ConstantExpr>(V), NewAddrSpace, ValueWithNewAddrSpace, DL, TTI);
}

// Defines the join operation on the address space lattice (see the file header
// comments).
unsigned InferAddressSpacesImpl::joinAddressSpaces(unsigned AS1,
                                                   unsigned AS2) const {
  if (AS1 == FlatAddrSpace || AS2 == FlatAddrSpace)
    return FlatAddrSpace;

  if (AS1 == UninitializedAddressSpace)
    return AS2;
  if (AS2 == UninitializedAddressSpace)
    return AS1;

  // The join of two different specific address spaces is flat.
  return (AS1 == AS2) ? AS1 : FlatAddrSpace;
}

bool InferAddressSpacesImpl::run(Function &CurFn) {
  F = &CurFn;
  DL = &F->getDataLayout();

  if (AssumeDefaultIsFlatAddressSpace)
    FlatAddrSpace = 0;

  if (FlatAddrSpace == UninitializedAddressSpace) {
    FlatAddrSpace = TTI->getFlatAddressSpace();
    if (FlatAddrSpace == UninitializedAddressSpace)
      return false;
  }

  // Collects all flat address expressions in postorder.
  std::vector<WeakTrackingVH> Postorder = collectFlatAddressExpressions(*F);

  // Runs a data-flow analysis to refine the address spaces of every expression
  // in Postorder.
  ValueToAddrSpaceMapTy InferredAddrSpace;
  PredicatedAddrSpaceMapTy PredicatedAS;
  inferAddressSpaces(Postorder, InferredAddrSpace, PredicatedAS);

  // Changes the address spaces of the flat address expressions who are inferred
  // to point to a specific address space.
  return rewriteWithNewAddressSpaces(Postorder, InferredAddrSpace,
                                     PredicatedAS);
}

// Constants need to be tracked through RAUW to handle cases with nested
// constant expressions, so wrap values in WeakTrackingVH.
void InferAddressSpacesImpl::inferAddressSpaces(
    ArrayRef<WeakTrackingVH> Postorder,
    ValueToAddrSpaceMapTy &InferredAddrSpace,
    PredicatedAddrSpaceMapTy &PredicatedAS) const {
  SetVector<Value *> Worklist(Postorder.begin(), Postorder.end());
  // Initially, all expressions are in the uninitialized address space.
  for (Value *V : Postorder)
    InferredAddrSpace[V] = UninitializedAddressSpace;

  while (!Worklist.empty()) {
    Value *V = Worklist.pop_back_val();

    // Try to update the address space of the stack top according to the
    // address spaces of its operands.
    if (!updateAddressSpace(*V, InferredAddrSpace, PredicatedAS))
      continue;

    for (Value *User : V->users()) {
      // Skip if User is already in the worklist.
      if (Worklist.count(User))
        continue;

      auto Pos = InferredAddrSpace.find(User);
      // Our algorithm only updates the address spaces of flat address
      // expressions, which are those in InferredAddrSpace.
      if (Pos == InferredAddrSpace.end())
        continue;

      // Function updateAddressSpace moves the address space down a lattice
      // path. Therefore, nothing to do if User is already inferred as flat (the
      // bottom element in the lattice).
      if (Pos->second == FlatAddrSpace)
        continue;

      Worklist.insert(User);
    }
  }
}

unsigned
InferAddressSpacesImpl::getPredicatedAddrSpace(const Value &Ptr,
                                               const Value *UserCtx) const {
  const Instruction *UserCtxI = dyn_cast<Instruction>(UserCtx);
  if (!UserCtxI)
    return UninitializedAddressSpace;

  const Value *StrippedPtr = Ptr.stripInBoundsOffsets();
  for (auto &AssumeVH : AC.assumptionsFor(StrippedPtr)) {
    if (!AssumeVH)
      continue;
    CallInst *CI = cast<CallInst>(AssumeVH);
    if (!isValidAssumeForContext(CI, UserCtxI, DT))
      continue;

    const Value *Ptr;
    unsigned AS;
    std::tie(Ptr, AS) = TTI->getPredicatedAddrSpace(CI->getArgOperand(0));
    if (Ptr)
      return AS;
  }

  return UninitializedAddressSpace;
}

bool InferAddressSpacesImpl::updateAddressSpace(
    const Value &V, ValueToAddrSpaceMapTy &InferredAddrSpace,
    PredicatedAddrSpaceMapTy &PredicatedAS) const {
  assert(InferredAddrSpace.count(&V));

  LLVM_DEBUG(dbgs() << "Updating the address space of\n  " << V << '\n');

  // The new inferred address space equals the join of the address spaces
  // of all its pointer operands.
  unsigned NewAS = UninitializedAddressSpace;

  const Operator &Op = cast<Operator>(V);
  if (Op.getOpcode() == Instruction::Select) {
    Value *Src0 = Op.getOperand(1);
    Value *Src1 = Op.getOperand(2);

    auto I = InferredAddrSpace.find(Src0);
    unsigned Src0AS = (I != InferredAddrSpace.end())
                          ? I->second
                          : Src0->getType()->getPointerAddressSpace();

    auto J = InferredAddrSpace.find(Src1);
    unsigned Src1AS = (J != InferredAddrSpace.end())
                          ? J->second
                          : Src1->getType()->getPointerAddressSpace();

    auto *C0 = dyn_cast<Constant>(Src0);
    auto *C1 = dyn_cast<Constant>(Src1);

    // If one of the inputs is a constant, we may be able to do a constant
    // addrspacecast of it. Defer inferring the address space until the input
    // address space is known.
    if ((C1 && Src0AS == UninitializedAddressSpace) ||
        (C0 && Src1AS == UninitializedAddressSpace))
      return false;

    if (C0 && isSafeToCastConstAddrSpace(C0, Src1AS))
      NewAS = Src1AS;
    else if (C1 && isSafeToCastConstAddrSpace(C1, Src0AS))
      NewAS = Src0AS;
    else
      NewAS = joinAddressSpaces(Src0AS, Src1AS);
  } else {
    unsigned AS = TTI->getAssumedAddrSpace(&V);
    if (AS != UninitializedAddressSpace) {
      // Use the assumed address space directly.
      NewAS = AS;
    } else {
      // Otherwise, infer the address space from its pointer operands.
      for (Value *PtrOperand : getPointerOperands(V, *DL, TTI)) {
        auto I = InferredAddrSpace.find(PtrOperand);
        unsigned OperandAS;
        if (I == InferredAddrSpace.end()) {
          OperandAS = PtrOperand->getType()->getPointerAddressSpace();
          if (OperandAS == FlatAddrSpace) {
            // Check AC for assumption dominating V.
            unsigned AS = getPredicatedAddrSpace(*PtrOperand, &V);
            if (AS != UninitializedAddressSpace) {
              LLVM_DEBUG(dbgs()
                         << "  deduce operand AS from the predicate addrspace "
                         << AS << '\n');
              OperandAS = AS;
              // Record this use with the predicated AS.
              PredicatedAS[std::make_pair(&V, PtrOperand)] = OperandAS;
            }
          }
        } else
          OperandAS = I->second;

        // join(flat, *) = flat. So we can break if NewAS is already flat.
        NewAS = joinAddressSpaces(NewAS, OperandAS);
        if (NewAS == FlatAddrSpace)
          break;
      }
    }
  }

  unsigned OldAS = InferredAddrSpace.lookup(&V);
  assert(OldAS != FlatAddrSpace);
  if (OldAS == NewAS)
    return false;

  // If any updates are made, grabs its users to the worklist because
  // their address spaces can also be possibly updated.
  LLVM_DEBUG(dbgs() << "  to " << NewAS << '\n');
  InferredAddrSpace[&V] = NewAS;
  return true;
}

/// Replace operand \p OpIdx in \p Inst, if the value is the same as \p OldVal
/// with \p NewVal.
static bool replaceOperandIfSame(Instruction *Inst, unsigned OpIdx,
                                 Value *OldVal, Value *NewVal) {
  Use &U = Inst->getOperandUse(OpIdx);
  if (U.get() == OldVal) {
    U.set(NewVal);
    return true;
  }

  return false;
}

template <typename InstrType>
static bool replaceSimplePointerUse(const TargetTransformInfo &TTI,
                                    InstrType *MemInstr, unsigned AddrSpace,
                                    Value *OldV, Value *NewV) {
  if (!MemInstr->isVolatile() || TTI.hasVolatileVariant(MemInstr, AddrSpace)) {
    return replaceOperandIfSame(MemInstr, InstrType::getPointerOperandIndex(),
                                OldV, NewV);
  }

  return false;
}

/// If \p OldV is used as the pointer operand of a compatible memory operation
/// \p Inst, replaces the pointer operand with NewV.
///
/// This covers memory instructions with a single pointer operand that can have
/// its address space changed by simply mutating the use to a new value.
///
/// \p returns true the user replacement was made.
static bool replaceIfSimplePointerUse(const TargetTransformInfo &TTI,
                                      User *Inst, unsigned AddrSpace,
                                      Value *OldV, Value *NewV) {
  if (auto *LI = dyn_cast<LoadInst>(Inst))
    return replaceSimplePointerUse(TTI, LI, AddrSpace, OldV, NewV);

  if (auto *SI = dyn_cast<StoreInst>(Inst))
    return replaceSimplePointerUse(TTI, SI, AddrSpace, OldV, NewV);

  if (auto *RMW = dyn_cast<AtomicRMWInst>(Inst))
    return replaceSimplePointerUse(TTI, RMW, AddrSpace, OldV, NewV);

  if (auto *CmpX = dyn_cast<AtomicCmpXchgInst>(Inst))
    return replaceSimplePointerUse(TTI, CmpX, AddrSpace, OldV, NewV);

  return false;
}

/// Update memory intrinsic uses that require more complex processing than
/// simple memory instructions. These require re-mangling and may have multiple
/// pointer operands.
static bool handleMemIntrinsicPtrUse(MemIntrinsic *MI, Value *OldV,
                                     Value *NewV) {
  IRBuilder<> B(MI);
  MDNode *TBAA = MI->getMetadata(LLVMContext::MD_tbaa);
  MDNode *ScopeMD = MI->getMetadata(LLVMContext::MD_alias_scope);
  MDNode *NoAliasMD = MI->getMetadata(LLVMContext::MD_noalias);

  if (auto *MSI = dyn_cast<MemSetInst>(MI)) {
    B.CreateMemSet(NewV, MSI->getValue(), MSI->getLength(), MSI->getDestAlign(),
                   false, // isVolatile
                   TBAA, ScopeMD, NoAliasMD);
  } else if (auto *MTI = dyn_cast<MemTransferInst>(MI)) {
    Value *Src = MTI->getRawSource();
    Value *Dest = MTI->getRawDest();

    // Be careful in case this is a self-to-self copy.
    if (Src == OldV)
      Src = NewV;

    if (Dest == OldV)
      Dest = NewV;

    if (isa<MemCpyInlineInst>(MTI)) {
      MDNode *TBAAStruct = MTI->getMetadata(LLVMContext::MD_tbaa_struct);
      B.CreateMemCpyInline(Dest, MTI->getDestAlign(), Src,
                           MTI->getSourceAlign(), MTI->getLength(),
                           false, // isVolatile
                           TBAA, TBAAStruct, ScopeMD, NoAliasMD);
    } else if (isa<MemCpyInst>(MTI)) {
      MDNode *TBAAStruct = MTI->getMetadata(LLVMContext::MD_tbaa_struct);
      B.CreateMemCpy(Dest, MTI->getDestAlign(), Src, MTI->getSourceAlign(),
                     MTI->getLength(),
                     false, // isVolatile
                     TBAA, TBAAStruct, ScopeMD, NoAliasMD);
    } else {
      assert(isa<MemMoveInst>(MTI));
      B.CreateMemMove(Dest, MTI->getDestAlign(), Src, MTI->getSourceAlign(),
                      MTI->getLength(),
                      false, // isVolatile
                      TBAA, ScopeMD, NoAliasMD);
    }
  } else
    llvm_unreachable("unhandled MemIntrinsic");

  MI->eraseFromParent();
  return true;
}

// \p returns true if it is OK to change the address space of constant \p C with
// a ConstantExpr addrspacecast.
bool InferAddressSpacesImpl::isSafeToCastConstAddrSpace(Constant *C,
                                                        unsigned NewAS) const {
  assert(NewAS != UninitializedAddressSpace);

  unsigned SrcAS = C->getType()->getPointerAddressSpace();
  if (SrcAS == NewAS || isa<UndefValue>(C))
    return true;

  // Prevent illegal casts between different non-flat address spaces.
  if (SrcAS != FlatAddrSpace && NewAS != FlatAddrSpace)
    return false;

  if (isa<ConstantPointerNull>(C))
    return true;

  if (auto *Op = dyn_cast<Operator>(C)) {
    // If we already have a constant addrspacecast, it should be safe to cast it
    // off.
    if (Op->getOpcode() == Instruction::AddrSpaceCast)
      return isSafeToCastConstAddrSpace(cast<Constant>(Op->getOperand(0)),
                                        NewAS);

    if (Op->getOpcode() == Instruction::IntToPtr &&
        Op->getType()->getPointerAddressSpace() == FlatAddrSpace)
      return true;
  }

  return false;
}

static Value::use_iterator skipToNextUser(Value::use_iterator I,
                                          Value::use_iterator End) {
  User *CurUser = I->getUser();
  ++I;

  while (I != End && I->getUser() == CurUser)
    ++I;

  return I;
}

void InferAddressSpacesImpl::performPointerReplacement(
    Value *V, Value *NewV, Use &U, ValueToValueMapTy &ValueWithNewAddrSpace,
    SmallVectorImpl<Instruction *> &DeadInstructions) const {

  User *CurUser = U.getUser();

  unsigned AddrSpace = V->getType()->getPointerAddressSpace();
  if (replaceIfSimplePointerUse(*TTI, CurUser, AddrSpace, V, NewV))
    return;

  // Skip if the current user is the new value itself.
  if (CurUser == NewV)
    return;

  auto *CurUserI = dyn_cast<Instruction>(CurUser);
  if (!CurUserI || CurUserI->getFunction() != F)
    return;

  // Handle more complex cases like intrinsic that need to be remangled.
  if (auto *MI = dyn_cast<MemIntrinsic>(CurUser)) {
    if (!MI->isVolatile() && handleMemIntrinsicPtrUse(MI, V, NewV))
      return;
  }

  if (auto *II = dyn_cast<IntrinsicInst>(CurUser)) {
    if (rewriteIntrinsicOperands(II, V, NewV))
      return;
  }

  if (ICmpInst *Cmp = dyn_cast<ICmpInst>(CurUserI)) {
    // If we can infer that both pointers are in the same addrspace,
    // transform e.g.
    //   %cmp = icmp eq float* %p, %q
    // into
    //   %cmp = icmp eq float addrspace(3)* %new_p, %new_q

    unsigned NewAS = NewV->getType()->getPointerAddressSpace();
    int SrcIdx = U.getOperandNo();
    int OtherIdx = (SrcIdx == 0) ? 1 : 0;
    Value *OtherSrc = Cmp->getOperand(OtherIdx);

    if (Value *OtherNewV = ValueWithNewAddrSpace.lookup(OtherSrc)) {
      if (OtherNewV->getType()->getPointerAddressSpace() == NewAS) {
        Cmp->setOperand(OtherIdx, OtherNewV);
        Cmp->setOperand(SrcIdx, NewV);
        return;
      }
    }

    // Even if the type mismatches, we can cast the constant.
    if (auto *KOtherSrc = dyn_cast<Constant>(OtherSrc)) {
      if (isSafeToCastConstAddrSpace(KOtherSrc, NewAS)) {
        Cmp->setOperand(SrcIdx, NewV);
        Cmp->setOperand(OtherIdx, ConstantExpr::getAddrSpaceCast(
                                      KOtherSrc, NewV->getType()));
        return;
      }
    }
  }

  if (AddrSpaceCastInst *ASC = dyn_cast<AddrSpaceCastInst>(CurUserI)) {
    unsigned NewAS = NewV->getType()->getPointerAddressSpace();
    if (ASC->getDestAddressSpace() == NewAS) {
      ASC->replaceAllUsesWith(NewV);
      DeadInstructions.push_back(ASC);
      return;
    }
  }

  // Otherwise, replaces the use with flat(NewV).
  if (Instruction *VInst = dyn_cast<Instruction>(V)) {
    // Don't create a copy of the original addrspacecast.
    if (U == V && isa<AddrSpaceCastInst>(V))
      return;

    // Insert the addrspacecast after NewV.
    BasicBlock::iterator InsertPos;
    if (Instruction *NewVInst = dyn_cast<Instruction>(NewV))
      InsertPos = std::next(NewVInst->getIterator());
    else
      InsertPos = std::next(VInst->getIterator());

    while (isa<PHINode>(InsertPos))
      ++InsertPos;
    // This instruction may contain multiple uses of V, update them all.
    CurUser->replaceUsesOfWith(
        V, new AddrSpaceCastInst(NewV, V->getType(), "", InsertPos));
  } else {
    CurUserI->replaceUsesOfWith(
        V, ConstantExpr::getAddrSpaceCast(cast<Constant>(NewV), V->getType()));
  }
}

bool InferAddressSpacesImpl::rewriteWithNewAddressSpaces(
    ArrayRef<WeakTrackingVH> Postorder,
    const ValueToAddrSpaceMapTy &InferredAddrSpace,
    const PredicatedAddrSpaceMapTy &PredicatedAS) const {
  // For each address expression to be modified, creates a clone of it with its
  // pointer operands converted to the new address space. Since the pointer
  // operands are converted, the clone is naturally in the new address space by
  // construction.
  ValueToValueMapTy ValueWithNewAddrSpace;
  SmallVector<const Use *, 32> PoisonUsesToFix;
  for (Value *V : Postorder) {
    unsigned NewAddrSpace = InferredAddrSpace.lookup(V);

    // In some degenerate cases (e.g. invalid IR in unreachable code), we may
    // not even infer the value to have its original address space.
    if (NewAddrSpace == UninitializedAddressSpace)
      continue;

    if (V->getType()->getPointerAddressSpace() != NewAddrSpace) {
      Value *New =
          cloneValueWithNewAddressSpace(V, NewAddrSpace, ValueWithNewAddrSpace,
                                        PredicatedAS, &PoisonUsesToFix);
      if (New)
        ValueWithNewAddrSpace[V] = New;
    }
  }

  if (ValueWithNewAddrSpace.empty())
    return false;

  // Fixes all the poison uses generated by cloneInstructionWithNewAddressSpace.
  for (const Use *PoisonUse : PoisonUsesToFix) {
    User *V = PoisonUse->getUser();
    User *NewV = cast_or_null<User>(ValueWithNewAddrSpace.lookup(V));
    if (!NewV)
      continue;

    unsigned OperandNo = PoisonUse->getOperandNo();
    assert(isa<PoisonValue>(NewV->getOperand(OperandNo)));
    NewV->setOperand(OperandNo, ValueWithNewAddrSpace.lookup(PoisonUse->get()));
  }

  SmallVector<Instruction *, 16> DeadInstructions;
  ValueToValueMapTy VMap;
  ValueMapper VMapper(VMap, RF_NoModuleLevelChanges | RF_IgnoreMissingLocals);

  // Replaces the uses of the old address expressions with the new ones.
  for (const WeakTrackingVH &WVH : Postorder) {
    assert(WVH && "value was unexpectedly deleted");
    Value *V = WVH;
    Value *NewV = ValueWithNewAddrSpace.lookup(V);
    if (NewV == nullptr)
      continue;

    LLVM_DEBUG(dbgs() << "Replacing the uses of " << *V << "\n  with\n  "
                      << *NewV << '\n');

    if (Constant *C = dyn_cast<Constant>(V)) {
      Constant *Replace =
          ConstantExpr::getAddrSpaceCast(cast<Constant>(NewV), C->getType());
      if (C != Replace) {
        LLVM_DEBUG(dbgs() << "Inserting replacement const cast: " << Replace
                          << ": " << *Replace << '\n');
        SmallVector<User *, 16> WorkList;
        for (User *U : make_early_inc_range(C->users())) {
          if (auto *I = dyn_cast<Instruction>(U)) {
            if (I->getFunction() == F)
              I->replaceUsesOfWith(C, Replace);
          } else {
            WorkList.append(U->user_begin(), U->user_end());
          }
        }
        if (!WorkList.empty()) {
          VMap[C] = Replace;
          DenseSet<User *> Visited{WorkList.begin(), WorkList.end()};
          while (!WorkList.empty()) {
            User *U = WorkList.pop_back_val();
            if (auto *I = dyn_cast<Instruction>(U)) {
              if (I->getFunction() == F)
                VMapper.remapInstruction(*I);
              continue;
            }
            for (User *U2 : U->users())
              if (Visited.insert(U2).second)
                WorkList.push_back(U2);
          }
        }
        V = Replace;
      }
    }

    Value::use_iterator I, E, Next;
    for (I = V->use_begin(), E = V->use_end(); I != E;) {
      Use &U = *I;

      // Some users may see the same pointer operand in multiple operands. Skip
      // to the next instruction.
      I = skipToNextUser(I, E);

<<<<<<< HEAD
      performPointerReplacement(V, NewV, U, ValueWithNewAddrSpace,
                                DeadInstructions);
=======
      if (isSimplePointerUseValidToReplace(
              *TTI, U, V->getType()->getPointerAddressSpace())) {
        // If V is used as the pointer operand of a compatible memory operation,
        // sets the pointer operand to NewV. This replacement does not change
        // the element type, so the resultant load/store is still valid.
        U.set(NewV);
        continue;
      }

      // Skip if the current user is the new value itself.
      if (CurUser == NewV)
        continue;

      if (auto *CurUserI = dyn_cast<Instruction>(CurUser);
          CurUserI && CurUserI->getFunction() != F)
        continue;

      // Handle more complex cases like intrinsic that need to be remangled.
      if (auto *MI = dyn_cast<MemIntrinsic>(CurUser)) {
        if (!MI->isVolatile() && handleMemIntrinsicPtrUse(MI, V, NewV))
          continue;
      }

      if (auto *II = dyn_cast<IntrinsicInst>(CurUser)) {
        if (rewriteIntrinsicOperands(II, V, NewV))
          continue;
      }

      if (isa<Instruction>(CurUser)) {
        if (ICmpInst *Cmp = dyn_cast<ICmpInst>(CurUser)) {
          // If we can infer that both pointers are in the same addrspace,
          // transform e.g.
          //   %cmp = icmp eq float* %p, %q
          // into
          //   %cmp = icmp eq float addrspace(3)* %new_p, %new_q

          unsigned NewAS = NewV->getType()->getPointerAddressSpace();
          int SrcIdx = U.getOperandNo();
          int OtherIdx = (SrcIdx == 0) ? 1 : 0;
          Value *OtherSrc = Cmp->getOperand(OtherIdx);

          if (Value *OtherNewV = ValueWithNewAddrSpace.lookup(OtherSrc)) {
            if (OtherNewV->getType()->getPointerAddressSpace() == NewAS) {
              Cmp->setOperand(OtherIdx, OtherNewV);
              Cmp->setOperand(SrcIdx, NewV);
              continue;
            }
          }

          // Even if the type mismatches, we can cast the constant.
          if (auto *KOtherSrc = dyn_cast<Constant>(OtherSrc)) {
            if (isSafeToCastConstAddrSpace(KOtherSrc, NewAS)) {
              Cmp->setOperand(SrcIdx, NewV);
              Cmp->setOperand(OtherIdx, ConstantExpr::getAddrSpaceCast(
                                            KOtherSrc, NewV->getType()));
              continue;
            }
          }
        }

        if (AddrSpaceCastInst *ASC = dyn_cast<AddrSpaceCastInst>(CurUser)) {
          unsigned NewAS = NewV->getType()->getPointerAddressSpace();
          if (ASC->getDestAddressSpace() == NewAS) {
            ASC->replaceAllUsesWith(NewV);
            DeadInstructions.push_back(ASC);
            continue;
          }
        }

        // Otherwise, replaces the use with flat(NewV).
        if (Instruction *VInst = dyn_cast<Instruction>(V)) {
          // Don't create a copy of the original addrspacecast.
          if (U == V && isa<AddrSpaceCastInst>(V))
            continue;

          // Insert the addrspacecast after NewV.
          BasicBlock::iterator InsertPos;
          if (Instruction *NewVInst = dyn_cast<Instruction>(NewV))
            InsertPos = std::next(NewVInst->getIterator());
          else
            InsertPos = std::next(VInst->getIterator());

          while (isa<PHINode>(InsertPos))
            ++InsertPos;
          // This instruction may contain multiple uses of V, update them all.
          CurUser->replaceUsesOfWith(
              V, new AddrSpaceCastInst(NewV, V->getType(), "", InsertPos));
        } else {
          CurUser->replaceUsesOfWith(
              V, ConstantExpr::getAddrSpaceCast(cast<Constant>(NewV),
                                                V->getType()));
        }
      }
>>>>>>> a4bf6cd7
    }

    if (V->use_empty()) {
      if (Instruction *I = dyn_cast<Instruction>(V))
        DeadInstructions.push_back(I);
    }
  }

  for (Instruction *I : DeadInstructions)
    RecursivelyDeleteTriviallyDeadInstructions(I);

  return true;
}

bool InferAddressSpaces::runOnFunction(Function &F) {
  if (skipFunction(F))
    return false;

  auto *DTWP = getAnalysisIfAvailable<DominatorTreeWrapperPass>();
  DominatorTree *DT = DTWP ? &DTWP->getDomTree() : nullptr;
  return InferAddressSpacesImpl(
             getAnalysis<AssumptionCacheTracker>().getAssumptionCache(F), DT,
             &getAnalysis<TargetTransformInfoWrapperPass>().getTTI(F),
             FlatAddrSpace)
      .run(F);
}

FunctionPass *llvm::createInferAddressSpacesPass(unsigned AddressSpace) {
  return new InferAddressSpaces(AddressSpace);
}

InferAddressSpacesPass::InferAddressSpacesPass()
    : FlatAddrSpace(UninitializedAddressSpace) {}
InferAddressSpacesPass::InferAddressSpacesPass(unsigned AddressSpace)
    : FlatAddrSpace(AddressSpace) {}

PreservedAnalyses InferAddressSpacesPass::run(Function &F,
                                              FunctionAnalysisManager &AM) {
  bool Changed =
      InferAddressSpacesImpl(AM.getResult<AssumptionAnalysis>(F),
                             AM.getCachedResult<DominatorTreeAnalysis>(F),
                             &AM.getResult<TargetIRAnalysis>(F), FlatAddrSpace)
          .run(F);
  if (Changed) {
    PreservedAnalyses PA;
    PA.preserveSet<CFGAnalyses>();
    PA.preserve<DominatorTreeAnalysis>();
    return PA;
  }
  return PreservedAnalyses::all();
}<|MERGE_RESOLUTION|>--- conflicted
+++ resolved
@@ -1365,10 +1365,6 @@
       // to the next instruction.
       I = skipToNextUser(I, E);
 
-<<<<<<< HEAD
-      performPointerReplacement(V, NewV, U, ValueWithNewAddrSpace,
-                                DeadInstructions);
-=======
       if (isSimplePointerUseValidToReplace(
               *TTI, U, V->getType()->getPointerAddressSpace())) {
         // If V is used as the pointer operand of a compatible memory operation,
@@ -1462,7 +1458,6 @@
                                                 V->getType()));
         }
       }
->>>>>>> a4bf6cd7
     }
 
     if (V->use_empty()) {
