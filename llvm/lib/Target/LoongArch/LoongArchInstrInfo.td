//== LoongArchInstrInfo.td - Target Description for LoongArch -*- tablegen -*-//
//
// Part of the LLVM Project, under the Apache License v2.0 with LLVM Exceptions.
// See https://llvm.org/LICENSE.txt for license information.
// SPDX-License-Identifier: Apache-2.0 WITH LLVM-exception
//
//===----------------------------------------------------------------------===//
//
// This file describes the LoongArch instructions in TableGen format.
//
//===----------------------------------------------------------------------===//

//===----------------------------------------------------------------------===//
// LoongArch specific DAG Nodes.
//===----------------------------------------------------------------------===//

// Target-independent type requirements, but with target-specific formats.
def SDT_CallSeqStart : SDCallSeqStart<[SDTCisVT<0, i32>,
                                       SDTCisVT<1, i32>]>;
def SDT_CallSeqEnd : SDCallSeqEnd<[SDTCisVT<0, i32>,
                                   SDTCisVT<1, i32>]>;

// Target-dependent type requirements.
def SDT_LoongArchCall : SDTypeProfile<0, -1, [SDTCisVT<0, GRLenVT>]>;
def SDT_LoongArchIntBinOpW : SDTypeProfile<1, 2, [
  SDTCisSameAs<0, 1>, SDTCisSameAs<0, 2>, SDTCisVT<0, i64>
]>;

def SDT_LoongArchBStrIns: SDTypeProfile<1, 4, [
  SDTCisInt<0>, SDTCisSameAs<0, 1>, SDTCisSameAs<0, 2>, SDTCisInt<3>,
  SDTCisSameAs<3, 4>
]>;

def SDT_LoongArchBStrPick: SDTypeProfile<1, 3, [
  SDTCisInt<0>, SDTCisSameAs<0, 1>, SDTCisInt<2>, SDTCisSameAs<2, 3>
]>;

// "VI" means no output and an integer input.
def SDT_LoongArchVI : SDTypeProfile<0, 1, [SDTCisVT<0, GRLenVT>]>;

def SDT_LoongArchCsrrd : SDTypeProfile<1, 1, [SDTCisInt<0>,
                                              SDTCisVT<1, GRLenVT>]>;
def SDT_LoongArchCsrwr : SDTypeProfile<1, 2, [SDTCisInt<0>, SDTCisSameAs<0, 1>,
                                              SDTCisVT<2, GRLenVT>]>;
def SDT_LoongArchCsrxchg : SDTypeProfile<1, 3, [SDTCisInt<0>,
                                                SDTCisSameAs<0, 1>,
                                                SDTCisSameAs<0, 2>,
                                                SDTCisVT<3, GRLenVT>]>;
def SDT_LoongArchIocsrwr : SDTypeProfile<0, 2, [SDTCisInt<0>,
                                                SDTCisSameAs<0, 1>]>;
def SDT_LoongArchMovgr2fcsr : SDTypeProfile<0, 2, [SDTCisVT<0, GRLenVT>,
                                                   SDTCisSameAs<0, 1>]>;
def SDT_LoongArchMovfcsr2gr : SDTypeProfile<1, 1, [SDTCisVT<0, GRLenVT>,
                                                   SDTCisSameAs<0, 1>]>;

// TODO: Add LoongArch specific DAG Nodes
// Target-independent nodes, but with target-specific formats.
def callseq_start : SDNode<"ISD::CALLSEQ_START", SDT_CallSeqStart,
                           [SDNPHasChain, SDNPOutGlue]>;
def callseq_end : SDNode<"ISD::CALLSEQ_END", SDT_CallSeqEnd,
                         [SDNPHasChain, SDNPOptInGlue, SDNPOutGlue]>;

// Target-dependent nodes.
def loongarch_call : SDNode<"LoongArchISD::CALL", SDT_LoongArchCall,
                            [SDNPHasChain, SDNPOptInGlue, SDNPOutGlue,
                             SDNPVariadic]>;
def loongarch_ret : SDNode<"LoongArchISD::RET", SDTNone,
                           [SDNPHasChain, SDNPOptInGlue, SDNPVariadic]>;
def loongarch_tail : SDNode<"LoongArchISD::TAIL", SDT_LoongArchCall,
                            [SDNPHasChain, SDNPOptInGlue, SDNPOutGlue,
                             SDNPVariadic]>;
def loongarch_call_medium : SDNode<"LoongArchISD::CALL_MEDIUM", SDT_LoongArchCall,
                                   [SDNPHasChain, SDNPOptInGlue, SDNPOutGlue,
                                    SDNPVariadic]>;
def loongarch_tail_medium : SDNode<"LoongArchISD::TAIL_MEDIUM", SDT_LoongArchCall,
                                   [SDNPHasChain, SDNPOptInGlue, SDNPOutGlue,
                                    SDNPVariadic]>;
def loongarch_call_large : SDNode<"LoongArchISD::CALL_LARGE", SDT_LoongArchCall,
                                  [SDNPHasChain, SDNPOptInGlue, SDNPOutGlue,
                                   SDNPVariadic]>;
def loongarch_tail_large : SDNode<"LoongArchISD::TAIL_LARGE", SDT_LoongArchCall,
                                  [SDNPHasChain, SDNPOptInGlue, SDNPOutGlue,
                                   SDNPVariadic]>;
def loongarch_sll_w : SDNode<"LoongArchISD::SLL_W", SDT_LoongArchIntBinOpW>;
def loongarch_sra_w : SDNode<"LoongArchISD::SRA_W", SDT_LoongArchIntBinOpW>;
def loongarch_srl_w : SDNode<"LoongArchISD::SRL_W", SDT_LoongArchIntBinOpW>;
def loongarch_rotr_w : SDNode<"LoongArchISD::ROTR_W", SDT_LoongArchIntBinOpW>;
def loongarch_div_wu : SDNode<"LoongArchISD::DIV_WU", SDT_LoongArchIntBinOpW>;
def loongarch_mod_wu : SDNode<"LoongArchISD::MOD_WU", SDT_LoongArchIntBinOpW>;
def loongarch_crc_w_b_w
    : SDNode<"LoongArchISD::CRC_W_B_W", SDT_LoongArchIntBinOpW, [SDNPHasChain]>;
def loongarch_crc_w_h_w
    : SDNode<"LoongArchISD::CRC_W_H_W", SDT_LoongArchIntBinOpW, [SDNPHasChain]>;
def loongarch_crc_w_w_w
    : SDNode<"LoongArchISD::CRC_W_W_W", SDT_LoongArchIntBinOpW, [SDNPHasChain]>;
def loongarch_crc_w_d_w
    : SDNode<"LoongArchISD::CRC_W_D_W", SDT_LoongArchIntBinOpW, [SDNPHasChain]>;
def loongarch_crcc_w_b_w : SDNode<"LoongArchISD::CRCC_W_B_W",
                                  SDT_LoongArchIntBinOpW, [SDNPHasChain]>;
def loongarch_crcc_w_h_w : SDNode<"LoongArchISD::CRCC_W_H_W",
                                  SDT_LoongArchIntBinOpW, [SDNPHasChain]>;
def loongarch_crcc_w_w_w : SDNode<"LoongArchISD::CRCC_W_W_W",
                                  SDT_LoongArchIntBinOpW, [SDNPHasChain]>;
def loongarch_crcc_w_d_w : SDNode<"LoongArchISD::CRCC_W_D_W",
                                  SDT_LoongArchIntBinOpW, [SDNPHasChain]>;
def loongarch_bstrins
    : SDNode<"LoongArchISD::BSTRINS", SDT_LoongArchBStrIns>;
def loongarch_bstrpick
    : SDNode<"LoongArchISD::BSTRPICK", SDT_LoongArchBStrPick>;
def loongarch_revb_2h : SDNode<"LoongArchISD::REVB_2H", SDTUnaryOp>;
def loongarch_revb_2w : SDNode<"LoongArchISD::REVB_2W", SDTUnaryOp>;
def loongarch_bitrev_4b : SDNode<"LoongArchISD::BITREV_4B", SDTUnaryOp>;
def loongarch_bitrev_w : SDNode<"LoongArchISD::BITREV_W", SDTUnaryOp>;
def loongarch_clzw : SDNode<"LoongArchISD::CLZ_W", SDTIntBitCountUnaryOp>;
def loongarch_ctzw : SDNode<"LoongArchISD::CTZ_W", SDTIntBitCountUnaryOp>;
def loongarch_dbar : SDNode<"LoongArchISD::DBAR", SDT_LoongArchVI,
                             [SDNPHasChain, SDNPSideEffect]>;
def loongarch_ibar : SDNode<"LoongArchISD::IBAR", SDT_LoongArchVI,
                             [SDNPHasChain, SDNPSideEffect]>;
def loongarch_break : SDNode<"LoongArchISD::BREAK", SDT_LoongArchVI,
                              [SDNPHasChain, SDNPSideEffect]>;
def loongarch_movfcsr2gr : SDNode<"LoongArchISD::MOVFCSR2GR",
                                  SDT_LoongArchMovfcsr2gr, [SDNPHasChain]>;
def loongarch_movgr2fcsr : SDNode<"LoongArchISD::MOVGR2FCSR",
                                  SDT_LoongArchMovgr2fcsr,
                                  [SDNPHasChain, SDNPSideEffect]>;
def loongarch_syscall : SDNode<"LoongArchISD::SYSCALL", SDT_LoongArchVI,
                                [SDNPHasChain, SDNPSideEffect]>;
def loongarch_csrrd : SDNode<"LoongArchISD::CSRRD", SDT_LoongArchCsrrd,
                              [SDNPHasChain, SDNPSideEffect]>;
def loongarch_csrwr : SDNode<"LoongArchISD::CSRWR", SDT_LoongArchCsrwr,
                              [SDNPHasChain, SDNPSideEffect]>;
def loongarch_csrxchg : SDNode<"LoongArchISD::CSRXCHG",
                                SDT_LoongArchCsrxchg,
                                [SDNPHasChain, SDNPSideEffect]>;
def loongarch_iocsrrd_b : SDNode<"LoongArchISD::IOCSRRD_B", SDTUnaryOp,
                                  [SDNPHasChain, SDNPSideEffect]>;
def loongarch_iocsrrd_h : SDNode<"LoongArchISD::IOCSRRD_H", SDTUnaryOp,
                                  [SDNPHasChain, SDNPSideEffect]>;
def loongarch_iocsrrd_w : SDNode<"LoongArchISD::IOCSRRD_W", SDTUnaryOp,
                                  [SDNPHasChain, SDNPSideEffect]>;
def loongarch_iocsrrd_d : SDNode<"LoongArchISD::IOCSRRD_D", SDTUnaryOp,
                                  [SDNPHasChain, SDNPSideEffect]>;
def loongarch_iocsrwr_b : SDNode<"LoongArchISD::IOCSRWR_B",
                                  SDT_LoongArchIocsrwr,
                                  [SDNPHasChain, SDNPSideEffect]>;
def loongarch_iocsrwr_h : SDNode<"LoongArchISD::IOCSRWR_H",
                                  SDT_LoongArchIocsrwr,
                                  [SDNPHasChain, SDNPSideEffect]>;
def loongarch_iocsrwr_w : SDNode<"LoongArchISD::IOCSRWR_W",
                                  SDT_LoongArchIocsrwr,
                                  [SDNPHasChain, SDNPSideEffect]>;
def loongarch_iocsrwr_d : SDNode<"LoongArchISD::IOCSRWR_D",
                                  SDT_LoongArchIocsrwr,
                                  [SDNPHasChain, SDNPSideEffect]>;
def loongarch_cpucfg : SDNode<"LoongArchISD::CPUCFG", SDTUnaryOp,
                               [SDNPHasChain]>;

def to_fclass_mask: SDNodeXForm<timm, [{
  uint64_t Check = N->getZExtValue();
  unsigned Mask = 0;
  if (Check & fcSNan)
    Mask |= LoongArch::FClassMaskSignalingNaN;
  if (Check & fcQNan)
    Mask |= LoongArch::FClassMaskQuietNaN;
  if (Check & fcPosInf)
    Mask |= LoongArch::FClassMaskPositiveInfinity;
  if (Check & fcNegInf)
    Mask |= LoongArch::FClassMaskNegativeInfinity;
  if (Check & fcPosNormal)
    Mask |= LoongArch::FClassMaskPositiveNormal;
  if (Check & fcNegNormal)
    Mask |= LoongArch::FClassMaskNegativeNormal;
  if (Check & fcPosSubnormal)
    Mask |= LoongArch::FClassMaskPositiveSubnormal;
  if (Check & fcNegSubnormal)
    Mask |= LoongArch::FClassMaskNegativeSubnormal;
  if (Check & fcPosZero)
    Mask |= LoongArch::FClassMaskPositiveZero;
  if (Check & fcNegZero)
    Mask |= LoongArch::FClassMaskNegativeZero;
  return CurDAG->getTargetConstant(Mask, SDLoc(N), Subtarget->getGRLenVT());
}]>;

//===----------------------------------------------------------------------===//
// Operand and SDNode transformation definitions.
//===----------------------------------------------------------------------===//

class ImmAsmOperand<string prefix, int width, string suffix>
    : AsmOperandClass {
  let Name = prefix # "Imm" # width # suffix;
  let DiagnosticType = !strconcat("Invalid", Name);
  let RenderMethod = "addImmOperands";
}

class SImmAsmOperand<int width, string suffix = "">
    : ImmAsmOperand<"S", width, suffix> {
}

class UImmAsmOperand<int width, string suffix = "">
    : ImmAsmOperand<"U", width, suffix> {
}

// A parse method for "$r*" or "$r*, 0", where the 0 is be silently ignored.
// Only used for "AM*" instructions, in order to be compatible with GAS.
def AtomicMemAsmOperand : AsmOperandClass {
  let Name = "AtomicMemAsmOperand";
  let RenderMethod = "addRegOperands";
  let PredicateMethod = "isGPR";
  let ParserMethod = "parseAtomicMemOp";
}

def GPRMemAtomic : RegisterOperand<GPR> {
  let ParserMatchClass = AtomicMemAsmOperand;
  let PrintMethod = "printAtomicMemOp";
}

// A parameterized register class alternative to i32imm/i64imm from Target.td.
def grlenimm : Operand<GRLenVT>;
def imm32 : Operand<GRLenVT> {
  let ParserMatchClass = ImmAsmOperand<"", 32, "">;
}
def imm64 : Operand<i64> {
  let ParserMatchClass = ImmAsmOperand<"", 64, "">;
}

def uimm1 : Operand<GRLenVT>, ImmLeaf<GRLenVT, [{return isUInt<1>(Imm);}]>{
  let ParserMatchClass = UImmAsmOperand<1>;
}

def uimm2 : Operand<GRLenVT>, ImmLeaf<GRLenVT, [{return isUInt<2>(Imm);}]> {
  let ParserMatchClass = UImmAsmOperand<2>;
}

def uimm2_plus1 : Operand<GRLenVT>,
    ImmLeaf<GRLenVT, [{return isUInt<2>(Imm - 1);}]> {
  let ParserMatchClass = UImmAsmOperand<2, "plus1">;
  let EncoderMethod = "getImmOpValueSub1";
  let DecoderMethod = "decodeUImmOperand<2, 1>";
}

def uimm3 : Operand<GRLenVT>, ImmLeaf<GRLenVT, [{return isUInt<3>(Imm);}]> {
  let ParserMatchClass = UImmAsmOperand<3>;
}

def uimm4 : Operand<GRLenVT>, ImmLeaf<GRLenVT, [{return isUInt<4>(Imm);}]> {
  let ParserMatchClass = UImmAsmOperand<4>;
}

def uimm5 : Operand<GRLenVT>, ImmLeaf<GRLenVT, [{return isUInt<5>(Imm);}]> {
  let ParserMatchClass = UImmAsmOperand<5>;
}

def uimm6 : Operand<GRLenVT>, ImmLeaf<GRLenVT, [{return isUInt<6>(Imm);}]> {
  let ParserMatchClass = UImmAsmOperand<6>;
}

def uimm7 : Operand<GRLenVT> {
  let ParserMatchClass = UImmAsmOperand<7>;
}

def uimm8 : Operand<GRLenVT>, ImmLeaf<GRLenVT, [{return isUInt<8>(Imm);}]> {
  let ParserMatchClass = UImmAsmOperand<8>;
}

class UImm12Operand : Operand<GRLenVT>,
                      ImmLeaf <GRLenVT, [{return isUInt<12>(Imm);}]> {
  let DecoderMethod = "decodeUImmOperand<12>";
}

def uimm12 : UImm12Operand {
  let ParserMatchClass = UImmAsmOperand<12>;
}

def uimm12_ori : UImm12Operand {
  let ParserMatchClass = UImmAsmOperand<12, "ori">;
}

def uimm14 : Operand<GRLenVT>,
             ImmLeaf <GRLenVT, [{return isUInt<14>(Imm);}]> {
  let ParserMatchClass = UImmAsmOperand<14>;
}

def uimm15 : Operand<GRLenVT>,
             ImmLeaf <GRLenVT, [{return isUInt<15>(Imm);}]> {
  let ParserMatchClass = UImmAsmOperand<15>;
}

def simm5 : Operand<GRLenVT> {
  let ParserMatchClass = SImmAsmOperand<5>;
  let DecoderMethod = "decodeSImmOperand<5>";
}

def simm8 : Operand<GRLenVT> {
  let ParserMatchClass = SImmAsmOperand<8>;
  let DecoderMethod = "decodeSImmOperand<8>";
}

foreach I = [1, 2, 3] in {
def simm8_lsl # I : Operand<GRLenVT> {
  let ParserMatchClass = SImmAsmOperand<8, "lsl" # I>;
  let EncoderMethod = "getImmOpValueAsr<" # I # ">";
  let DecoderMethod = "decodeSImmOperand<8," # I # ">";
}
}

def simm9_lsl3 : Operand<GRLenVT> {
  let ParserMatchClass = SImmAsmOperand<9, "lsl3">;
  let EncoderMethod = "getImmOpValueAsr<3>";
  let DecoderMethod = "decodeSImmOperand<9, 3>";
}

def simm10 : Operand<GRLenVT> {
  let ParserMatchClass = SImmAsmOperand<10>;
}

def simm10_lsl2 : Operand<GRLenVT> {
  let ParserMatchClass = SImmAsmOperand<10, "lsl2">;
  let EncoderMethod = "getImmOpValueAsr<2>";
  let DecoderMethod = "decodeSImmOperand<10, 2>";
}

def simm11_lsl1 : Operand<GRLenVT> {
  let ParserMatchClass = SImmAsmOperand<11, "lsl1">;
  let EncoderMethod = "getImmOpValueAsr<1>";
  let DecoderMethod = "decodeSImmOperand<11, 1>";
}

class SImm12Operand : Operand<GRLenVT>,
                      ImmLeaf <GRLenVT, [{return isInt<12>(Imm);}]> {
  let DecoderMethod = "decodeSImmOperand<12>";
}

def simm12 : SImm12Operand {
  let ParserMatchClass = SImmAsmOperand<12>;
}

def simm12_addlike : SImm12Operand {
  let ParserMatchClass = SImmAsmOperand<12, "addlike">;
}

def simm12_lu52id : SImm12Operand {
  let ParserMatchClass = SImmAsmOperand<12, "lu52id">;
}

def simm13 : Operand<GRLenVT> {
  let ParserMatchClass = SImmAsmOperand<13>;
  let DecoderMethod = "decodeSImmOperand<13>";
}

def simm14_lsl2 : Operand<GRLenVT>,
    ImmLeaf<GRLenVT, [{return isShiftedInt<14,2>(Imm);}]> {
  let ParserMatchClass = SImmAsmOperand<14, "lsl2">;
  let EncoderMethod = "getImmOpValueAsr<2>";
  let DecoderMethod = "decodeSImmOperand<14, 2>";
}

def simm16 : Operand<GRLenVT> {
  let ParserMatchClass = SImmAsmOperand<16>;
  let DecoderMethod = "decodeSImmOperand<16>";
}

def simm16_lsl2 : Operand<GRLenVT>,
    ImmLeaf<GRLenVT, [{return isInt<16>(Imm>>2);}]> {
  let ParserMatchClass = SImmAsmOperand<16, "lsl2">;
  let EncoderMethod = "getImmOpValueAsr<2>";
  let DecoderMethod = "decodeSImmOperand<16, 2>";
}

def simm16_lsl2_br : Operand<OtherVT> {
  let ParserMatchClass = SImmAsmOperand<16, "lsl2">;
  let EncoderMethod = "getImmOpValueAsr<2>";
  let DecoderMethod = "decodeSImmOperand<16, 2>";
}

class SImm20Operand : Operand<GRLenVT> {
  let DecoderMethod = "decodeSImmOperand<20>";
}

def simm20 : SImm20Operand {
  let ParserMatchClass = SImmAsmOperand<20>;
}

def simm20_pcalau12i : SImm20Operand {
  let ParserMatchClass = SImmAsmOperand<20, "pcalau12i">;
}

def simm20_lu12iw : SImm20Operand {
  let ParserMatchClass = SImmAsmOperand<20, "lu12iw">;
}

def simm20_lu32id : SImm20Operand {
  let ParserMatchClass = SImmAsmOperand<20, "lu32id">;
}

def simm20_pcaddu18i : SImm20Operand {
  let ParserMatchClass = SImmAsmOperand<20, "pcaddu18i">;
}

def simm20_pcaddi : SImm20Operand {
  let ParserMatchClass = SImmAsmOperand<20, "pcaddi">;
}

def simm21_lsl2 : Operand<OtherVT> {
  let ParserMatchClass = SImmAsmOperand<21, "lsl2">;
  let EncoderMethod = "getImmOpValueAsr<2>";
  let DecoderMethod = "decodeSImmOperand<21, 2>";
}

def SImm26OperandB: AsmOperandClass {
  let Name = "SImm26OperandB";
  let PredicateMethod = "isSImm26Operand";
  let RenderMethod = "addImmOperands";
  let DiagnosticType = "InvalidSImm26Operand";
  let ParserMethod = "parseImmediate";
}

// A symbol or an imm used in B/PseudoBR.
def simm26_b : Operand<OtherVT> {
  let ParserMatchClass = SImm26OperandB;
  let EncoderMethod = "getImmOpValueAsr<2>";
  let DecoderMethod = "decodeSImmOperand<26, 2>";
}

def SImm26OperandBL: AsmOperandClass {
  let Name = "SImm26OperandBL";
  let PredicateMethod = "isSImm26Operand";
  let RenderMethod = "addImmOperands";
  let DiagnosticType = "InvalidSImm26Operand";
  let ParserMethod = "parseSImm26Operand";
}

// A symbol or an imm used in BL/PseudoCALL/PseudoTAIL.
def simm26_symbol : Operand<GRLenVT> {
  let ParserMatchClass = SImm26OperandBL;
  let EncoderMethod = "getImmOpValueAsr<2>";
  let DecoderMethod = "decodeSImmOperand<26, 2>";
}

// A 32-bit signed immediate with the lowest 16 bits zeroed, suitable for
// direct use with `addu16i.d`.
def simm16_lsl16 : Operand<GRLenVT>,
    ImmLeaf<GRLenVT, [{return isShiftedInt<16, 16>(Imm);}]>;

// A 32-bit signed immediate expressible with a pair of `addu16i.d + addi` for
// use in additions.
def simm32_hi16_lo12: Operand<GRLenVT>, ImmLeaf<GRLenVT, [{
  return !isInt<12>(Imm) && isShiftedInt<16, 16>(Imm - SignExtend64<12>(Imm));
}]>;

def BareSymbol : AsmOperandClass {
  let Name = "BareSymbol";
  let RenderMethod = "addImmOperands";
  let DiagnosticType = "InvalidBareSymbol";
  let ParserMethod = "parseImmediate";
}

// A bare symbol used in "PseudoLA_*" instructions.
def bare_symbol : Operand<GRLenVT> {
  let ParserMatchClass = BareSymbol;
}

def TPRelAddSymbol : AsmOperandClass {
  let Name = "TPRelAddSymbol";
  let RenderMethod = "addImmOperands";
  let DiagnosticType = "InvalidTPRelAddSymbol";
  let ParserMethod = "parseOperandWithModifier";
}

// A bare symbol with the %le_add_r variant.
def tprel_add_symbol : Operand<GRLenVT> {
  let ParserMatchClass = TPRelAddSymbol;
}


// Standalone (codegen-only) immleaf patterns.

// A 12-bit signed immediate plus one where the imm range will be [-2047, 2048].
def simm12_plus1 : ImmLeaf<GRLenVT,
  [{return (isInt<12>(Imm) && Imm != -2048) || Imm == 2048;}]>;

// Return the negation of an immediate value.
def NegImm : SDNodeXForm<imm, [{
  return CurDAG->getTargetConstant(-N->getSExtValue(), SDLoc(N),
                                   N->getValueType(0));
}]>;

// FP immediate patterns.
def fpimm0    : PatLeaf<(fpimm), [{return N->isExactlyValue(+0.0);}]>;
def fpimm0neg : PatLeaf<(fpimm), [{return N->isExactlyValue(-0.0);}]>;
def fpimm1    : PatLeaf<(fpimm), [{return N->isExactlyValue(+1.0);}]>;

// Return an immediate subtracted from 32.
def ImmSubFrom32 : SDNodeXForm<imm, [{
  return CurDAG->getTargetConstant(32 - N->getZExtValue(), SDLoc(N),
                                   N->getValueType(0));
}]>;

// Return the lowest 12 bits of the signed immediate.
def LO12: SDNodeXForm<imm, [{
  return CurDAG->getTargetConstant(SignExtend64<12>(N->getSExtValue()),
                                   SDLoc(N), N->getValueType(0));
}]>;

// Return the higher 16 bits of the signed immediate.
def HI16 : SDNodeXForm<imm, [{
  return CurDAG->getTargetConstant(N->getSExtValue() >> 16, SDLoc(N),
                                   N->getValueType(0));
}]>;

// Return the higher 16 bits of the signed immediate, adjusted for use within an
// `addu16i.d + addi` pair.
def HI16ForAddu16idAddiPair: SDNodeXForm<imm, [{
  auto Imm = N->getSExtValue();
  return CurDAG->getTargetConstant((Imm - SignExtend64<12>(Imm)) >> 16,
                                   SDLoc(N), N->getValueType(0));
}]>;

def BaseAddr : ComplexPattern<iPTR, 1, "SelectBaseAddr">;
def AddrConstant : ComplexPattern<iPTR, 2, "SelectAddrConstant">;
def NonFIBaseAddr : ComplexPattern<iPTR, 1, "selectNonFIBaseAddr">;

def fma_nsz : PatFrag<(ops node:$fj, node:$fk, node:$fa),
                      (fma node:$fj, node:$fk, node:$fa), [{
  return N->getFlags().hasNoSignedZeros();
}]>;

// Check if (add r, imm) can be optimized to (ADDI (ADDI r, imm0), imm1),
// in which imm = imm0 + imm1, and both imm0 & imm1 are simm12.
def AddiPair : PatLeaf<(imm), [{
  if (!N->hasOneUse())
    return false;
  // The immediate operand must be in range [-4096,-2049] or [2048,4094].
  int64_t Imm = N->getSExtValue();
  return (-4096 <= Imm && Imm <= -2049) || (2048 <= Imm && Imm <= 4094);
}]>;

// Return -2048 if immediate is negative or 2047 if positive.
def AddiPairImmLarge : SDNodeXForm<imm, [{
  int64_t Imm = N->getSExtValue() < 0 ? -2048 : 2047;
  return CurDAG->getTargetConstant(Imm, SDLoc(N),
                                   N->getValueType(0));
}]>;

// Return imm - (imm < 0 ? -2048 : 2047).
def AddiPairImmSmall : SDNodeXForm<imm, [{
  int64_t Imm = N->getSExtValue();
  int64_t Adj = Imm < 0 ? -2048 : 2047;
  return CurDAG->getTargetConstant(Imm - Adj, SDLoc(N),
                                   N->getValueType(0));
}]>;

// Check if (mul r, imm) can be optimized to (SLLI (ALSL r, r, i0), i1),
// in which imm = (1 + (1 << i0)) << i1.
def AlslSlliImm : PatLeaf<(imm), [{
  if (!N->hasOneUse())
    return false;
  uint64_t Imm = N->getZExtValue();
  unsigned I1 = llvm::countr_zero(Imm);
  uint64_t Rem = Imm >> I1;
  return Rem == 3 || Rem == 5 || Rem == 9 || Rem == 17;
}]>;

def AlslSlliImmI1 : SDNodeXForm<imm, [{
  uint64_t Imm = N->getZExtValue();
  unsigned I1 = llvm::countr_zero(Imm);
  return CurDAG->getTargetConstant(I1, SDLoc(N),
                                   N->getValueType(0));
}]>;

def AlslSlliImmI0 : SDNodeXForm<imm, [{
  uint64_t Imm = N->getZExtValue();
  unsigned I1 = llvm::countr_zero(Imm);
  uint64_t I0;
  switch (Imm >> I1) {
  case 3:  I0 = 1; break;
  case 5:  I0 = 2; break;
  case 9:  I0 = 3; break;
  default: I0 = 4; break;
  }
  return CurDAG->getTargetConstant(I0, SDLoc(N),
                                   N->getValueType(0));
}]>;

// Check if (and r, imm) can be optimized to (BSTRINS r, R0, msb, lsb),
// in which imm = ~((2^^(msb-lsb+1) - 1) << lsb).
def BstrinsImm : PatLeaf<(imm), [{
  if (!N->hasOneUse())
    return false;
  uint64_t Imm = N->getZExtValue();
  // andi can be used instead if Imm <= 0xfff.
  if (Imm <= 0xfff)
    return false;
  unsigned MaskIdx, MaskLen;
  return N->getValueType(0).getSizeInBits() == 32
             ? llvm::isShiftedMask_32(~Imm, MaskIdx, MaskLen)
             : llvm::isShiftedMask_64(~Imm, MaskIdx, MaskLen);
}]>;

def BstrinsMsb: SDNodeXForm<imm, [{
  uint64_t Imm = N->getZExtValue();
  unsigned MaskIdx, MaskLen;
  N->getValueType(0).getSizeInBits() == 32
      ? llvm::isShiftedMask_32(~Imm, MaskIdx, MaskLen)
      : llvm::isShiftedMask_64(~Imm, MaskIdx, MaskLen);
  return CurDAG->getTargetConstant(MaskIdx + MaskLen - 1, SDLoc(N),
                                   N->getValueType(0));
}]>;

def BstrinsLsb: SDNodeXForm<imm, [{
  uint64_t Imm = N->getZExtValue();
  unsigned MaskIdx, MaskLen;
  N->getValueType(0).getSizeInBits() == 32
      ? llvm::isShiftedMask_32(~Imm, MaskIdx, MaskLen)
      : llvm::isShiftedMask_64(~Imm, MaskIdx, MaskLen);
  return CurDAG->getTargetConstant(MaskIdx, SDLoc(N), N->getValueType(0));
}]>;

//===----------------------------------------------------------------------===//
// Instruction Formats
//===----------------------------------------------------------------------===//

include "LoongArchInstrFormats.td"
include "LoongArchFloatInstrFormats.td"
include "LoongArchLSXInstrFormats.td"
include "LoongArchLASXInstrFormats.td"
include "LoongArchLBTInstrFormats.td"

//===----------------------------------------------------------------------===//
// Instruction Class Templates
//===----------------------------------------------------------------------===//

let hasSideEffects = 0, mayLoad = 0, mayStore = 0 in {
class ALU_3R<bits<32> op>
    : Fmt3R<op, (outs GPR:$rd), (ins GPR:$rj, GPR:$rk), "$rd, $rj, $rk">;
class ALU_2R<bits<32> op>
    : Fmt2R<op, (outs GPR:$rd), (ins GPR:$rj), "$rd, $rj">;

class ALU_3RI2<bits<32> op, Operand ImmOpnd>
    : Fmt3RI2<op, (outs GPR:$rd), (ins GPR:$rj, GPR:$rk, ImmOpnd:$imm2),
              "$rd, $rj, $rk, $imm2">;
class ALU_3RI3<bits<32> op, Operand ImmOpnd>
    : Fmt3RI3<op, (outs GPR:$rd), (ins GPR:$rj, GPR:$rk, ImmOpnd:$imm3),
              "$rd, $rj, $rk, $imm3">;
class ALU_2RI5<bits<32> op, Operand ImmOpnd>
    : Fmt2RI5<op, (outs GPR:$rd), (ins GPR:$rj, ImmOpnd:$imm5),
              "$rd, $rj, $imm5">;
class ALU_2RI6<bits<32> op, Operand ImmOpnd>
    : Fmt2RI6<op, (outs GPR:$rd), (ins GPR:$rj, ImmOpnd:$imm6),
              "$rd, $rj, $imm6">;
class ALU_2RI12<bits<32> op, Operand ImmOpnd>
    : Fmt2RI12<op, (outs GPR:$rd), (ins GPR:$rj, ImmOpnd:$imm12),
               "$rd, $rj, $imm12">;
class ALU_2RI16<bits<32> op, Operand ImmOpnd>
    : Fmt2RI16<op, (outs GPR:$rd), (ins GPR:$rj, ImmOpnd:$imm16),
               "$rd, $rj, $imm16">;
class ALU_1RI20<bits<32> op, Operand ImmOpnd>
    : Fmt1RI20<op, (outs GPR:$rd), (ins ImmOpnd:$imm20), "$rd, $imm20">;
} // hasSideEffects = 0, mayLoad = 0, mayStore = 0

let hasSideEffects = 1, mayLoad = 0, mayStore = 0 in
class MISC_I15<bits<32> op>
    : FmtI15<op, (outs), (ins uimm15:$imm15), "$imm15">;

let hasSideEffects = 1, mayLoad = 0, mayStore = 0 in
class RDTIME_2R<bits<32> op>
    : Fmt2R<op, (outs GPR:$rd, GPR:$rj), (ins), "$rd, $rj">;

let hasSideEffects = 0, mayLoad = 0, mayStore = 0 in {
class BrCC_2RI16<bits<32> op>
    : Fmt2RI16<op, (outs), (ins GPR:$rj, GPR:$rd, simm16_lsl2_br:$imm16),
               "$rj, $rd, $imm16"> {
  let isBranch = 1;
  let isTerminator = 1;
}
class BrCCZ_1RI21<bits<32> op>
    : Fmt1RI21<op, (outs), (ins GPR:$rj, simm21_lsl2:$imm21),
               "$rj, $imm21"> {
  let isBranch = 1;
  let isTerminator = 1;
}
class Br_I26<bits<32> op>
    : FmtI26<op, (outs), (ins simm26_b:$imm26), "$imm26"> {
  let isBranch = 1;
  let isTerminator = 1;
  let isBarrier = 1;
}
} // hasSideEffects = 0, mayLoad = 0, mayStore = 0

let hasSideEffects = 0, mayLoad = 1, mayStore = 0 in {
class LOAD_3R<bits<32> op>
    : Fmt3R<op, (outs GPR:$rd), (ins GPR:$rj, GPR:$rk), "$rd, $rj, $rk">;
class LOAD_2RI12<bits<32> op>
    : Fmt2RI12<op, (outs GPR:$rd), (ins GPR:$rj, simm12_addlike:$imm12),
               "$rd, $rj, $imm12">;
class LOAD_2RI14<bits<32> op>
    : Fmt2RI14<op, (outs GPR:$rd), (ins GPR:$rj, simm14_lsl2:$imm14),
               "$rd, $rj, $imm14">;
} // hasSideEffects = 0, mayLoad = 1, mayStore = 0

let hasSideEffects = 0, mayLoad = 0, mayStore = 1 in {
class STORE_3R<bits<32> op>
    : Fmt3R<op, (outs), (ins GPR:$rd, GPR:$rj, GPR:$rk),
            "$rd, $rj, $rk">;
class STORE_2RI12<bits<32> op>
    : Fmt2RI12<op, (outs), (ins GPR:$rd, GPR:$rj, simm12_addlike:$imm12),
               "$rd, $rj, $imm12">;
class STORE_2RI14<bits<32> op>
    : Fmt2RI14<op, (outs), (ins GPR:$rd, GPR:$rj, simm14_lsl2:$imm14),
               "$rd, $rj, $imm14">;
} // hasSideEffects = 0, mayLoad = 0, mayStore = 1

let hasSideEffects = 0, mayLoad = 1, mayStore = 1, Constraints = "@earlyclobber $rd" in
class AM_3R<bits<32> op>
    : Fmt3R<op, (outs GPR:$rd), (ins GPR:$rk, GPRMemAtomic:$rj),
            "$rd, $rk, $rj">;

let hasSideEffects = 0, mayLoad = 1, mayStore = 0 in {
class LLBase<bits<32> op>
    : Fmt2RI14<op, (outs GPR:$rd), (ins GPR:$rj, simm14_lsl2:$imm14),
               "$rd, $rj, $imm14">;
class LLBase_ACQ<bits<32> op>
    : Fmt2R<op, (outs GPR:$rd), (ins GPR:$rj), "$rd, $rj">;
}

let hasSideEffects = 0, mayLoad = 0, mayStore = 1, Constraints = "$rd = $dst" in {
class SCBase<bits<32> op>
    : Fmt2RI14<op, (outs GPR:$dst), (ins GPR:$rd, GPR:$rj, simm14_lsl2:$imm14),
               "$rd, $rj, $imm14">;
class SCBase_128<bits<32> op>
    : Fmt3R<op, (outs GPR:$dst), (ins GPR:$rd, GPR:$rk, GPR:$rj),
               "$rd, $rk, $rj">;
class SCBase_REL<bits<32> op>
    : Fmt2R<op, (outs GPR:$dst), (ins GPR:$rd, GPR:$rj), "$rd, $rj">;
}

let hasSideEffects = 1 in
class IOCSRRD<bits<32> op>
    : Fmt2R<op, (outs GPR:$rd), (ins GPR:$rj), "$rd, $rj">;

let hasSideEffects = 1 in
class IOCSRWR<bits<32> op>
    : Fmt2R<op, (outs), (ins GPR:$rd, GPR:$rj), "$rd, $rj">;

//===----------------------------------------------------------------------===//
// Basic Integer Instructions
//===----------------------------------------------------------------------===//

// Arithmetic Operation Instructions
def ADD_W : ALU_3R<0x00100000>;
def SUB_W : ALU_3R<0x00110000>;
def ADDI_W : ALU_2RI12<0x02800000, simm12_addlike>;
def ALSL_W : ALU_3RI2<0x00040000, uimm2_plus1>;
let isReMaterializable = 1 in {
def LU12I_W : ALU_1RI20<0x14000000, simm20_lu12iw>;
}
def SLT  : ALU_3R<0x00120000>;
def SLTU : ALU_3R<0x00128000>;
def SLTI  : ALU_2RI12<0x02000000, simm12>;
def SLTUI : ALU_2RI12<0x02400000, simm12>;
def PCADDI    : ALU_1RI20<0x18000000, simm20_pcaddi>;
def PCADDU12I : ALU_1RI20<0x1c000000, simm20>;
def PCALAU12I : ALU_1RI20<0x1a000000, simm20_pcalau12i>;
def AND  : ALU_3R<0x00148000>;
def OR   : ALU_3R<0x00150000>;
def NOR  : ALU_3R<0x00140000>;
def XOR  : ALU_3R<0x00158000>;
def ANDN : ALU_3R<0x00168000>;
def ORN  : ALU_3R<0x00160000>;
def ANDI : ALU_2RI12<0x03400000, uimm12>;
// See LoongArchInstrInfo::isAsCheapAsAMove for more details.
let isReMaterializable = 1, isAsCheapAsAMove = 1 in {
def ORI  : ALU_2RI12<0x03800000, uimm12_ori>;
def XORI : ALU_2RI12<0x03c00000, uimm12>;
}
def MUL_W   : ALU_3R<0x001c0000>;
def MULH_W  : ALU_3R<0x001c8000>;
def MULH_WU : ALU_3R<0x001d0000>;
let usesCustomInserter = true in {
def DIV_W   : ALU_3R<0x00200000>;
def MOD_W   : ALU_3R<0x00208000>;
def DIV_WU  : ALU_3R<0x00210000>;
def MOD_WU  : ALU_3R<0x00218000>;
} // usesCustomInserter = true

// Bit-shift Instructions
def SLL_W  : ALU_3R<0x00170000>;
def SRL_W  : ALU_3R<0x00178000>;
def SRA_W  : ALU_3R<0x00180000>;
def ROTR_W : ALU_3R<0x001b0000>;

def SLLI_W  : ALU_2RI5<0x00408000, uimm5>;
def SRLI_W  : ALU_2RI5<0x00448000, uimm5>;
def SRAI_W  : ALU_2RI5<0x00488000, uimm5>;
def ROTRI_W : ALU_2RI5<0x004c8000, uimm5>;

// Bit-manipulation Instructions
def EXT_W_B : ALU_2R<0x00005c00>;
def EXT_W_H : ALU_2R<0x00005800>;
def CLO_W   : ALU_2R<0x00001000>;
def CLZ_W   : ALU_2R<0x00001400>;
def CTO_W   : ALU_2R<0x00001800>;
def CTZ_W   : ALU_2R<0x00001c00>;
def BYTEPICK_W : ALU_3RI2<0x00080000, uimm2>;
def REVB_2H   : ALU_2R<0x00003000>;
def BITREV_4B : ALU_2R<0x00004800>;
def BITREV_W  : ALU_2R<0x00005000>;
let Constraints = "$rd = $dst" in {
def BSTRINS_W  : FmtBSTR_W<0x00600000, (outs GPR:$dst),
                           (ins GPR:$rd, GPR:$rj, uimm5:$msbw, uimm5:$lsbw),
                           "$rd, $rj, $msbw, $lsbw">;
}
def BSTRPICK_W : FmtBSTR_W<0x00608000, (outs GPR:$rd),
                           (ins GPR:$rj, uimm5:$msbw, uimm5:$lsbw),
                           "$rd, $rj, $msbw, $lsbw">;
def MASKEQZ : ALU_3R<0x00130000>;
def MASKNEZ : ALU_3R<0x00138000>;

// Branch Instructions
def BEQ  : BrCC_2RI16<0x58000000>;
def BNE  : BrCC_2RI16<0x5c000000>;
def BLT  : BrCC_2RI16<0x60000000>;
def BGE  : BrCC_2RI16<0x64000000>;
def BLTU : BrCC_2RI16<0x68000000>;
def BGEU : BrCC_2RI16<0x6c000000>;
def BEQZ : BrCCZ_1RI21<0x40000000>;
def BNEZ : BrCCZ_1RI21<0x44000000>;
def B : Br_I26<0x50000000>;

let hasSideEffects = 0, mayLoad = 0, mayStore = 0, isCall = 1, Defs=[R1] in
def BL : FmtI26<0x54000000, (outs), (ins simm26_symbol:$imm26), "$imm26">;
let hasSideEffects = 0, mayLoad = 0, mayStore = 0 in
def JIRL : Fmt2RI16<0x4c000000, (outs GPR:$rd),
                    (ins GPR:$rj, simm16_lsl2:$imm16), "$rd, $rj, $imm16">;

// Common Memory Access Instructions
def LD_B  : LOAD_2RI12<0x28000000>;
def LD_H  : LOAD_2RI12<0x28400000>;
def LD_W  : LOAD_2RI12<0x28800000>;
def LD_BU : LOAD_2RI12<0x2a000000>;
def LD_HU : LOAD_2RI12<0x2a400000>;
def ST_B : STORE_2RI12<0x29000000>;
def ST_H : STORE_2RI12<0x29400000>;
def ST_W : STORE_2RI12<0x29800000>;
let hasSideEffects = 0, mayLoad = 1, mayStore = 1 in
def PRELD : FmtPRELD<(outs), (ins uimm5:$imm5, GPR:$rj, simm12:$imm12),
                     "$imm5, $rj, $imm12">;

// Atomic Memory Access Instructions
def LL_W : LLBase<0x20000000>;
def SC_W : SCBase<0x21000000>;
def LLACQ_W : LLBase_ACQ<0x38578000>;
def SCREL_W : SCBase_REL<0x38578400>;

// Barrier Instructions
def DBAR : MISC_I15<0x38720000>;
def IBAR : MISC_I15<0x38728000>;

// Other Miscellaneous Instructions
def SYSCALL : MISC_I15<0x002b0000>;
def BREAK   : MISC_I15<0x002a0000>;
def RDTIMEL_W : RDTIME_2R<0x00006000>;
def RDTIMEH_W : RDTIME_2R<0x00006400>;
def CPUCFG : ALU_2R<0x00006c00>;

// Cache Maintenance Instructions
def CACOP : FmtCACOP<(outs), (ins uimm5:$op, GPR:$rj, simm12:$imm12),
                     "$op, $rj, $imm12">;

/// LA64 instructions

let Predicates = [IsLA64] in {

// Arithmetic Operation Instructions for 64-bits
def ADD_D : ALU_3R<0x00108000>;
def SUB_D : ALU_3R<0x00118000>;
// ADDI_D isn't always rematerializable, but isReMaterializable will be used as
// a hint which is verified in isReallyTriviallyReMaterializable.
// See LoongArchInstrInfo::isAsCheapAsAMove for more details.
let isReMaterializable = 1, isAsCheapAsAMove = 1 in {
def ADDI_D : ALU_2RI12<0x02c00000, simm12_addlike>;
}
def ADDU16I_D : ALU_2RI16<0x10000000, simm16>;
def ALSL_WU : ALU_3RI2<0x00060000, uimm2_plus1>;
def ALSL_D  : ALU_3RI2<0x002c0000, uimm2_plus1>;
let Constraints = "$rd = $dst" in {
let hasSideEffects = 0, mayLoad = 0, mayStore = 0,
    isReMaterializable = 1 in
def LU32I_D : Fmt1RI20<0x16000000, (outs GPR:$dst),
                       (ins GPR:$rd, simm20_lu32id:$imm20),
                       "$rd, $imm20">;
}
let isReMaterializable = 1 in {
def LU52I_D : ALU_2RI12<0x03000000, simm12_lu52id>;
}
def PCADDU18I : ALU_1RI20<0x1e000000, simm20_pcaddu18i>;
def MUL_D     : ALU_3R<0x001d8000>;
def MULH_D    : ALU_3R<0x001e0000>;
def MULH_DU   : ALU_3R<0x001e8000>;
def MULW_D_W  : ALU_3R<0x001f0000>;
def MULW_D_WU : ALU_3R<0x001f8000>;
let usesCustomInserter = true in {
def DIV_D     : ALU_3R<0x00220000>;
def MOD_D     : ALU_3R<0x00228000>;
def DIV_DU    : ALU_3R<0x00230000>;
def MOD_DU    : ALU_3R<0x00238000>;
} // usesCustomInserter = true

// Bit-shift Instructions for 64-bits
def SLL_D  : ALU_3R<0x00188000>;
def SRL_D  : ALU_3R<0x00190000>;
def SRA_D  : ALU_3R<0x00198000>;
def ROTR_D : ALU_3R<0x001b8000>;
def SLLI_D  : ALU_2RI6<0x00410000, uimm6>;
def SRLI_D  : ALU_2RI6<0x00450000, uimm6>;
def SRAI_D  : ALU_2RI6<0x00490000, uimm6>;
def ROTRI_D : ALU_2RI6<0x004d0000, uimm6>;

// Bit-manipulation Instructions for 64-bits
def CLO_D : ALU_2R<0x00002000>;
def CLZ_D : ALU_2R<0x00002400>;
def CTO_D : ALU_2R<0x00002800>;
def CTZ_D : ALU_2R<0x00002c00>;
def BYTEPICK_D : ALU_3RI3<0x000c0000, uimm3>;
def REVB_4H   : ALU_2R<0x00003400>;
def REVB_2W   : ALU_2R<0x00003800>;
def REVB_D    : ALU_2R<0x00003c00>;
def REVH_2W   : ALU_2R<0x00004000>;
def REVH_D    : ALU_2R<0x00004400>;
def BITREV_8B : ALU_2R<0x00004c00>;
def BITREV_D  : ALU_2R<0x00005400>;
let Constraints = "$rd = $dst" in {
def BSTRINS_D  : FmtBSTR_D<0x00800000, (outs GPR:$dst),
                           (ins GPR:$rd, GPR:$rj, uimm6:$msbd, uimm6:$lsbd),
                           "$rd, $rj, $msbd, $lsbd">;
}
def BSTRPICK_D : FmtBSTR_D<0x00c00000, (outs GPR:$rd),
                           (ins GPR:$rj, uimm6:$msbd, uimm6:$lsbd),
                           "$rd, $rj, $msbd, $lsbd">;

// Common Memory Access Instructions for 64-bits
def LD_WU : LOAD_2RI12<0x2a800000>;
def LD_D  : LOAD_2RI12<0x28c00000>;
def ST_D : STORE_2RI12<0x29c00000>;
def LDX_B  : LOAD_3R<0x38000000>;
def LDX_H  : LOAD_3R<0x38040000>;
def LDX_W  : LOAD_3R<0x38080000>;
def LDX_D  : LOAD_3R<0x380c0000>;
def LDX_BU : LOAD_3R<0x38200000>;
def LDX_HU : LOAD_3R<0x38240000>;
def LDX_WU : LOAD_3R<0x38280000>;
def STX_B : STORE_3R<0x38100000>;
def STX_H : STORE_3R<0x38140000>;
def STX_W : STORE_3R<0x38180000>;
def STX_D : STORE_3R<0x381c0000>;
def LDPTR_W : LOAD_2RI14<0x24000000>;
def LDPTR_D : LOAD_2RI14<0x26000000>;
def STPTR_W : STORE_2RI14<0x25000000>;
def STPTR_D : STORE_2RI14<0x27000000>;
let hasSideEffects = 0, mayLoad = 1, mayStore = 1 in
def PRELDX : FmtPRELDX<(outs), (ins uimm5:$imm5, GPR:$rj, GPR:$rk),
                       "$imm5, $rj, $rk">;

// Bound Check Memory Access Instructions
def LDGT_B : LOAD_3R<0x38780000>;
def LDGT_H : LOAD_3R<0x38788000>;
def LDGT_W : LOAD_3R<0x38790000>;
def LDGT_D : LOAD_3R<0x38798000>;
def LDLE_B : LOAD_3R<0x387a0000>;
def LDLE_H : LOAD_3R<0x387a8000>;
def LDLE_W : LOAD_3R<0x387b0000>;
def LDLE_D : LOAD_3R<0x387b8000>;
def STGT_B : STORE_3R<0x387c0000>;
def STGT_H : STORE_3R<0x387c8000>;
def STGT_W : STORE_3R<0x387d0000>;
def STGT_D : STORE_3R<0x387d8000>;
def STLE_B : STORE_3R<0x387e0000>;
def STLE_H : STORE_3R<0x387e8000>;
def STLE_W : STORE_3R<0x387f0000>;
def STLE_D : STORE_3R<0x387f8000>;

// Atomic Memory Access Instructions for 64-bits
def AMSWAP_B     : AM_3R<0x385c0000>;
def AMSWAP_H     : AM_3R<0x385c8000>;
def AMSWAP_W     : AM_3R<0x38600000>;
def AMSWAP_D     : AM_3R<0x38608000>;
def AMADD_B      : AM_3R<0x385d0000>;
def AMADD_H      : AM_3R<0x385d8000>;
def AMADD_W      : AM_3R<0x38610000>;
def AMADD_D      : AM_3R<0x38618000>;
def AMAND_W      : AM_3R<0x38620000>;
def AMAND_D      : AM_3R<0x38628000>;
def AMOR_W       : AM_3R<0x38630000>;
def AMOR_D       : AM_3R<0x38638000>;
def AMXOR_W      : AM_3R<0x38640000>;
def AMXOR_D      : AM_3R<0x38648000>;
def AMMAX_W      : AM_3R<0x38650000>;
def AMMAX_D      : AM_3R<0x38658000>;
def AMMIN_W      : AM_3R<0x38660000>;
def AMMIN_D      : AM_3R<0x38668000>;
def AMMAX_WU     : AM_3R<0x38670000>;
def AMMAX_DU     : AM_3R<0x38678000>;
def AMMIN_WU     : AM_3R<0x38680000>;
def AMMIN_DU     : AM_3R<0x38688000>;
def AMSWAP__DB_B : AM_3R<0x385e0000>;
def AMSWAP__DB_H : AM_3R<0x385e8000>;
def AMSWAP__DB_W : AM_3R<0x38690000>;
def AMSWAP__DB_D : AM_3R<0x38698000>;
def AMADD__DB_B  : AM_3R<0x385f0000>;
def AMADD__DB_H  : AM_3R<0x385f8000>;
def AMADD__DB_W  : AM_3R<0x386a0000>;
def AMADD__DB_D  : AM_3R<0x386a8000>;
def AMAND__DB_W  : AM_3R<0x386b0000>;
def AMAND__DB_D  : AM_3R<0x386b8000>;
def AMOR__DB_W   : AM_3R<0x386c0000>;
def AMOR__DB_D   : AM_3R<0x386c8000>;
def AMXOR__DB_W  : AM_3R<0x386d0000>;
def AMXOR__DB_D  : AM_3R<0x386d8000>;
def AMMAX__DB_W  : AM_3R<0x386e0000>;
def AMMAX__DB_D  : AM_3R<0x386e8000>;
def AMMIN__DB_W  : AM_3R<0x386f0000>;
def AMMIN__DB_D  : AM_3R<0x386f8000>;
def AMMAX__DB_WU : AM_3R<0x38700000>;
def AMMAX__DB_DU : AM_3R<0x38708000>;
def AMMIN__DB_WU : AM_3R<0x38710000>;
def AMMIN__DB_DU : AM_3R<0x38718000>;
def AMCAS_B     : AM_3R<0x38580000>;
def AMCAS_H     : AM_3R<0x38588000>;
def AMCAS_W     : AM_3R<0x38590000>;
def AMCAS_D     : AM_3R<0x38598000>;
def AMCAS__DB_B     : AM_3R<0x385a0000>;
def AMCAS__DB_H     : AM_3R<0x385a8000>;
def AMCAS__DB_W     : AM_3R<0x385b0000>;
def AMCAS__DB_D     : AM_3R<0x385b8000>;
def LL_D : LLBase<0x22000000>;
def SC_D : SCBase<0x23000000>;
def SC_Q : SCBase_128<0x38570000>;
def LLACQ_D : LLBase_ACQ<0x38578800>;
def SCREL_D : SCBase_REL<0x38578C00>;

// CRC Check Instructions
def CRC_W_B_W  : ALU_3R<0x00240000>;
def CRC_W_H_W  : ALU_3R<0x00248000>;
def CRC_W_W_W  : ALU_3R<0x00250000>;
def CRC_W_D_W  : ALU_3R<0x00258000>;
def CRCC_W_B_W : ALU_3R<0x00260000>;
def CRCC_W_H_W : ALU_3R<0x00268000>;
def CRCC_W_W_W : ALU_3R<0x00270000>;
def CRCC_W_D_W : ALU_3R<0x00278000>;

// Other Miscellaneous Instructions for 64-bits
def ASRTLE_D : FmtASRT<0x00010000, (outs), (ins GPR:$rj, GPR:$rk),
                       "$rj, $rk">;
def ASRTGT_D : FmtASRT<0x00018000, (outs), (ins GPR:$rj, GPR:$rk),
                       "$rj, $rk">;
def RDTIME_D : RDTIME_2R<0x00006800>;
} // Predicates = [IsLA64]

//===----------------------------------------------------------------------===//
// Pseudo-instructions and codegen patterns
//
// Naming convention: For 'generic' pattern classes, we use the naming
// convention PatTy1Ty2.
//===----------------------------------------------------------------------===//

/// Generic pattern classes

class PatGprGpr<SDPatternOperator OpNode, LAInst Inst>
    : Pat<(OpNode GPR:$rj, GPR:$rk), (Inst GPR:$rj, GPR:$rk)>;
class PatGprGpr_32<SDPatternOperator OpNode, LAInst Inst>
    : Pat<(sext_inreg (OpNode GPR:$rj, GPR:$rk), i32), (Inst GPR:$rj, GPR:$rk)>;
class PatGpr<SDPatternOperator OpNode, LAInst Inst>
    : Pat<(OpNode GPR:$rj), (Inst GPR:$rj)>;

class PatGprImm<SDPatternOperator OpNode, LAInst Inst, Operand ImmOpnd>
    : Pat<(OpNode GPR:$rj, ImmOpnd:$imm),
          (Inst GPR:$rj, ImmOpnd:$imm)>;
class PatGprImm_32<SDPatternOperator OpNode, LAInst Inst, Operand ImmOpnd>
    : Pat<(sext_inreg (OpNode GPR:$rj, ImmOpnd:$imm), i32),
          (Inst GPR:$rj, ImmOpnd:$imm)>;

/// Predicates
def AddLike: PatFrags<(ops node:$A, node:$B),
                      [(add node:$A, node:$B), (or node:$A, node:$B)], [{
    return CurDAG->isBaseWithConstantOffset(SDValue(N, 0));
}]>;

/// Simple arithmetic operations

// Match both a plain shift and one where the shift amount is masked (this is
// typically introduced when the legalizer promotes the shift amount and
// zero-extends it). For LoongArch, the mask is unnecessary as shifts in the
// base ISA only read the least significant 5 bits (LA32) or 6 bits (LA64).
def shiftMaskGRLen
    : ComplexPattern<GRLenVT, 1, "selectShiftMaskGRLen", [], [], 0>;
def shiftMask32 : ComplexPattern<i64, 1, "selectShiftMask32", [], [], 0>;

def sexti32 : ComplexPattern<i64, 1, "selectSExti32">;
def zexti32 : ComplexPattern<i64, 1, "selectZExti32">;

class shiftop<SDPatternOperator operator>
    : PatFrag<(ops node:$val, node:$count),
              (operator node:$val, (GRLenVT (shiftMaskGRLen node:$count)))>;
class shiftopw<SDPatternOperator operator>
    : PatFrag<(ops node:$val, node:$count),
              (operator node:$val, (i64 (shiftMask32 node:$count)))>;

def mul_const_oneuse : PatFrag<(ops node:$A, node:$B),
                               (mul node:$A, node:$B), [{
  if (auto *N1C = dyn_cast<ConstantSDNode>(N->getOperand(1)))
    return N1C->hasOneUse();
  return false;
}]>;

let Predicates = [IsLA32] in {
def : PatGprGpr<add, ADD_W>;
def : PatGprImm<add, ADDI_W, simm12>;
def : PatGprGpr<sub, SUB_W>;
def : PatGprGpr<sdiv, DIV_W>;
def : PatGprGpr<udiv, DIV_WU>;
def : PatGprGpr<srem, MOD_W>;
def : PatGprGpr<urem, MOD_WU>;
def : PatGprGpr<mul, MUL_W>;
def : PatGprGpr<mulhs, MULH_W>;
def : PatGprGpr<mulhu, MULH_WU>;
def : PatGprGpr<shiftop<rotr>, ROTR_W>;
def : PatGprImm<rotr, ROTRI_W, uimm5>;

foreach Idx = 1...3 in {
  defvar ShamtA = !mul(8, Idx);
  defvar ShamtB = !mul(8, !sub(4, Idx));
  def : Pat<(or (shl GPR:$rk, (i32 ShamtA)), (srl GPR:$rj, (i32 ShamtB))),
            (BYTEPICK_W GPR:$rj, GPR:$rk, Idx)>;
}
} // Predicates = [IsLA32]

let Predicates = [IsLA64] in {
def : PatGprGpr<add, ADD_D>;
def : PatGprImm<add, ADDI_D, simm12>;
def : PatGprGpr<sub, SUB_D>;
def : PatGprGpr<sdiv, DIV_D>;
def : PatGprGpr_32<sdiv, DIV_W>;
def : PatGprGpr<udiv, DIV_DU>;
def : PatGprGpr<loongarch_div_wu, DIV_WU>;
def : PatGprGpr<srem, MOD_D>;
def : PatGprGpr_32<srem, MOD_W>;
def : PatGprGpr<urem, MOD_DU>;
def : PatGprGpr<loongarch_mod_wu, MOD_WU>;
<<<<<<< HEAD
def : PatGprGpr<shiftop<rotr>, ROTR_D>;
def : PatGprGpr<shiftopw<loongarch_rotr_w>, ROTR_W>;
=======
def : PatGprGpr<rotr, ROTR_D>;
def : PatGprGpr<loongarch_rotr_w, ROTR_W>;
>>>>>>> a4bf6cd7
def : PatGprImm<rotr, ROTRI_D, uimm6>;
def : PatGprImm_32<rotr, ROTRI_W, uimm5>;
def : PatGprImm<loongarch_rotr_w, ROTRI_W, uimm5>;
// TODO: Select "_W[U]" instructions for i32xi32 if only lower 32 bits of the
// product are used.
def : PatGprGpr<mul, MUL_D>;
def : PatGprGpr<mulhs, MULH_D>;
def : PatGprGpr<mulhu, MULH_DU>;
// Select MULW_D_W for calculating the full 64 bits product of i32xi32 signed
// multiplication.
def : Pat<(i64 (mul (sext_inreg GPR:$rj, i32), (sext_inreg GPR:$rk, i32))),
          (MULW_D_W GPR:$rj, GPR:$rk)>;
// Select MULW_D_WU for calculating the full 64 bits product of i32xi32
// unsigned multiplication.
def : Pat<(i64 (mul (loongarch_bstrpick GPR:$rj, (i64 31), (i64 0)),
                    (loongarch_bstrpick GPR:$rk, (i64 31), (i64 0)))),
          (MULW_D_WU GPR:$rj, GPR:$rk)>;

def : Pat<(add GPR:$rj, simm16_lsl16:$imm),
          (ADDU16I_D GPR:$rj, (HI16 $imm))>;
def : Pat<(add GPR:$rj, simm32_hi16_lo12:$imm),
          (ADDI_D (ADDU16I_D GPR:$rj, (HI16ForAddu16idAddiPair $imm)),
                  (LO12 $imm))>;
def : Pat<(sext_inreg (add GPR:$rj, simm32_hi16_lo12:$imm), i32),
          (ADDI_W (ADDU16I_D GPR:$rj, (HI16ForAddu16idAddiPair $imm)),
                  (LO12 $imm))>;

let Predicates = [IsLA32] in {
def : Pat<(add GPR:$rj, (AddiPair:$im)),
          (ADDI_W (ADDI_W GPR:$rj, (AddiPairImmLarge AddiPair:$im)),
                  (AddiPairImmSmall AddiPair:$im))>;
} // Predicates = [IsLA32]

let Predicates = [IsLA64] in {
def : Pat<(add GPR:$rj, (AddiPair:$im)),
          (ADDI_D (ADDI_D GPR:$rj, (AddiPairImmLarge AddiPair:$im)),
                  (AddiPairImmSmall AddiPair:$im))>;
def : Pat<(sext_inreg (add GPR:$rj, (AddiPair:$im)), i32),
          (ADDI_W (ADDI_W GPR:$rj, (AddiPairImmLarge AddiPair:$im)),
                  (AddiPairImmSmall AddiPair:$im))>;
} // Predicates = [IsLA64]

let Predicates = [IsLA32] in {
foreach Idx0 = 1...4 in {
  foreach Idx1 = 1...4 in {
    defvar CImm = !add(1, !shl(!add(1, !shl(1, Idx0)), Idx1));
    def : Pat<(mul_const_oneuse GPR:$r, (i32 CImm)),
              (ALSL_W (ALSL_W GPR:$r, GPR:$r, (i32 Idx0)),
                      GPR:$r, (i32 Idx1))>;
  }
}
foreach Idx0 = 1...4 in {
  foreach Idx1 = 1...4 in {
    defvar Cb = !add(1, !shl(1, Idx0));
    defvar CImm = !add(Cb, !shl(Cb, Idx1));
    def : Pat<(mul_const_oneuse GPR:$r, (i32 CImm)),
              (ALSL_W (ALSL_W GPR:$r, GPR:$r, (i32 Idx0)),
                      (ALSL_W GPR:$r, GPR:$r, (i32 Idx0)), (i32 Idx1))>;
  }
}
} // Predicates = [IsLA32]

let Predicates = [IsLA64] in {
foreach Idx0 = 1...4 in {
  foreach Idx1 = 1...4 in {
    defvar CImm = !add(1, !shl(!add(1, !shl(1, Idx0)), Idx1));
    def : Pat<(sext_inreg (mul_const_oneuse GPR:$r, (i64 CImm)), i32),
              (ALSL_W (ALSL_W GPR:$r, GPR:$r, (i64 Idx0)),
                      GPR:$r, (i64 Idx1))>;
    def : Pat<(mul_const_oneuse GPR:$r, (i64 CImm)),
              (ALSL_D (ALSL_D GPR:$r, GPR:$r, (i64 Idx0)),
                      GPR:$r, (i64 Idx1))>;
  }
}
foreach Idx0 = 1...4 in {
  foreach Idx1 = 1...4 in {
    defvar Cb = !add(1, !shl(1, Idx0));
    defvar CImm = !add(Cb, !shl(Cb, Idx1));
    def : Pat<(sext_inreg (mul_const_oneuse GPR:$r, (i64 CImm)), i32),
              (ALSL_W (ALSL_W GPR:$r, GPR:$r, (i64 Idx0)),
                      (ALSL_W GPR:$r, GPR:$r, (i64 Idx0)), (i64 Idx1))>;
    def : Pat<(mul_const_oneuse GPR:$r, (i64 CImm)),
              (ALSL_D (ALSL_D GPR:$r, GPR:$r, (i64 Idx0)),
                      (ALSL_D GPR:$r, GPR:$r, (i64 Idx0)), (i64 Idx1))>;
  }
}
} // Predicates = [IsLA64]

let Predicates = [IsLA32] in {
def : Pat<(mul GPR:$rj, (AlslSlliImm:$im)),
          (SLLI_W (ALSL_W GPR:$rj, GPR:$rj, (AlslSlliImmI0 AlslSlliImm:$im)),
                  (AlslSlliImmI1 AlslSlliImm:$im))>;
} // Predicates = [IsLA32]

let Predicates = [IsLA64] in {
def : Pat<(sext_inreg (mul GPR:$rj, (AlslSlliImm:$im)), i32),
          (SLLI_W (ALSL_W GPR:$rj, GPR:$rj, (AlslSlliImmI0 AlslSlliImm:$im)),
                  (AlslSlliImmI1 AlslSlliImm:$im))>;
def : Pat<(mul GPR:$rj, (AlslSlliImm:$im)),
          (SLLI_D (ALSL_D GPR:$rj, GPR:$rj, (AlslSlliImmI0 AlslSlliImm:$im)),
                  (AlslSlliImmI1 AlslSlliImm:$im))>;
} // Predicates = [IsLA64]

foreach Idx = 1...7 in {
  defvar ShamtA = !mul(8, Idx);
  defvar ShamtB = !mul(8, !sub(8, Idx));
  def : Pat<(or (shl GPR:$rk, (i64 ShamtA)), (srl GPR:$rj, (i64 ShamtB))),
            (BYTEPICK_D GPR:$rj, GPR:$rk, Idx)>;
}

foreach Idx = 1...3 in {
  defvar ShamtA = !mul(8, Idx);
  defvar ShamtB = !mul(8, !sub(4, Idx));
  // NOTE: the srl node would already be transformed into a loongarch_bstrpick
  // by the time this pattern gets to execute, hence the weird construction.
  def : Pat<(sext_inreg (or (shl GPR:$rk, (i64 ShamtA)),
                            (loongarch_bstrpick GPR:$rj, (i64 31),
                                                         (i64 ShamtB))), i32),
            (BYTEPICK_W GPR:$rj, GPR:$rk, Idx)>;
}
} // Predicates = [IsLA64]

def : PatGprGpr<and, AND>;
def : PatGprImm<and, ANDI, uimm12>;
def : PatGprGpr<or, OR>;
def : PatGprImm<or, ORI, uimm12>;
def : PatGprGpr<xor, XOR>;
def : PatGprImm<xor, XORI, uimm12>;
def : Pat<(not GPR:$rj), (NOR GPR:$rj, R0)>;
def : Pat<(not (or GPR:$rj, GPR:$rk)), (NOR GPR:$rj, GPR:$rk)>;
def : Pat<(or GPR:$rj, (not GPR:$rk)), (ORN GPR:$rj, GPR:$rk)>;
def : Pat<(and GPR:$rj, (not GPR:$rk)), (ANDN GPR:$rj, GPR:$rk)>;

let Predicates = [IsLA32] in {
def : Pat<(and GPR:$rj, BstrinsImm:$imm),
          (BSTRINS_W GPR:$rj, R0, (BstrinsMsb BstrinsImm:$imm),
                     (BstrinsLsb BstrinsImm:$imm))>;
} // Predicates = [IsLA32]

let Predicates = [IsLA64] in {
def : Pat<(and GPR:$rj, BstrinsImm:$imm),
          (BSTRINS_D GPR:$rj, R0, (BstrinsMsb BstrinsImm:$imm),
                     (BstrinsLsb BstrinsImm:$imm))>;
} // Predicates = [IsLA64]

/// Traps

// We lower `trap` to `amswap.w rd:$r0, rk:$r1, rj:$r0`, as this is guaranteed
// to trap with an INE (non-existent on LA32, explicitly documented to INE on
// LA64). And the resulting signal is different from `debugtrap` like on some
// other existing ports so programs/porters might have an easier time.
def PseudoUNIMP : Pseudo<(outs), (ins), [(trap)]>,
                  PseudoInstExpansion<(AMSWAP_W R0, R1, R0)>;

// We lower `debugtrap` to `break 0`, as this is guaranteed to exist and work,
// even for LA32 Primary. Also, because so far the ISA does not provide a
// specific trap instruction/kind exclusively for alerting the debugger,
// every other project uses the generic immediate of 0 for this.
def : Pat<(debugtrap), (BREAK 0)>;

/// Bit counting operations

let Predicates = [IsLA64] in {
def : PatGpr<ctlz, CLZ_D>;
def : PatGpr<cttz, CTZ_D>;
def : Pat<(ctlz (not GPR:$rj)), (CLO_D GPR:$rj)>;
def : Pat<(cttz (not GPR:$rj)), (CTO_D GPR:$rj)>;
def : PatGpr<loongarch_clzw, CLZ_W>;
def : PatGpr<loongarch_ctzw, CTZ_W>;
def : Pat<(loongarch_clzw (not GPR:$rj)), (CLO_W GPR:$rj)>;
def : Pat<(loongarch_ctzw (not GPR:$rj)), (CTO_W GPR:$rj)>;
} // Predicates = [IsLA64]

let Predicates = [IsLA32] in {
def : PatGpr<ctlz, CLZ_W>;
def : PatGpr<cttz, CTZ_W>;
def : Pat<(ctlz (not GPR:$rj)), (CLO_W GPR:$rj)>;
def : Pat<(cttz (not GPR:$rj)), (CTO_W GPR:$rj)>;
} // Predicates = [IsLA32]

/// FrameIndex calculations
let Predicates = [IsLA32] in {
def : Pat<(AddLike (i32 BaseAddr:$rj), simm12:$imm12),
          (ADDI_W (i32 BaseAddr:$rj), simm12:$imm12)>;
} // Predicates = [IsLA32]
let Predicates = [IsLA64] in {
def : Pat<(AddLike (i64 BaseAddr:$rj), simm12:$imm12),
          (ADDI_D (i64 BaseAddr:$rj), simm12:$imm12)>;
} // Predicates = [IsLA64]

/// Shifted addition
let Predicates = [IsLA32] in {
def : Pat<(add GPR:$rk, (shl GPR:$rj, uimm2_plus1:$imm2)),
          (ALSL_W GPR:$rj, GPR:$rk, uimm2_plus1:$imm2)>;
} // Predicates = [IsLA32]
let Predicates = [IsLA64] in {
def : Pat<(add GPR:$rk, (shl GPR:$rj, uimm2_plus1:$imm2)),
          (ALSL_D GPR:$rj, GPR:$rk, uimm2_plus1:$imm2)>;
def : Pat<(sext_inreg (add GPR:$rk, (shl GPR:$rj, uimm2_plus1:$imm2)), i32),
          (ALSL_W GPR:$rj, GPR:$rk, uimm2_plus1:$imm2)>;
def : Pat<(loongarch_bstrpick (add GPR:$rk, (shl GPR:$rj, uimm2_plus1:$imm2)),
                              (i64 31), (i64 0)),
          (ALSL_WU GPR:$rj, GPR:$rk, uimm2_plus1:$imm2)>;
} // Predicates = [IsLA64]

/// Shift

let Predicates = [IsLA32] in {
def : PatGprGpr<shiftop<shl>, SLL_W>;
def : PatGprGpr<shiftop<sra>, SRA_W>;
def : PatGprGpr<shiftop<srl>, SRL_W>;
def : PatGprImm<shl, SLLI_W, uimm5>;
def : PatGprImm<sra, SRAI_W, uimm5>;
def : PatGprImm<srl, SRLI_W, uimm5>;
} // Predicates = [IsLA32]

let Predicates = [IsLA64] in {
def : PatGprGpr<shiftopw<loongarch_sll_w>, SLL_W>;
def : PatGprGpr<shiftopw<loongarch_sra_w>, SRA_W>;
def : PatGprGpr<shiftopw<loongarch_srl_w>, SRL_W>;
def : PatGprGpr<shiftop<shl>, SLL_D>;
def : PatGprGpr<shiftop<sra>, SRA_D>;
def : PatGprGpr<shiftop<srl>, SRL_D>;
def : PatGprImm<shl, SLLI_D, uimm6>;
def : PatGprImm<sra, SRAI_D, uimm6>;
def : PatGprImm<srl, SRLI_D, uimm6>;
} // Predicates = [IsLA64]

/// sext and zext

def : Pat<(sext_inreg GPR:$rj, i8), (EXT_W_B GPR:$rj)>;
def : Pat<(sext_inreg GPR:$rj, i16), (EXT_W_H GPR:$rj)>;

let Predicates = [IsLA64] in {
def : Pat<(sext_inreg GPR:$rj, i32), (ADDI_W GPR:$rj, 0)>;
} // Predicates = [IsLA64]

/// Setcc

def : PatGprGpr<setlt, SLT>;
def : PatGprImm<setlt, SLTI, simm12>;
def : PatGprGpr<setult, SLTU>;
def : PatGprImm<setult, SLTUI, simm12>;

// Define pattern expansions for setcc operations that aren't directly
// handled by a LoongArch instruction.
def : Pat<(seteq GPR:$rj, 0), (SLTUI GPR:$rj, 1)>;
def : Pat<(seteq GPR:$rj, GPR:$rk), (SLTUI (XOR GPR:$rj, GPR:$rk), 1)>;
let Predicates = [IsLA32] in {
def : Pat<(seteq GPR:$rj, simm12_plus1:$imm12),
          (SLTUI (ADDI_W GPR:$rj, (NegImm simm12_plus1:$imm12)), 1)>;
} // Predicates = [IsLA32]
let Predicates = [IsLA64] in {
def : Pat<(seteq GPR:$rj, simm12_plus1:$imm12),
          (SLTUI (ADDI_D GPR:$rj, (NegImm simm12_plus1:$imm12)), 1)>;
} // Predicates = [IsLA64]
def : Pat<(setne GPR:$rj, 0), (SLTU R0, GPR:$rj)>;
def : Pat<(setne GPR:$rj, GPR:$rk), (SLTU R0, (XOR GPR:$rj, GPR:$rk))>;
let Predicates = [IsLA32] in {
def : Pat<(setne GPR:$rj, simm12_plus1:$imm12),
          (SLTU R0, (ADDI_W GPR:$rj, (NegImm simm12_plus1:$imm12)))>;
} // Predicates = [IsLA32]
let Predicates = [IsLA64] in {
def : Pat<(setne GPR:$rj, simm12_plus1:$imm12),
          (SLTU R0, (ADDI_D GPR:$rj, (NegImm simm12_plus1:$imm12)))>;
} // Predicates = [IsLA64]
def : Pat<(setugt GPR:$rj, GPR:$rk), (SLTU GPR:$rk, GPR:$rj)>;
def : Pat<(setuge GPR:$rj, GPR:$rk), (XORI (SLTU GPR:$rj, GPR:$rk), 1)>;
def : Pat<(setule GPR:$rj, GPR:$rk), (XORI (SLTU GPR:$rk, GPR:$rj), 1)>;
def : Pat<(setgt GPR:$rj, GPR:$rk), (SLT GPR:$rk, GPR:$rj)>;
def : Pat<(setge GPR:$rj, GPR:$rk), (XORI (SLT GPR:$rj, GPR:$rk), 1)>;
def : Pat<(setle GPR:$rj, GPR:$rk), (XORI (SLT GPR:$rk, GPR:$rj), 1)>;

/// Select

def : Pat<(select GPR:$cond, GPR:$t, 0), (MASKEQZ GPR:$t, GPR:$cond)>;
def : Pat<(select GPR:$cond, 0, GPR:$f), (MASKNEZ GPR:$f, GPR:$cond)>;
def : Pat<(select GPR:$cond, GPR:$t, GPR:$f),
          (OR (MASKEQZ GPR:$t, GPR:$cond), (MASKNEZ GPR:$f, GPR:$cond))>;

/// Branches and jumps

class BccPat<PatFrag CondOp, LAInst Inst>
    : Pat<(brcond (GRLenVT (CondOp GPR:$rj, GPR:$rd)), bb:$imm16),
          (Inst GPR:$rj, GPR:$rd, bb:$imm16)>;

def : BccPat<seteq, BEQ>;
def : BccPat<setne, BNE>;
def : BccPat<setlt, BLT>;
def : BccPat<setge, BGE>;
def : BccPat<setult, BLTU>;
def : BccPat<setuge, BGEU>;

class BccSwapPat<PatFrag CondOp, LAInst InstBcc>
    : Pat<(brcond (GRLenVT (CondOp GPR:$rd, GPR:$rj)), bb:$imm16),
          (InstBcc GPR:$rj, GPR:$rd, bb:$imm16)>;

// Condition codes that don't have matching LoongArch branch instructions, but
// are trivially supported by swapping the two input operands.
def : BccSwapPat<setgt, BLT>;
def : BccSwapPat<setle, BGE>;
def : BccSwapPat<setugt, BLTU>;
def : BccSwapPat<setule, BGEU>;

// An extra pattern is needed for a brcond without a setcc (i.e. where the
// condition was calculated elsewhere).
def : Pat<(brcond GPR:$rj, bb:$imm21), (BNEZ GPR:$rj, bb:$imm21)>;

def : Pat<(brcond (GRLenVT (seteq GPR:$rj, 0)), bb:$imm21),
          (BEQZ GPR:$rj, bb:$imm21)>;
def : Pat<(brcond (GRLenVT (setne GPR:$rj, 0)), bb:$imm21),
          (BNEZ GPR:$rj, bb:$imm21)>;

let isBarrier = 1, isBranch = 1, isTerminator = 1 in
def PseudoBR : Pseudo<(outs), (ins simm26_b:$imm26), [(br bb:$imm26)]>,
               PseudoInstExpansion<(B simm26_b:$imm26)>;

let isBarrier = 1, isBranch = 1, isIndirectBranch = 1, isTerminator = 1 in
def PseudoBRIND : Pseudo<(outs), (ins GPR:$rj, simm16_lsl2:$imm16)>,
                  PseudoInstExpansion<(JIRL R0, GPR:$rj, simm16_lsl2:$imm16)>;

def : Pat<(brind GPR:$rj), (PseudoBRIND GPR:$rj, 0)>;
def : Pat<(brind (add GPR:$rj, simm16_lsl2:$imm16)),
          (PseudoBRIND GPR:$rj, simm16_lsl2:$imm16)>;

// Function call with 'Small' code model.
let isCall = 1, Defs = [R1] in
def PseudoCALL : Pseudo<(outs), (ins bare_symbol:$func)>;

def : Pat<(loongarch_call tglobaladdr:$func), (PseudoCALL tglobaladdr:$func)>;
def : Pat<(loongarch_call texternalsym:$func), (PseudoCALL texternalsym:$func)>;

// Function call with 'Medium' code model.
let isCall = 1, Defs = [R1] in
def PseudoCALL_MEDIUM : Pseudo<(outs), (ins bare_symbol:$func)>;

let Predicates = [IsLA64] in {
def : Pat<(loongarch_call_medium tglobaladdr:$func),
          (PseudoCALL_MEDIUM tglobaladdr:$func)>;
def : Pat<(loongarch_call_medium texternalsym:$func),
          (PseudoCALL_MEDIUM texternalsym:$func)>;
} // Predicates = [IsLA64]

// Function call with 'Large' code model.
let isCall = 1, Defs = [R1] in
def PseudoCALL_LARGE: Pseudo<(outs), (ins bare_symbol:$func)>;

let Predicates = [IsLA64] in {
def : Pat<(loongarch_call_large tglobaladdr:$func),
          (PseudoCALL_LARGE tglobaladdr:$func)>;
def : Pat<(loongarch_call_large texternalsym:$func),
          (PseudoCALL_LARGE texternalsym:$func)>;
} // Predicates = [IsLA64]

let isCall = 1, Defs = [R1] in
def PseudoCALLIndirect : Pseudo<(outs), (ins GPR:$rj),
                                [(loongarch_call GPR:$rj)]>,
                         PseudoInstExpansion<(JIRL R1, GPR:$rj, 0)>;
let Predicates = [IsLA64] in {
def : Pat<(loongarch_call_medium GPR:$rj), (PseudoCALLIndirect GPR:$rj)>;
def : Pat<(loongarch_call_large GPR:$rj), (PseudoCALLIndirect GPR:$rj)>;
}

let isCall = 1, hasSideEffects = 0, mayStore = 0, mayLoad = 0, Defs = [R1] in
def PseudoJIRL_CALL : Pseudo<(outs), (ins GPR:$rj, simm16_lsl2:$imm16)>,
                      PseudoInstExpansion<(JIRL R1, GPR:$rj,
                                           simm16_lsl2:$imm16)>;

let isBarrier = 1, isReturn = 1, isTerminator = 1 in
def PseudoRET : Pseudo<(outs), (ins), [(loongarch_ret)]>,
                PseudoInstExpansion<(JIRL R0, R1, 0)>;

// Tail call with 'Small' code model.
let isCall = 1, isTerminator = 1, isReturn = 1, isBarrier = 1, Uses = [R3] in
def PseudoTAIL : Pseudo<(outs), (ins bare_symbol:$dst)>;

def : Pat<(loongarch_tail (iPTR tglobaladdr:$dst)),
          (PseudoTAIL tglobaladdr:$dst)>;
def : Pat<(loongarch_tail (iPTR texternalsym:$dst)),
          (PseudoTAIL texternalsym:$dst)>;

// Tail call with 'Medium' code model.
let isCall = 1, isTerminator = 1, isReturn = 1, isBarrier = 1, Uses = [R3] in
def PseudoTAIL_MEDIUM : Pseudo<(outs), (ins bare_symbol:$dst)>;

let Predicates = [IsLA64] in {
def : Pat<(loongarch_tail_medium (iPTR tglobaladdr:$dst)),
          (PseudoTAIL_MEDIUM tglobaladdr:$dst)>;
def : Pat<(loongarch_tail_medium (iPTR texternalsym:$dst)),
          (PseudoTAIL_MEDIUM texternalsym:$dst)>;
} // Predicates = [IsLA64]

// Tail call with 'Large' code model.
let isCall = 1, isTerminator = 1, isReturn = 1, isBarrier = 1, Uses = [R3] in
def PseudoTAIL_LARGE : Pseudo<(outs), (ins bare_symbol:$dst)>;

let Predicates = [IsLA64] in {
def : Pat<(loongarch_tail_large (iPTR tglobaladdr:$dst)),
          (PseudoTAIL_LARGE tglobaladdr:$dst)>;
def : Pat<(loongarch_tail_large (iPTR texternalsym:$dst)),
          (PseudoTAIL_LARGE texternalsym:$dst)>;
} // Predicates = [IsLA64]

let isCall = 1, isTerminator = 1, isReturn = 1, isBarrier = 1, Uses = [R3] in
def PseudoTAILIndirect : Pseudo<(outs), (ins GPRT:$rj),
                                [(loongarch_tail GPRT:$rj)]>,
                         PseudoInstExpansion<(JIRL R0, GPR:$rj, 0)>;
let Predicates = [IsLA64] in {
def : Pat<(loongarch_tail_medium GPR:$rj), (PseudoTAILIndirect GPR:$rj)>;
def : Pat<(loongarch_tail_large GPR:$rj), (PseudoTAILIndirect GPR:$rj)>;
}

let isCall = 1, isTerminator = 1, isReturn = 1, isBarrier = 1,
    hasSideEffects = 0, mayStore = 0, mayLoad = 0, Uses = [R3] in
def PseudoB_TAIL : Pseudo<(outs), (ins simm26_b:$imm26)>,
                   PseudoInstExpansion<(B simm26_b:$imm26)>;

let isCall = 1, isTerminator = 1, isReturn = 1, isBarrier = 1,
    hasSideEffects = 0, mayStore = 0, mayLoad = 0, Uses = [R3] in
def PseudoJIRL_TAIL : Pseudo<(outs), (ins GPR:$rj, simm16_lsl2:$imm16)>,
                      PseudoInstExpansion<(JIRL R0, GPR:$rj,
                                           simm16_lsl2:$imm16)>;

/// call36/taill36 macro instructions
let isCall = 1, isBarrier = 1, isCodeGenOnly = 0, isAsmParserOnly = 1,
    Defs = [R1], hasSideEffects = 0, mayStore = 0, mayLoad = 0 in
def PseudoCALL36 : Pseudo<(outs), (ins bare_symbol:$dst), [],
                          "call36", "$dst">,
                   Requires<[IsLA64]>;
let isCall = 1, isTerminator = 1, isReturn = 1, isBarrier = 1, Uses = [R3],
    isCodeGenOnly = 0, isAsmParserOnly = 1, hasSideEffects = 0,
    mayStore = 0, mayLoad = 0 in
def PseudoTAIL36 : Pseudo<(outs), (ins GPR:$tmp, bare_symbol:$dst), [],
                          "tail36", "$tmp, $dst">,
                   Requires<[IsLA64]>;

// This is a special case of the ADD_W/D instruction used to facilitate the use
// of a fourth operand to emit a relocation on a symbol relating to this
// instruction. The relocation does not affect any bits of the instruction itself
// but is used as a hint to the linker.
let hasSideEffects = 0, mayLoad = 0, mayStore = 0, isCodeGenOnly = 0 in {
def PseudoAddTPRel_W : Pseudo<(outs GPR:$rd),
                              (ins GPR:$rj, GPR:$rk, tprel_add_symbol:$sym), [],
                              "add.w", "$rd, $rj, $rk, $sym">,
                              Requires<[IsLA32]>;
def PseudoAddTPRel_D : Pseudo<(outs GPR:$rd),
                              (ins GPR:$rj, GPR:$rk, tprel_add_symbol:$sym), [],
                              "add.d", "$rd, $rj, $rk, $sym">,
                              Requires<[IsLA64]>;
}

/// Load address (la*) macro instructions.

// Define isCodeGenOnly = 0 to expose them to tablegened assembly parser.
let hasSideEffects = 0, mayLoad = 0, mayStore = 0, isCodeGenOnly = 0,
    isAsmParserOnly = 1 in {
def PseudoLA_ABS : Pseudo<(outs GPR:$dst), (ins bare_symbol:$src), [],
                          "la.abs", "$dst, $src">;
def PseudoLA_ABS_LARGE : Pseudo<(outs GPR:$dst),
                                (ins GPR:$tmp, bare_symbol:$src), [],
                                "la.abs", "$dst, $src">;
def PseudoLA_PCREL : Pseudo<(outs GPR:$dst), (ins bare_symbol:$src), [],
                            "la.pcrel", "$dst, $src">;
def PseudoLA_TLS_LD : Pseudo<(outs GPR:$dst), (ins bare_symbol:$src), [],
                             "la.tls.ld", "$dst, $src">;
def PseudoLA_TLS_GD : Pseudo<(outs GPR:$dst), (ins bare_symbol:$src), [],
                             "la.tls.gd", "$dst, $src">;
def PseudoLA_PCREL_LARGE : Pseudo<(outs GPR:$dst),
                                  (ins GPR:$tmp, bare_symbol:$src), [],
                                  "la.pcrel", "$dst, $tmp, $src">,
                           Requires<[IsLA64]>;
def PseudoLA_TLS_LE : Pseudo<(outs GPR:$dst), (ins bare_symbol:$src), [],
                             "la.tls.le", "$dst, $src">;
def PseudoLA_TLS_LD_LARGE : Pseudo<(outs GPR:$dst),
                                   (ins GPR:$tmp, bare_symbol:$src), [],
                                   "la.tls.ld", "$dst, $tmp, $src">,
                            Requires<[IsLA64]>;
def PseudoLA_TLS_GD_LARGE : Pseudo<(outs GPR:$dst),
                                   (ins GPR:$tmp, bare_symbol:$src), [],
                                   "la.tls.gd", "$dst, $tmp, $src">,
                            Requires<[IsLA64]>;
}
let hasSideEffects = 0, mayLoad = 1, mayStore = 0, isCodeGenOnly = 0,
    isAsmParserOnly = 1 in {
def PseudoLA_GOT : Pseudo<(outs GPR:$dst), (ins bare_symbol:$src), [],
                          "la.got", "$dst, $src">;
def PseudoLA_TLS_IE : Pseudo<(outs GPR:$dst), (ins bare_symbol:$src), [],
                             "la.tls.ie", "$dst, $src">;
def PseudoLA_GOT_LARGE : Pseudo<(outs GPR:$dst),
                                (ins GPR:$tmp, bare_symbol:$src), [],
                                "la.got", "$dst, $tmp, $src">,
                         Requires<[IsLA64]>;
def PseudoLA_TLS_IE_LARGE : Pseudo<(outs GPR:$dst),
                                   (ins GPR:$tmp, bare_symbol:$src), [],
                                   "la.tls.ie", "$dst, $tmp, $src">,
                            Requires<[IsLA64]>;
}

// Used for expand PseudoLA_TLS_DESC_* instructions.
let isCall = 1, isBarrier = 1, hasSideEffects = 0, mayStore = 0, mayLoad = 0,
    Defs = [R4], Uses = [R4] in
def PseudoDESC_CALL : Pseudo<(outs GPR:$rd), (ins GPR:$rj, simm16_lsl2:$imm16)>,
                      PseudoInstExpansion<(JIRL GPR:$rd, GPR:$rj,
                                           simm16_lsl2:$imm16)>;

// TLSDESC
let hasSideEffects = 0, mayLoad = 1, mayStore = 0, isCodeGenOnly = 0,
    isAsmParserOnly = 1, Defs = [R1] in {
def PseudoLA_TLS_DESC_ABS : Pseudo<(outs GPR:$dst), (ins bare_symbol:$src),
                                   [], "la.tls.desc", "$dst, $src">,
                                   Requires<[IsLA32, HasLaGlobalWithAbs]>;
def PseudoLA_TLS_DESC_ABS_LARGE : Pseudo<(outs GPR:$dst),
                                         (ins GPR:$tmp, bare_symbol:$src), [],
                                         "la.tls.desc", "$dst, $src">,
                                  Requires<[IsLA64, HasLaGlobalWithAbs]>;
def PseudoLA_TLS_DESC_PC : Pseudo<(outs GPR:$dst), (ins bare_symbol:$src), [],
                                  "la.tls.desc", "$dst, $src">;
}

let isCall = 1, isBarrier = 1, hasSideEffects = 0, mayStore = 0, mayLoad = 0,
    isCodeGenOnly = 0, isAsmParserOnly = 1, Defs = [R1, R4] in
def PseudoLA_TLS_DESC_PC_LARGE : Pseudo<(outs GPR:$dst),
                                        (ins GPR:$tmp, bare_symbol:$src), [],
                                        "la.tls.desc", "$dst, $tmp, $src">,
                                 Requires<[IsLA64]>;

// Load address inst alias: "la", "la.global" and "la.local".
// Default:
//     la = la.global = la.got
//     la.local = la.pcrel
// With feature "+la-global-with-pcrel":
//     la = la.global = la.pcrel
// With feature "+la-global-with-abs":
//     la = la.global = la.abs
// With feature "+la-local-with-abs":
//     la.local = la.abs
// With features "+la-global-with-pcrel,+la-global-with-abs"(disorder):
//     la = la.global = la.pcrel
// Note: To keep consistent with gnu-as behavior, the "la" can only have one
//       register operand.
def : InstAlias<"la $dst, $src", (PseudoLA_GOT GPR:$dst, bare_symbol:$src)>;
def : InstAlias<"la.global $dst, $src",
                (PseudoLA_GOT GPR:$dst, bare_symbol:$src)>;
def : InstAlias<"la.global $dst, $tmp, $src",
                (PseudoLA_GOT_LARGE GPR:$dst, GPR:$tmp, bare_symbol:$src)>;
def : InstAlias<"la.local $dst, $src",
                (PseudoLA_PCREL GPR:$dst, bare_symbol:$src)>;
def : InstAlias<"la.local $dst, $tmp, $src",
                (PseudoLA_PCREL_LARGE GPR:$dst, GPR:$tmp, bare_symbol:$src)>;

// Note: Keep HasLaGlobalWithPcrel before HasLaGlobalWithAbs to ensure
// "la-global-with-pcrel" takes effect when bose "la-global-with-pcrel" and
// "la-global-with-abs" are enabled.
let Predicates = [HasLaGlobalWithPcrel] in {
def : InstAlias<"la $dst, $src", (PseudoLA_PCREL GPR:$dst, bare_symbol:$src)>;
def : InstAlias<"la.global $dst, $src",
                (PseudoLA_PCREL GPR:$dst, bare_symbol:$src)>;
def : InstAlias<"la.global $dst, $tmp, $src",
                (PseudoLA_PCREL_LARGE GPR:$dst, GPR:$tmp, bare_symbol:$src)>;
} // Predicates = [HasLaGlobalWithPcrel]

let Predicates = [HasLaGlobalWithAbs] in {
def : InstAlias<"la $dst, $src", (PseudoLA_ABS GPR:$dst, bare_symbol:$src)>;
def : InstAlias<"la.global $dst, $src",
                (PseudoLA_ABS GPR:$dst, bare_symbol:$src)>;
def : InstAlias<"la.global $dst, $tmp, $src",
                (PseudoLA_ABS_LARGE GPR:$dst, GPR:$tmp, bare_symbol:$src)>;
} // Predicates = [HasLaGlobalWithAbs]

let Predicates = [HasLaLocalWithAbs] in {
def : InstAlias<"la.local $dst, $src",
                (PseudoLA_ABS GPR:$dst, bare_symbol:$src)>;
def : InstAlias<"la.local $dst, $tmp, $src",
                (PseudoLA_ABS_LARGE GPR:$dst, GPR:$tmp, bare_symbol:$src)>;
} // Predicates = [HasLaLocalWithAbs]

/// BSTRINS and BSTRPICK

let Predicates = [IsLA32] in {
def : Pat<(loongarch_bstrins GPR:$rd, GPR:$rj, uimm5:$msbd, uimm5:$lsbd),
          (BSTRINS_W GPR:$rd, GPR:$rj, uimm5:$msbd, uimm5:$lsbd)>;
def : Pat<(loongarch_bstrpick GPR:$rj, uimm5:$msbd, uimm5:$lsbd),
          (BSTRPICK_W GPR:$rj, uimm5:$msbd, uimm5:$lsbd)>;
} // Predicates = [IsLA32]

let Predicates = [IsLA64] in {
def : Pat<(loongarch_bstrins GPR:$rd, GPR:$rj, uimm6:$msbd, uimm6:$lsbd),
          (BSTRINS_D GPR:$rd, GPR:$rj, uimm6:$msbd, uimm6:$lsbd)>;
def : Pat<(loongarch_bstrpick GPR:$rj, uimm6:$msbd, uimm6:$lsbd),
          (BSTRPICK_D GPR:$rj, uimm6:$msbd, uimm6:$lsbd)>;
} // Predicates = [IsLA64]

/// Byte-swapping and bit-reversal

def : Pat<(loongarch_revb_2h GPR:$rj), (REVB_2H GPR:$rj)>;
def : Pat<(loongarch_bitrev_4b GPR:$rj), (BITREV_4B GPR:$rj)>;

let Predicates = [IsLA32] in {
def : Pat<(bswap GPR:$rj), (ROTRI_W (REVB_2H GPR:$rj), 16)>;
def : Pat<(bitreverse GPR:$rj), (BITREV_W GPR:$rj)>;
def : Pat<(bswap (bitreverse GPR:$rj)), (BITREV_4B GPR:$rj)>;
def : Pat<(bitreverse (bswap GPR:$rj)), (BITREV_4B GPR:$rj)>;
} // Predicates = [IsLA32]

let Predicates = [IsLA64] in {
def : Pat<(loongarch_revb_2w GPR:$rj), (REVB_2W GPR:$rj)>;
def : Pat<(bswap GPR:$rj), (REVB_D GPR:$rj)>;
def : Pat<(loongarch_bitrev_w GPR:$rj), (BITREV_W GPR:$rj)>;
def : Pat<(bitreverse GPR:$rj), (BITREV_D GPR:$rj)>;
def : Pat<(bswap (bitreverse GPR:$rj)), (BITREV_8B GPR:$rj)>;
def : Pat<(bitreverse (bswap GPR:$rj)), (BITREV_8B GPR:$rj)>;
} // Predicates = [IsLA64]

/// Loads

multiclass LdPat<PatFrag LoadOp, LAInst Inst, ValueType vt = GRLenVT> {
  def : Pat<(vt (LoadOp BaseAddr:$rj)), (Inst BaseAddr:$rj, 0)>;
  def : Pat<(vt (LoadOp (AddrConstant GPR:$rj, simm12:$imm12))),
            (Inst GPR:$rj, simm12:$imm12)>;
  def : Pat<(vt (LoadOp (AddLike BaseAddr:$rj, simm12:$imm12))),
            (Inst BaseAddr:$rj, simm12:$imm12)>;
}

defm : LdPat<sextloadi8, LD_B>;
defm : LdPat<extloadi8, LD_B>;
defm : LdPat<sextloadi16, LD_H>;
defm : LdPat<extloadi16, LD_H>;
defm : LdPat<load, LD_W>, Requires<[IsLA32]>;
defm : LdPat<zextloadi8, LD_BU>;
defm : LdPat<zextloadi16, LD_HU>;
let Predicates = [IsLA64] in {
defm : LdPat<sextloadi32, LD_W, i64>;
defm : LdPat<extloadi32, LD_W, i64>;
defm : LdPat<zextloadi32, LD_WU, i64>;
defm : LdPat<load, LD_D, i64>;
} // Predicates = [IsLA64]

// LA64 register-register-addressed loads
let Predicates = [IsLA64] in {
class RegRegLdPat<PatFrag LoadOp, LAInst Inst, ValueType vt>
  : Pat<(vt (LoadOp (add NonFIBaseAddr:$rj, GPR:$rk))),
        (Inst NonFIBaseAddr:$rj, GPR:$rk)>;

def : RegRegLdPat<extloadi8, LDX_B, i64>;
def : RegRegLdPat<sextloadi8, LDX_B, i64>;
def : RegRegLdPat<zextloadi8, LDX_BU, i64>;
def : RegRegLdPat<extloadi16, LDX_H, i64>;
def : RegRegLdPat<sextloadi16, LDX_H, i64>;
def : RegRegLdPat<zextloadi16, LDX_HU, i64>;
def : RegRegLdPat<extloadi32, LDX_W, i64>;
def : RegRegLdPat<sextloadi32, LDX_W, i64>;
def : RegRegLdPat<zextloadi32, LDX_WU, i64>;
def : RegRegLdPat<load, LDX_D, i64>;
} // Predicates = [IsLA64]

/// Stores

multiclass StPat<PatFrag StoreOp, LAInst Inst, RegisterClass StTy,
                 ValueType vt> {
  def : Pat<(StoreOp (vt StTy:$rd), BaseAddr:$rj),
            (Inst StTy:$rd, BaseAddr:$rj, 0)>;
  def : Pat<(StoreOp (vt StTy:$rs2), (AddrConstant GPR:$rj, simm12:$imm12)),
            (Inst StTy:$rs2, GPR:$rj, simm12:$imm12)>;
  def : Pat<(StoreOp (vt StTy:$rd), (AddLike BaseAddr:$rj, simm12:$imm12)),
            (Inst StTy:$rd, BaseAddr:$rj, simm12:$imm12)>;
}

defm : StPat<truncstorei8, ST_B, GPR, GRLenVT>;
defm : StPat<truncstorei16, ST_H, GPR, GRLenVT>;
defm : StPat<store, ST_W, GPR, i32>, Requires<[IsLA32]>;
let Predicates = [IsLA64] in {
defm : StPat<truncstorei32, ST_W, GPR, i64>;
defm : StPat<store, ST_D, GPR, i64>;
} // Predicates = [IsLA64]

let Predicates = [IsLA64] in {
def : Pat<(i64 (sextloadi32 (AddLike BaseAddr:$rj, simm14_lsl2:$imm14))),
          (LDPTR_W BaseAddr:$rj, simm14_lsl2:$imm14)>;
def : Pat<(i64 (load (AddLike BaseAddr:$rj, simm14_lsl2:$imm14))),
          (LDPTR_D BaseAddr:$rj, simm14_lsl2:$imm14)>;
def : Pat<(truncstorei32 (i64 GPR:$rd),
                         (AddLike BaseAddr:$rj, simm14_lsl2:$imm14)),
          (STPTR_W GPR:$rd, BaseAddr:$rj, simm14_lsl2:$imm14)>;
def : Pat<(store (i64 GPR:$rd), (AddLike BaseAddr:$rj, simm14_lsl2:$imm14)),
          (STPTR_D GPR:$rd, BaseAddr:$rj, simm14_lsl2:$imm14)>;
} // Predicates = [IsLA64]

// LA64 register-register-addressed stores
let Predicates = [IsLA64] in {
class RegRegStPat<PatFrag StoreOp, LAInst Inst, RegisterClass StTy,
                  ValueType vt>
  : Pat<(StoreOp (vt StTy:$rd), (add NonFIBaseAddr:$rj, GPR:$rk)),
        (Inst StTy:$rd, NonFIBaseAddr:$rj, GPR:$rk)>;

def : RegRegStPat<truncstorei8, STX_B, GPR, i64>;
def : RegRegStPat<truncstorei16, STX_H, GPR, i64>;
def : RegRegStPat<truncstorei32, STX_W, GPR, i64>;
def : RegRegStPat<store, STX_D, GPR, i64>;
} // Predicates = [IsLA64]

/// Atomic loads and stores

// DBAR hint encoding for LA664 and later micro-architectures, paraphrased from
// the Linux patch revealing it [1]:
//
// - Bit 4: kind of constraint (0: completion, 1: ordering)
// - Bit 3: barrier for previous read (0: true, 1: false)
// - Bit 2: barrier for previous write (0: true, 1: false)
// - Bit 1: barrier for succeeding read (0: true, 1: false)
// - Bit 0: barrier for succeeding write (0: true, 1: false)
//
// Hint 0x700: barrier for "read after read" from the same address, which is
// e.g. needed by LL-SC loops on older models. (DBAR 0x700 behaves the same as
// nop if such reordering is disabled on supporting newer models.)
//
// [1]: https://lore.kernel.org/loongarch/20230516124536.535343-1-chenhuacai@loongson.cn/
//
// Implementations without support for the finer-granularity hints simply treat
// all as the full barrier (DBAR 0), so we can unconditionally start emiting the
// more precise hints right away.

def : Pat<(atomic_fence 4, timm), (DBAR 0b10100)>; // acquire
def : Pat<(atomic_fence 5, timm), (DBAR 0b10010)>; // release
def : Pat<(atomic_fence 6, timm), (DBAR 0b10000)>; // acqrel
def : Pat<(atomic_fence 7, timm), (DBAR 0b10000)>; // seqcst

defm : LdPat<atomic_load_8, LD_B>;
defm : LdPat<atomic_load_16, LD_H>;
defm : LdPat<atomic_load_32, LD_W>;

class release_seqcst_store<PatFrag base>
    : PatFrag<(ops node:$val, node:$ptr), (base node:$val, node:$ptr), [{
  AtomicOrdering Ordering = cast<AtomicSDNode>(N)->getSuccessOrdering();
  return isReleaseOrStronger(Ordering);
}]>;

class unordered_monotonic_store<PatFrag base>
    : PatFrag<(ops node:$val, node:$ptr), (base node:$val, node:$ptr), [{
  AtomicOrdering Ordering = cast<AtomicSDNode>(N)->getSuccessOrdering();
  return !isReleaseOrStronger(Ordering);
}]>;

def atomic_store_release_seqcst_32 : release_seqcst_store<atomic_store_32>;
def atomic_store_release_seqcst_64 : release_seqcst_store<atomic_store_64>;
def atomic_store_unordered_monotonic_32
    : unordered_monotonic_store<atomic_store_32>;
def atomic_store_unordered_monotonic_64
    : unordered_monotonic_store<atomic_store_64>;

defm : StPat<atomic_store_8, ST_B, GPR, GRLenVT>;
defm : StPat<atomic_store_16, ST_H, GPR, GRLenVT>;
defm : StPat<atomic_store_unordered_monotonic_32, ST_W, GPR, i32>,
                   Requires<[IsLA32]>;

def PseudoAtomicStoreW
  : Pseudo<(outs GPR:$dst), (ins GPR:$rk, GPR:$rj)>,
           PseudoInstExpansion<(AMSWAP__DB_W R0, GPR:$rk, GPRMemAtomic:$rj)>;

def : Pat<(atomic_store_release_seqcst_32 GPR:$rj, GPR:$rk),
          (PseudoAtomicStoreW GPR:$rj, GPR:$rk)>;

let Predicates = [IsLA64] in {
def PseudoAtomicStoreD
  : Pseudo<(outs GPR:$dst), (ins GPR:$rk, GPR:$rj)>,
           PseudoInstExpansion<(AMSWAP__DB_D R0, GPR:$rk, GPRMemAtomic:$rj)>;

def : Pat<(atomic_store_release_seqcst_64 GPR:$rj, GPR:$rk),
          (PseudoAtomicStoreD GPR:$rj, GPR:$rk)>;

defm : LdPat<atomic_load_64, LD_D>;
defm : StPat<atomic_store_unordered_monotonic_32, ST_W, GPR, i64>;
defm : StPat<atomic_store_unordered_monotonic_64, ST_D, GPR, i64>;
} // Predicates = [IsLA64]

/// Atomic Ops

class PseudoMaskedAM
    : Pseudo<(outs GPR:$res, GPR:$scratch),
             (ins GPR:$addr, GPR:$incr, GPR:$mask, grlenimm:$ordering)> {
  let Constraints = "@earlyclobber $res,@earlyclobber $scratch";
  let mayLoad = 1;
  let mayStore = 1;
  let hasSideEffects = 0;
  let Size = 36;
}

def PseudoMaskedAtomicSwap32 : PseudoMaskedAM;
def PseudoMaskedAtomicLoadAdd32 : PseudoMaskedAM;
def PseudoMaskedAtomicLoadSub32 : PseudoMaskedAM;
def PseudoMaskedAtomicLoadNand32 : PseudoMaskedAM;

class PseudoAM : Pseudo<(outs GPR:$res, GPR:$scratch),
                        (ins GPR:$addr, GPR:$incr, grlenimm:$ordering)> {
  let Constraints = "@earlyclobber $res,@earlyclobber $scratch";
  let mayLoad = 1;
  let mayStore = 1;
  let hasSideEffects = 0;
  let Size = 24;
}

def PseudoAtomicSwap32 : PseudoAM;
def PseudoAtomicLoadNand32 : PseudoAM;
def PseudoAtomicLoadNand64 : PseudoAM;
def PseudoAtomicLoadAdd32 : PseudoAM;
def PseudoAtomicLoadSub32 : PseudoAM;
def PseudoAtomicLoadAnd32 : PseudoAM;
def PseudoAtomicLoadOr32 : PseudoAM;
def PseudoAtomicLoadXor32 : PseudoAM;

multiclass PseudoBinPat<string Op, Pseudo BinInst> {
  def : Pat<(!cast<PatFrag>(Op#"_monotonic") GPR:$addr, GPR:$incr),
            (BinInst GPR:$addr, GPR:$incr, 2)>;
  def : Pat<(!cast<PatFrag>(Op#"_acquire") GPR:$addr, GPR:$incr),
            (BinInst GPR:$addr, GPR:$incr, 4)>;
  def : Pat<(!cast<PatFrag>(Op#"_release") GPR:$addr, GPR:$incr),
            (BinInst GPR:$addr, GPR:$incr, 5)>;
  def : Pat<(!cast<PatFrag>(Op#"_acq_rel") GPR:$addr, GPR:$incr),
            (BinInst GPR:$addr, GPR:$incr, 6)>;
  def : Pat<(!cast<PatFrag>(Op#"_seq_cst") GPR:$addr, GPR:$incr),
            (BinInst GPR:$addr, GPR:$incr, 7)>;
}

class PseudoMaskedAMUMinUMax
    : Pseudo<(outs GPR:$res, GPR:$scratch1, GPR:$scratch2),
             (ins GPR:$addr, GPR:$incr, GPR:$mask, grlenimm:$ordering)> {
  let Constraints = "@earlyclobber $res,@earlyclobber $scratch1,"
                    "@earlyclobber $scratch2";
  let mayLoad = 1;
  let mayStore = 1;
  let hasSideEffects = 0;
  let Size = 48;
}

def PseudoMaskedAtomicLoadUMax32 : PseudoMaskedAMUMinUMax;
def PseudoMaskedAtomicLoadUMin32 : PseudoMaskedAMUMinUMax;

class PseudoMaskedAMMinMax
    : Pseudo<(outs GPR:$res, GPR:$scratch1, GPR:$scratch2),
             (ins GPR:$addr, GPR:$incr, GPR:$mask, grlenimm:$sextshamt,
              grlenimm:$ordering)> {
  let Constraints = "@earlyclobber $res,@earlyclobber $scratch1,"
                    "@earlyclobber $scratch2";
  let mayLoad = 1;
  let mayStore = 1;
  let hasSideEffects = 0;
  let Size = 56;
}

def PseudoMaskedAtomicLoadMax32 : PseudoMaskedAMMinMax;
def PseudoMaskedAtomicLoadMin32 : PseudoMaskedAMMinMax;

/// Compare and exchange

class PseudoCmpXchg
    : Pseudo<(outs GPR:$res, GPR:$scratch),
             (ins GPR:$addr, GPR:$cmpval, GPR:$newval, grlenimm:$fail_order)> {
  let Constraints = "@earlyclobber $res,@earlyclobber $scratch";
  let mayLoad = 1;
  let mayStore = 1;
  let hasSideEffects = 0;
  let Size = 36;
}

def PseudoCmpXchg32 : PseudoCmpXchg;
def PseudoCmpXchg64 : PseudoCmpXchg;

def PseudoMaskedCmpXchg32
    : Pseudo<(outs GPR:$res, GPR:$scratch),
             (ins GPR:$addr, GPR:$cmpval, GPR:$newval, GPR:$mask,
              grlenimm:$fail_order)> {
  let Constraints = "@earlyclobber $res,@earlyclobber $scratch";
  let mayLoad = 1;
  let mayStore = 1;
  let hasSideEffects = 0;
  let Size = 44;
}

class PseudoMaskedAMMinMaxPat<Intrinsic intrin, Pseudo AMInst>
    : Pat<(intrin GPR:$addr, GPR:$incr, GPR:$mask, GPR:$shiftamt,
           timm:$ordering),
          (AMInst GPR:$addr, GPR:$incr, GPR:$mask, GPR:$shiftamt,
           timm:$ordering)>;

class AtomicPat<Intrinsic intrin, Pseudo AMInst>
    : Pat<(intrin GPR:$addr, GPR:$incr, GPR:$mask, timm:$ordering),
          (AMInst GPR:$addr, GPR:$incr, GPR:$mask, timm:$ordering)>;

// These atomic cmpxchg PatFrags only care about the failure ordering.
// The PatFrags defined by multiclass `ternary_atomic_op_ord` in
// TargetSelectionDAG.td care about the merged memory ordering that is the
// stronger one between success and failure. But for LoongArch LL-SC we only
// need to care about the failure ordering as explained in PR #67391. So we
// define these PatFrags that will be used to define cmpxchg pats below.
multiclass ternary_atomic_op_failure_ord {
  def NAME#_failure_monotonic : PatFrag<(ops node:$ptr, node:$cmp, node:$val),
      (!cast<SDPatternOperator>(NAME) node:$ptr, node:$cmp, node:$val), [{
    AtomicOrdering Ordering = cast<AtomicSDNode>(N)->getFailureOrdering();
    return Ordering == AtomicOrdering::Monotonic;
  }]>;
  def NAME#_failure_acquire : PatFrag<(ops node:$ptr, node:$cmp, node:$val),
      (!cast<SDPatternOperator>(NAME) node:$ptr, node:$cmp, node:$val), [{
    AtomicOrdering Ordering = cast<AtomicSDNode>(N)->getFailureOrdering();
    return Ordering == AtomicOrdering::Acquire;
  }]>;
  def NAME#_failure_release : PatFrag<(ops node:$ptr, node:$cmp, node:$val),
      (!cast<SDPatternOperator>(NAME) node:$ptr, node:$cmp, node:$val), [{
    AtomicOrdering Ordering = cast<AtomicSDNode>(N)->getFailureOrdering();
    return Ordering == AtomicOrdering::Release;
  }]>;
  def NAME#_failure_acq_rel : PatFrag<(ops node:$ptr, node:$cmp, node:$val),
      (!cast<SDPatternOperator>(NAME) node:$ptr, node:$cmp, node:$val), [{
    AtomicOrdering Ordering = cast<AtomicSDNode>(N)->getFailureOrdering();
    return Ordering == AtomicOrdering::AcquireRelease;
  }]>;
  def NAME#_failure_seq_cst : PatFrag<(ops node:$ptr, node:$cmp, node:$val),
      (!cast<SDPatternOperator>(NAME) node:$ptr, node:$cmp, node:$val), [{
    AtomicOrdering Ordering = cast<AtomicSDNode>(N)->getFailureOrdering();
    return Ordering == AtomicOrdering::SequentiallyConsistent;
  }]>;
}

defm atomic_cmp_swap_i32 : ternary_atomic_op_failure_ord;
defm atomic_cmp_swap_i64 : ternary_atomic_op_failure_ord;

let Predicates = [IsLA64] in {
def : AtomicPat<int_loongarch_masked_atomicrmw_xchg_i64,
                PseudoMaskedAtomicSwap32>;
def : Pat<(atomic_swap_i32 GPR:$addr, GPR:$incr),
          (AMSWAP__DB_W GPR:$incr, GPR:$addr)>;
def : Pat<(atomic_swap_i64 GPR:$addr, GPR:$incr),
          (AMSWAP__DB_D GPR:$incr, GPR:$addr)>;
def : Pat<(atomic_load_add_i64 GPR:$rj, GPR:$rk),
          (AMADD__DB_D GPR:$rk, GPR:$rj)>;
def : AtomicPat<int_loongarch_masked_atomicrmw_add_i64,
                PseudoMaskedAtomicLoadAdd32>;
def : Pat<(atomic_load_sub_i32 GPR:$rj, GPR:$rk),
          (AMADD__DB_W (SUB_W R0, GPR:$rk), GPR:$rj)>;
def : Pat<(atomic_load_sub_i64 GPR:$rj, GPR:$rk),
          (AMADD__DB_D (SUB_D R0, GPR:$rk), GPR:$rj)>;
def : AtomicPat<int_loongarch_masked_atomicrmw_sub_i64,
                PseudoMaskedAtomicLoadSub32>;
defm : PseudoBinPat<"atomic_load_nand_i64", PseudoAtomicLoadNand64>;
def : AtomicPat<int_loongarch_masked_atomicrmw_nand_i64,
                PseudoMaskedAtomicLoadNand32>;
def : Pat<(atomic_load_add_i32 GPR:$rj, GPR:$rk),
          (AMADD__DB_W GPR:$rk, GPR:$rj)>;
def : Pat<(atomic_load_and_i32 GPR:$rj, GPR:$rk),
          (AMAND__DB_W GPR:$rk, GPR:$rj)>;
def : Pat<(atomic_load_and_i64 GPR:$rj, GPR:$rk),
          (AMAND__DB_D GPR:$rk, GPR:$rj)>;
def : Pat<(atomic_load_or_i32 GPR:$rj, GPR:$rk),
          (AMOR__DB_W GPR:$rk, GPR:$rj)>;
def : Pat<(atomic_load_or_i64 GPR:$rj, GPR:$rk),
          (AMOR__DB_D GPR:$rk, GPR:$rj)>;
def : Pat<(atomic_load_xor_i32 GPR:$rj, GPR:$rk),
          (AMXOR__DB_W GPR:$rk, GPR:$rj)>;
def : Pat<(atomic_load_xor_i64 GPR:$rj, GPR:$rk),
          (AMXOR__DB_D GPR:$rk, GPR:$rj)>;

def : Pat<(atomic_load_umin_i32 GPR:$rj, GPR:$rk),
          (AMMIN__DB_WU GPR:$rk, GPR:$rj)>;
def : Pat<(atomic_load_umin_i64 GPR:$rj, GPR:$rk),
          (AMMIN__DB_DU GPR:$rk, GPR:$rj)>;
def : Pat<(atomic_load_umax_i32 GPR:$rj, GPR:$rk),
          (AMMAX__DB_WU GPR:$rk, GPR:$rj)>;
def : Pat<(atomic_load_umax_i64 GPR:$rj, GPR:$rk),
          (AMMAX__DB_DU GPR:$rk, GPR:$rj)>;

def : Pat<(atomic_load_min_i32 GPR:$rj, GPR:$rk),
          (AMMIN__DB_W GPR:$rk, GPR:$rj)>;
def : Pat<(atomic_load_min_i64 GPR:$rj, GPR:$rk),
          (AMMIN__DB_D GPR:$rk, GPR:$rj)>;
def : Pat<(atomic_load_max_i32 GPR:$rj, GPR:$rk),
          (AMMAX__DB_W GPR:$rk, GPR:$rj)>;
def : Pat<(atomic_load_max_i64 GPR:$rj, GPR:$rk),
          (AMMAX__DB_D GPR:$rk, GPR:$rj)>;

def : AtomicPat<int_loongarch_masked_atomicrmw_umax_i64,
                PseudoMaskedAtomicLoadUMax32>;
def : AtomicPat<int_loongarch_masked_atomicrmw_umin_i64,
                PseudoMaskedAtomicLoadUMin32>;

// Ordering constants must be kept in sync with the AtomicOrdering enum in
// AtomicOrdering.h.
multiclass PseudoCmpXchgPat<string Op, Pseudo CmpXchgInst,
                            ValueType vt = GRLenVT> {
  def : Pat<(vt (!cast<PatFrag>(Op#"_failure_monotonic") GPR:$addr, GPR:$cmp, GPR:$new)),
            (CmpXchgInst GPR:$addr, GPR:$cmp, GPR:$new, 2)>;
  def : Pat<(vt (!cast<PatFrag>(Op#"_failure_acquire") GPR:$addr, GPR:$cmp, GPR:$new)),
            (CmpXchgInst GPR:$addr, GPR:$cmp, GPR:$new, 4)>;
  def : Pat<(vt (!cast<PatFrag>(Op#"_failure_release") GPR:$addr, GPR:$cmp, GPR:$new)),
            (CmpXchgInst GPR:$addr, GPR:$cmp, GPR:$new, 5)>;
  def : Pat<(vt (!cast<PatFrag>(Op#"_failure_acq_rel") GPR:$addr, GPR:$cmp, GPR:$new)),
            (CmpXchgInst GPR:$addr, GPR:$cmp, GPR:$new, 6)>;
  def : Pat<(vt (!cast<PatFrag>(Op#"_failure_seq_cst") GPR:$addr, GPR:$cmp, GPR:$new)),
            (CmpXchgInst GPR:$addr, GPR:$cmp, GPR:$new, 7)>;
}

defm : PseudoCmpXchgPat<"atomic_cmp_swap_i32", PseudoCmpXchg32>;
defm : PseudoCmpXchgPat<"atomic_cmp_swap_i64", PseudoCmpXchg64, i64>;
def : Pat<(int_loongarch_masked_cmpxchg_i64
            GPR:$addr, GPR:$cmpval, GPR:$newval, GPR:$mask, timm:$fail_order),
          (PseudoMaskedCmpXchg32
            GPR:$addr, GPR:$cmpval, GPR:$newval, GPR:$mask, timm:$fail_order)>;

def : PseudoMaskedAMMinMaxPat<int_loongarch_masked_atomicrmw_max_i64,
                              PseudoMaskedAtomicLoadMax32>;
def : PseudoMaskedAMMinMaxPat<int_loongarch_masked_atomicrmw_min_i64,
                              PseudoMaskedAtomicLoadMin32>;
} // Predicates = [IsLA64]

defm : PseudoBinPat<"atomic_load_nand_i32", PseudoAtomicLoadNand32>;

let Predicates = [IsLA32] in {
def : AtomicPat<int_loongarch_masked_atomicrmw_xchg_i32,
                PseudoMaskedAtomicSwap32>;
defm : PseudoBinPat<"atomic_swap_i32", PseudoAtomicSwap32>;
def : AtomicPat<int_loongarch_masked_atomicrmw_add_i32,
                PseudoMaskedAtomicLoadAdd32>;
def : AtomicPat<int_loongarch_masked_atomicrmw_sub_i32,
                PseudoMaskedAtomicLoadSub32>;
def : AtomicPat<int_loongarch_masked_atomicrmw_nand_i32,
                PseudoMaskedAtomicLoadNand32>;
defm : PseudoBinPat<"atomic_load_add_i32", PseudoAtomicLoadAdd32>;
defm : PseudoBinPat<"atomic_load_sub_i32", PseudoAtomicLoadSub32>;
defm : PseudoBinPat<"atomic_load_and_i32", PseudoAtomicLoadAnd32>;
defm : PseudoBinPat<"atomic_load_or_i32", PseudoAtomicLoadOr32>;
defm : PseudoBinPat<"atomic_load_xor_i32", PseudoAtomicLoadXor32>;
} // Predicates = [IsLA32]

/// Intrinsics

def : Pat<(int_loongarch_cacop_d timm:$op, i64:$rj, timm:$imm12),
          (CACOP timm:$op, GPR:$rj, timm:$imm12)>;
def : Pat<(int_loongarch_cacop_w i32:$op, i32:$rj, i32:$imm12),
          (CACOP timm:$op, GPR:$rj, timm:$imm12)>;
def : Pat<(loongarch_dbar uimm15:$imm15), (DBAR uimm15:$imm15)>;
def : Pat<(loongarch_ibar uimm15:$imm15), (IBAR uimm15:$imm15)>;
def : Pat<(loongarch_break uimm15:$imm15), (BREAK uimm15:$imm15)>;
def : Pat<(loongarch_syscall uimm15:$imm15), (SYSCALL uimm15:$imm15)>;

let Predicates = [IsLA64] in {
// CRC Check Instructions
def : PatGprGpr<loongarch_crc_w_b_w, CRC_W_B_W>;
def : PatGprGpr<loongarch_crc_w_h_w, CRC_W_H_W>;
def : PatGprGpr<loongarch_crc_w_w_w, CRC_W_W_W>;
def : PatGprGpr<loongarch_crc_w_d_w, CRC_W_D_W>;
def : PatGprGpr<loongarch_crcc_w_b_w, CRCC_W_B_W>;
def : PatGprGpr<loongarch_crcc_w_h_w, CRCC_W_H_W>;
def : PatGprGpr<loongarch_crcc_w_w_w, CRCC_W_W_W>;
def : PatGprGpr<loongarch_crcc_w_d_w, CRCC_W_D_W>;
} // Predicates = [IsLA64]

/// Other pseudo-instructions

// Pessimistically assume the stack pointer will be clobbered
let Defs = [R3], Uses = [R3] in {
def ADJCALLSTACKDOWN : Pseudo<(outs), (ins i32imm:$amt1, i32imm:$amt2),
                              [(callseq_start timm:$amt1, timm:$amt2)]>;
def ADJCALLSTACKUP   : Pseudo<(outs), (ins i32imm:$amt1, i32imm:$amt2),
                              [(callseq_end timm:$amt1, timm:$amt2)]>;
} // Defs = [R3], Uses = [R3]

//===----------------------------------------------------------------------===//
// Assembler Pseudo Instructions
//===----------------------------------------------------------------------===//

def : InstAlias<"nop", (ANDI R0, R0, 0)>;
def : InstAlias<"move $dst, $src", (OR GPR:$dst, GPR:$src, R0)>;
// `ret` is supported since binutils commit 20f2e2686c79a5ac (version 2.40 and
// later).
def : InstAlias<"ret", (JIRL R0, R1, 0)>;
def : InstAlias<"jr $rj", (JIRL R0, GPR:$rj, 0)>;

// Branches implemented with alias.
// Always output the canonical mnemonic for the pseudo branch instructions.
// The GNU tools emit the canonical mnemonic for the branch pseudo instructions
// as well (e.g. "bgt" will be recognised by the assembler but never printed by
// objdump). Match this behaviour by setting a zero weight.
def : InstAlias<"bgt $rj, $rd, $imm16",
                (BLT GPR:$rd, GPR:$rj, simm16_lsl2_br:$imm16), 0>;
def : InstAlias<"bgtu $rj, $rd, $imm16",
                (BLTU GPR:$rd, GPR:$rj, simm16_lsl2_br:$imm16), 0>;
def : InstAlias<"ble $rj, $rd, $imm16",
                (BGE GPR:$rd, GPR:$rj, simm16_lsl2_br:$imm16), 0>;
def : InstAlias<"bleu $rj, $rd, $imm16",
                (BGEU GPR:$rd, GPR:$rj, simm16_lsl2_br:$imm16), 0>;
def : InstAlias<"bltz $rd, $imm16",
                (BLT GPR:$rd, R0, simm16_lsl2_br:$imm16), 0>;
def : InstAlias<"bgtz $rj, $imm16",
                (BLT R0, GPR:$rj, simm16_lsl2_br:$imm16), 0>;
def : InstAlias<"blez $rj, $imm16",
                (BGE R0, GPR:$rj, simm16_lsl2_br:$imm16), 0>;
def : InstAlias<"bgez $rd, $imm16",
                (BGE GPR:$rd, R0, simm16_lsl2_br:$imm16), 0>;

// Load immediate.
let hasSideEffects = 0, mayLoad = 0, mayStore = 0, isCodeGenOnly = 0,
    isAsmParserOnly = 1 in {
def PseudoLI_W : Pseudo<(outs GPR:$rd), (ins imm32:$imm), [],
                        "li.w", "$rd, $imm">;
def PseudoLI_D : Pseudo<(outs GPR:$rd), (ins imm64:$imm), [],
                        "li.d", "$rd, $imm">, Requires<[IsLA64]>;
}

//===----------------------------------------------------------------------===//
// Basic Floating-Point Instructions
//===----------------------------------------------------------------------===//

include "LoongArchFloat32InstrInfo.td"
include "LoongArchFloat64InstrInfo.td"

let Predicates = [HasBasicF], usesCustomInserter = 1 in {
  def WRFCSR : Pseudo<(outs), (ins uimm2:$fcsr, GPR:$src),
               [(loongarch_movgr2fcsr uimm2:$fcsr, GRLenVT:$src)]>;
  def RDFCSR : Pseudo<(outs GPR:$rd), (ins uimm2:$fcsr),
               [(set GPR:$rd, (loongarch_movfcsr2gr uimm2:$fcsr))]>;
}

//===----------------------------------------------------------------------===//
// Privilege Instructions
//===----------------------------------------------------------------------===//

// CSR Access Instructions
let hasSideEffects = 1 in
def CSRRD : FmtCSR<0x04000000, (outs GPR:$rd), (ins uimm14:$csr_num),
                   "$rd, $csr_num">;
let hasSideEffects = 1, Constraints = "$rd = $dst" in {
def CSRWR : FmtCSR<0x04000020, (outs GPR:$dst),
                   (ins GPR:$rd, uimm14:$csr_num), "$rd, $csr_num">;
def CSRXCHG : FmtCSRXCHG<0x04000000, (outs GPR:$dst),
                         (ins GPR:$rd, GPR:$rj, uimm14:$csr_num),
                         "$rd, $rj, $csr_num">;
} // hasSideEffects = 1, Constraints = "$rd = $dst"

// IOCSR Access Instructions
def IOCSRRD_B : IOCSRRD<0x06480000>;
def IOCSRRD_H : IOCSRRD<0x06480400>;
def IOCSRRD_W : IOCSRRD<0x06480800>;
def IOCSRWR_B : IOCSRWR<0x06481000>;
def IOCSRWR_H : IOCSRWR<0x06481400>;
def IOCSRWR_W : IOCSRWR<0x06481800>;
let Predicates = [IsLA64] in {
def IOCSRRD_D : IOCSRRD<0x06480c00>;
def IOCSRWR_D : IOCSRWR<0x06481c00>;
} // Predicates = [IsLA64]

// TLB Maintenance Instructions
let hasSideEffects = 1, mayLoad = 0, mayStore = 0 in {
def TLBSRCH  : FmtI32<0x06482800>;
def TLBRD    : FmtI32<0x06482c00>;
def TLBWR    : FmtI32<0x06483000>;
def TLBFILL  : FmtI32<0x06483400>;
def TLBCLR   : FmtI32<0x06482000>;
def TLBFLUSH : FmtI32<0x06482400>;
def INVTLB : FmtINVTLB<(outs), (ins GPR:$rk, GPR:$rj, uimm5:$op),
                       "$op, $rj, $rk">;
} // hasSideEffects = 1, mayLoad = 0, mayStore = 0

// Software Page Walking Instructions
def LDDIR : Fmt2RI8<0x06400000, (outs GPR:$rd),
                    (ins GPR:$rj, uimm8:$imm8), "$rd, $rj, $imm8">;
def LDPTE : FmtLDPTE<(outs), (ins GPR:$rj, uimm8:$seq), "$rj, $seq">;


// Other Miscellaneous Instructions
let hasSideEffects = 1, mayLoad = 0, mayStore = 0 in
def ERTN : FmtI32<0x06483800>;
def DBCL : MISC_I15<0x002a8000>;
def IDLE : MISC_I15<0x06488000>;

//===----------------------------------------------------------------------===//
// Privilege Intrinsics
//===----------------------------------------------------------------------===//

def : Pat<(loongarch_csrrd uimm14:$imm14), (CSRRD uimm14:$imm14)>;
def : Pat<(loongarch_csrwr GPR:$rd, uimm14:$imm14),
          (CSRWR GPR:$rd, uimm14:$imm14)>;
def : Pat<(loongarch_csrxchg GPR:$rd, GPR:$rj, uimm14:$imm14),
          (CSRXCHG GPR:$rd, GPR:$rj, uimm14:$imm14)>;

def : Pat<(loongarch_iocsrrd_b GPR:$rj), (IOCSRRD_B GPR:$rj)>;
def : Pat<(loongarch_iocsrrd_h GPR:$rj), (IOCSRRD_H GPR:$rj)>;
def : Pat<(loongarch_iocsrrd_w GPR:$rj), (IOCSRRD_W GPR:$rj)>;

def : Pat<(loongarch_iocsrwr_b GPR:$rd, GPR:$rj), (IOCSRWR_B GPR:$rd, GPR:$rj)>;
def : Pat<(loongarch_iocsrwr_h GPR:$rd, GPR:$rj), (IOCSRWR_H GPR:$rd, GPR:$rj)>;
def : Pat<(loongarch_iocsrwr_w GPR:$rd, GPR:$rj), (IOCSRWR_W GPR:$rd, GPR:$rj)>;

def : Pat<(loongarch_cpucfg GPR:$rj), (CPUCFG GPR:$rj)>;

let Predicates = [IsLA64] in {
def : Pat<(loongarch_iocsrrd_d GPR:$rj), (IOCSRRD_D GPR:$rj)>;
def : Pat<(loongarch_iocsrwr_d GPR:$rd, GPR:$rj), (IOCSRWR_D GPR:$rd, GPR:$rj)>;
def : Pat<(int_loongarch_asrtle_d GPR:$rj, GPR:$rk),
          (ASRTLE_D GPR:$rj, GPR:$rk)>;
def : Pat<(int_loongarch_asrtgt_d GPR:$rj, GPR:$rk),
          (ASRTGT_D GPR:$rj, GPR:$rk)>;
def : Pat<(int_loongarch_lddir_d GPR:$rj, timm:$imm8),
          (LDDIR GPR:$rj, timm:$imm8)>;
def : Pat<(int_loongarch_ldpte_d GPR:$rj, timm:$imm8),
          (LDPTE GPR:$rj, timm:$imm8)>;
} // Predicates = [IsLA64]

//===----------------------------------------------------------------------===//
// LSX Instructions
//===----------------------------------------------------------------------===//
include "LoongArchLSXInstrInfo.td"

//===----------------------------------------------------------------------===//
// LASX Instructions
//===----------------------------------------------------------------------===//
include "LoongArchLASXInstrInfo.td"

//===----------------------------------------------------------------------===//
// LVZ Instructions
//===----------------------------------------------------------------------===//
include "LoongArchLVZInstrInfo.td"

//===----------------------------------------------------------------------===//
// LBT Instructions
//===----------------------------------------------------------------------===//
include "LoongArchLBTInstrInfo.td"<|MERGE_RESOLUTION|>--- conflicted
+++ resolved
@@ -1146,13 +1146,8 @@
 def : PatGprGpr_32<srem, MOD_W>;
 def : PatGprGpr<urem, MOD_DU>;
 def : PatGprGpr<loongarch_mod_wu, MOD_WU>;
-<<<<<<< HEAD
-def : PatGprGpr<shiftop<rotr>, ROTR_D>;
-def : PatGprGpr<shiftopw<loongarch_rotr_w>, ROTR_W>;
-=======
 def : PatGprGpr<rotr, ROTR_D>;
 def : PatGprGpr<loongarch_rotr_w, ROTR_W>;
->>>>>>> a4bf6cd7
 def : PatGprImm<rotr, ROTRI_D, uimm6>;
 def : PatGprImm_32<rotr, ROTRI_W, uimm5>;
 def : PatGprImm<loongarch_rotr_w, ROTRI_W, uimm5>;
