--- conflicted
+++ resolved
@@ -739,10 +739,6 @@
 set(powerpc64le_SOURCES ${powerpc64_SOURCES})
 
 set(riscv_SOURCES
-<<<<<<< HEAD
-  cpu_model/riscv.c
-=======
->>>>>>> a4bf6cd7
   riscv/fp_mode.c
   riscv/save.S
   riscv/restore.S
