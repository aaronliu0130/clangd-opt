--- conflicted
+++ resolved
@@ -380,12 +380,9 @@
   _LIBCPP_HIDE_FROM_ABI friend bool operator!=(const __deque_iterator& __x, const __deque_iterator& __y) {
     return !(__x == __y);
   }
-<<<<<<< HEAD
-=======
 #endif
 
   // TODO(mordante) disable these overloads in the LLVM 20 release.
->>>>>>> a4bf6cd7
   _LIBCPP_HIDE_FROM_ABI friend bool operator<(const __deque_iterator& __x, const __deque_iterator& __y) {
     return __x.__m_iter_ < __y.__m_iter_ || (__x.__m_iter_ == __y.__m_iter_ && __x.__ptr_ < __y.__ptr_);
   }
@@ -402,12 +399,7 @@
     return !(__x < __y);
   }
 
-<<<<<<< HEAD
-#else
-
-=======
 #if _LIBCPP_STD_VER >= 20
->>>>>>> a4bf6cd7
   _LIBCPP_HIDE_FROM_ABI friend strong_ordering operator<=>(const __deque_iterator& __x, const __deque_iterator& __y) {
     if (__x.__m_iter_ < __y.__m_iter_)
       return strong_ordering::less;
