//===--- FindTarget.cpp - What does an AST node refer to? -----------------===//
//
// Part of the LLVM Project, under the Apache License v2.0 with LLVM Exceptions.
// See https://llvm.org/LICENSE.txt for license information.
// SPDX-License-Identifier: Apache-2.0 WITH LLVM-exception
//
//===----------------------------------------------------------------------===//

#include "FindTarget.h"
#include "AST.h"
#include "support/Logger.h"
#include "clang/AST/ASTConcept.h"
#include "clang/AST/ASTTypeTraits.h"
#include "clang/AST/Decl.h"
#include "clang/AST/DeclBase.h"
#include "clang/AST/DeclCXX.h"
#include "clang/AST/DeclTemplate.h"
#include "clang/AST/DeclVisitor.h"
#include "clang/AST/DeclarationName.h"
#include "clang/AST/Expr.h"
#include "clang/AST/ExprCXX.h"
#include "clang/AST/ExprConcepts.h"
#include "clang/AST/ExprObjC.h"
#include "clang/AST/NestedNameSpecifier.h"
#include "clang/AST/PrettyPrinter.h"
#include "clang/AST/RecursiveASTVisitor.h"
#include "clang/AST/StmtVisitor.h"
#include "clang/AST/TemplateBase.h"
#include "clang/AST/Type.h"
#include "clang/AST/TypeLoc.h"
#include "clang/AST/TypeLocVisitor.h"
#include "clang/AST/TypeVisitor.h"
#include "clang/Basic/LangOptions.h"
#include "clang/Basic/SourceLocation.h"
#include "clang/Basic/SourceManager.h"
#include "clang/Basic/Specifiers.h"
#include "clang/Sema/HeuristicResolver.h"
#include "llvm/ADT/STLExtras.h"
#include "llvm/ADT/SmallVector.h"
#include "llvm/ADT/StringExtras.h"
#include "llvm/Support/Casting.h"
#include "llvm/Support/Compiler.h"
#include "llvm/Support/raw_ostream.h"
#include <iterator>
#include <string>
#include <utility>
#include <vector>

namespace clang {
namespace clangd {
namespace {

LLVM_ATTRIBUTE_UNUSED std::string nodeToString(const DynTypedNode &N) {
  std::string S = std::string(N.getNodeKind().asStringRef());
  {
    llvm::raw_string_ostream OS(S);
    OS << ": ";
    N.print(OS, PrintingPolicy(LangOptions()));
  }
  std::replace(S.begin(), S.end(), '\n', ' ');
  return S;
}

const NamedDecl *getTemplatePattern(const NamedDecl *D) {
  if (const CXXRecordDecl *CRD = dyn_cast<CXXRecordDecl>(D)) {
    if (const auto *Result = CRD->getTemplateInstantiationPattern())
      return Result;
    // getTemplateInstantiationPattern returns null if the Specialization is
    // incomplete (e.g. the type didn't need to be complete), fall back to the
    // primary template.
    if (CRD->getTemplateSpecializationKind() == TSK_Undeclared)
      if (const auto *Spec = dyn_cast<ClassTemplateSpecializationDecl>(CRD))
        return Spec->getSpecializedTemplate()->getTemplatedDecl();
  } else if (const FunctionDecl *FD = dyn_cast<FunctionDecl>(D)) {
    return FD->getTemplateInstantiationPattern();
  } else if (auto *VD = dyn_cast<VarDecl>(D)) {
    // Hmm: getTIP returns its arg if it's not an instantiation?!
    VarDecl *T = VD->getTemplateInstantiationPattern();
    return (T == D) ? nullptr : T;
  } else if (const auto *ED = dyn_cast<EnumDecl>(D)) {
    return ED->getInstantiatedFromMemberEnum();
  } else if (isa<FieldDecl>(D) || isa<TypedefNameDecl>(D)) {
    if (const auto *Parent = llvm::dyn_cast<NamedDecl>(D->getDeclContext()))
      if (const DeclContext *ParentPat =
              dyn_cast_or_null<DeclContext>(getTemplatePattern(Parent)))
        for (const NamedDecl *BaseND : ParentPat->lookup(D->getDeclName()))
          if (!BaseND->isImplicit() && BaseND->getKind() == D->getKind())
            return BaseND;
  } else if (const auto *ECD = dyn_cast<EnumConstantDecl>(D)) {
    if (const auto *ED = dyn_cast<EnumDecl>(ECD->getDeclContext())) {
      if (const EnumDecl *Pattern = ED->getInstantiatedFromMemberEnum()) {
        for (const NamedDecl *BaseECD : Pattern->lookup(ECD->getDeclName()))
          return BaseECD;
      }
    }
  }
  return nullptr;
}

// Returns true if the `TypedefNameDecl` should not be reported.
bool shouldSkipTypedef(const TypedefNameDecl *TD) {
  // These should be treated as keywords rather than decls - the typedef is an
  // odd implementation detail.
  if (TD == TD->getASTContext().getObjCInstanceTypeDecl() ||
      TD == TD->getASTContext().getObjCIdDecl())
    return true;
  return false;
}

// TargetFinder locates the entities that an AST node refers to.
//
// Typically this is (possibly) one declaration and (possibly) one type, but
// may be more:
//  - for ambiguous nodes like OverloadExpr
//  - if we want to include e.g. both typedefs and the underlying type
//
// This is organized as a set of mutually recursive helpers for particular node
// types, but for most nodes this is a short walk rather than a deep traversal.
//
// It's tempting to do e.g. typedef resolution as a second normalization step,
// after finding the 'primary' decl etc. But we do this monolithically instead
// because:
//  - normalization may require these traversals again (e.g. unwrapping a
//    typedef reveals a decltype which must be traversed)
//  - it doesn't simplify that much, e.g. the first stage must still be able
//    to yield multiple decls to handle OverloadExpr
//  - there are cases where it's required for correctness. e.g:
//      template<class X> using pvec = vector<x*>; pvec<int> x;
//    There's no Decl `pvec<int>`, we must choose `pvec<X>` or `vector<int*>`
//    and both are lossy. We must know upfront what the caller ultimately wants.
struct TargetFinder {
  using RelSet = DeclRelationSet;
  using Rel = DeclRelation;

private:
  const HeuristicResolver &Resolver;
  llvm::SmallDenseMap<const NamedDecl *,
                      std::pair<RelSet, /*InsertionOrder*/ size_t>>
      Decls;
  llvm::SmallDenseMap<const Decl *, RelSet> Seen;
  RelSet Flags;

  template <typename T> void debug(T &Node, RelSet Flags) {
    dlog("visit [{0}] {1}", Flags, nodeToString(DynTypedNode::create(Node)));
  }

  void report(const NamedDecl *D, RelSet Flags) {
    dlog("--> [{0}] {1}", Flags, nodeToString(DynTypedNode::create(*D)));
    auto It = Decls.try_emplace(D, std::make_pair(Flags, Decls.size()));
    // If already exists, update the flags.
    if (!It.second)
      It.first->second.first |= Flags;
  }

public:
  TargetFinder(const HeuristicResolver &Resolver) : Resolver(Resolver) {}

  llvm::SmallVector<std::pair<const NamedDecl *, RelSet>, 1> takeDecls() const {
    using ValTy = std::pair<const NamedDecl *, RelSet>;
    llvm::SmallVector<ValTy, 1> Result;
    Result.resize(Decls.size());
    for (const auto &Elem : Decls)
      Result[Elem.second.second] = {Elem.first, Elem.second.first};
    return Result;
  }

  void add(const Decl *Dcl, RelSet Flags) {
    const NamedDecl *D = llvm::dyn_cast_or_null<NamedDecl>(Dcl);
    if (!D)
      return;
    debug(*D, Flags);

    // Avoid recursion (which can arise in the presence of heuristic
    // resolution of dependent names) by exiting early if we have
    // already seen this decl with all flags in Flags.
    auto Res = Seen.try_emplace(D);
    if (!Res.second && Res.first->second.contains(Flags))
      return;
    Res.first->second |= Flags;

    if (const UsingDirectiveDecl *UDD = llvm::dyn_cast<UsingDirectiveDecl>(D))
      D = UDD->getNominatedNamespaceAsWritten();

    if (const TypedefNameDecl *TND = dyn_cast<TypedefNameDecl>(D)) {
      add(TND->getUnderlyingType(), Flags | Rel::Underlying);
      Flags |= Rel::Alias; // continue with the alias.
    } else if (const UsingDecl *UD = dyn_cast<UsingDecl>(D)) {
      // no Underlying as this is a non-renaming alias.
      for (const UsingShadowDecl *S : UD->shadows())
        add(S->getUnderlyingDecl(), Flags);
      Flags |= Rel::Alias; // continue with the alias.
    } else if (const UsingEnumDecl *UED = dyn_cast<UsingEnumDecl>(D)) {
      // UsingEnumDecl is not an alias at all, just a reference.
      D = UED->getEnumDecl();
    } else if (const auto *NAD = dyn_cast<NamespaceAliasDecl>(D)) {
      add(NAD->getUnderlyingDecl(), Flags | Rel::Underlying);
      Flags |= Rel::Alias; // continue with the alias
    } else if (const UnresolvedUsingValueDecl *UUVD =
                   dyn_cast<UnresolvedUsingValueDecl>(D)) {
      for (const NamedDecl *Target : Resolver.resolveUsingValueDecl(UUVD)) {
        add(Target, Flags); // no Underlying as this is a non-renaming alias
      }
      Flags |= Rel::Alias; // continue with the alias
    } else if (isa<UnresolvedUsingTypenameDecl>(D)) {
      // FIXME: improve common dependent scope using name lookup in primary
      // templates.
      Flags |= Rel::Alias;
    } else if (const UsingShadowDecl *USD = dyn_cast<UsingShadowDecl>(D)) {
      // Include the introducing UsingDecl, but don't traverse it. This may end
      // up including *all* shadows, which we don't want.
      // Don't apply this logic to UsingEnumDecl, which can't easily be
      // conflated with the aliases it introduces.
      if (llvm::isa<UsingDecl>(USD->getIntroducer()))
        report(USD->getIntroducer(), Flags | Rel::Alias);
      // Shadow decls are synthetic and not themselves interesting.
      // Record the underlying decl instead, if allowed.
      D = USD->getTargetDecl();
    } else if (const auto *DG = dyn_cast<CXXDeductionGuideDecl>(D)) {
      D = DG->getDeducedTemplate();
    } else if (const ObjCImplementationDecl *IID =
                   dyn_cast<ObjCImplementationDecl>(D)) {
      // Treat ObjC{Interface,Implementation}Decl as if they were a decl/def
      // pair as long as the interface isn't implicit.
      if (const auto *CID = IID->getClassInterface())
        if (const auto *DD = CID->getDefinition())
          if (!DD->isImplicitInterfaceDecl())
            D = DD;
    } else if (const ObjCCategoryImplDecl *CID =
                   dyn_cast<ObjCCategoryImplDecl>(D)) {
      // Treat ObjC{Category,CategoryImpl}Decl as if they were a decl/def pair.
      D = CID->getCategoryDecl();
    }
    if (!D)
      return;

    if (const Decl *Pat = getTemplatePattern(D)) {
      assert(Pat != D);
      add(Pat, Flags | Rel::TemplatePattern);
      // Now continue with the instantiation.
      Flags |= Rel::TemplateInstantiation;
    }

    report(D, Flags);
  }

  void add(const Stmt *S, RelSet Flags) {
    if (!S)
      return;
    debug(*S, Flags);
    struct Visitor : public ConstStmtVisitor<Visitor> {
      TargetFinder &Outer;
      RelSet Flags;
      Visitor(TargetFinder &Outer, RelSet Flags) : Outer(Outer), Flags(Flags) {}

      void VisitCallExpr(const CallExpr *CE) {
        Outer.add(CE->getCalleeDecl(), Flags);
      }
      void VisitConceptSpecializationExpr(const ConceptSpecializationExpr *E) {
        Outer.add(E->getConceptReference(), Flags);
      }
      void VisitDeclRefExpr(const DeclRefExpr *DRE) {
        const Decl *D = DRE->getDecl();
        // UsingShadowDecl allows us to record the UsingDecl.
        // getFoundDecl() returns the wrong thing in other cases (templates).
        if (auto *USD = llvm::dyn_cast<UsingShadowDecl>(DRE->getFoundDecl()))
          D = USD;
        Outer.add(D, Flags);
      }
      void VisitMemberExpr(const MemberExpr *ME) {
        const Decl *D = ME->getMemberDecl();
        if (auto *USD =
                llvm::dyn_cast<UsingShadowDecl>(ME->getFoundDecl().getDecl()))
          D = USD;
        Outer.add(D, Flags);
      }
      void VisitOverloadExpr(const OverloadExpr *OE) {
        for (auto *D : OE->decls())
          Outer.add(D, Flags);
      }
      void VisitSizeOfPackExpr(const SizeOfPackExpr *SE) {
        Outer.add(SE->getPack(), Flags);
      }
      void VisitCXXConstructExpr(const CXXConstructExpr *CCE) {
        Outer.add(CCE->getConstructor(), Flags);
      }
      void VisitDesignatedInitExpr(const DesignatedInitExpr *DIE) {
        for (const DesignatedInitExpr::Designator &D :
             llvm::reverse(DIE->designators()))
          if (D.isFieldDesignator()) {
            Outer.add(D.getFieldDecl(), Flags);
            // We don't know which designator was intended, we assume the outer.
            break;
          }
      }
      void VisitGotoStmt(const GotoStmt *Goto) {
        if (auto *LabelDecl = Goto->getLabel())
          Outer.add(LabelDecl, Flags);
      }
      void VisitLabelStmt(const LabelStmt *Label) {
        if (auto *LabelDecl = Label->getDecl())
          Outer.add(LabelDecl, Flags);
      }
      void
      VisitCXXDependentScopeMemberExpr(const CXXDependentScopeMemberExpr *E) {
        for (const NamedDecl *D : Outer.Resolver.resolveMemberExpr(E)) {
          Outer.add(D, Flags);
        }
      }
      void VisitDependentScopeDeclRefExpr(const DependentScopeDeclRefExpr *E) {
        for (const NamedDecl *D : Outer.Resolver.resolveDeclRefExpr(E)) {
          Outer.add(D, Flags);
        }
      }
      void VisitObjCIvarRefExpr(const ObjCIvarRefExpr *OIRE) {
        Outer.add(OIRE->getDecl(), Flags);
      }
      void VisitObjCMessageExpr(const ObjCMessageExpr *OME) {
        Outer.add(OME->getMethodDecl(), Flags);
      }
      void VisitObjCPropertyRefExpr(const ObjCPropertyRefExpr *OPRE) {
        if (OPRE->isExplicitProperty())
          Outer.add(OPRE->getExplicitProperty(), Flags);
        else {
          if (OPRE->isMessagingGetter())
            Outer.add(OPRE->getImplicitPropertyGetter(), Flags);
          if (OPRE->isMessagingSetter())
            Outer.add(OPRE->getImplicitPropertySetter(), Flags);
        }
      }
      void VisitObjCProtocolExpr(const ObjCProtocolExpr *OPE) {
        Outer.add(OPE->getProtocol(), Flags);
      }
      void VisitOpaqueValueExpr(const OpaqueValueExpr *OVE) {
        Outer.add(OVE->getSourceExpr(), Flags);
      }
      void VisitPseudoObjectExpr(const PseudoObjectExpr *POE) {
        Outer.add(POE->getSyntacticForm(), Flags);
      }
      void VisitCXXNewExpr(const CXXNewExpr *CNE) {
        Outer.add(CNE->getOperatorNew(), Flags);
      }
      void VisitCXXDeleteExpr(const CXXDeleteExpr *CDE) {
        Outer.add(CDE->getOperatorDelete(), Flags);
      }
      void
      VisitCXXRewrittenBinaryOperator(const CXXRewrittenBinaryOperator *RBO) {
        Outer.add(RBO->getDecomposedForm().InnerBinOp, Flags);
      }
    };
    Visitor(*this, Flags).Visit(S);
  }

  void add(QualType T, RelSet Flags) {
    if (T.isNull())
      return;
    debug(T, Flags);
    struct Visitor : public TypeVisitor<Visitor> {
      TargetFinder &Outer;
      RelSet Flags;
      Visitor(TargetFinder &Outer, RelSet Flags) : Outer(Outer), Flags(Flags) {}

      void VisitTagType(const TagType *TT) {
        Outer.add(TT->getAsTagDecl(), Flags);
      }

      void VisitElaboratedType(const ElaboratedType *ET) {
        Outer.add(ET->desugar(), Flags);
      }

      void VisitUsingType(const UsingType *ET) {
        Outer.add(ET->getFoundDecl(), Flags);
      }

      void VisitInjectedClassNameType(const InjectedClassNameType *ICNT) {
        Outer.add(ICNT->getDecl(), Flags);
      }

      void VisitDecltypeType(const DecltypeType *DTT) {
        Outer.add(DTT->getUnderlyingType(), Flags | Rel::Underlying);
      }
      void VisitDeducedType(const DeducedType *DT) {
        // FIXME: In practice this doesn't work: the AutoType you find inside
        // TypeLoc never has a deduced type. https://llvm.org/PR42914
        Outer.add(DT->getDeducedType(), Flags);
      }
      void VisitUnresolvedUsingType(const UnresolvedUsingType *UUT) {
        Outer.add(UUT->getDecl(), Flags);
      }
      void VisitDeducedTemplateSpecializationType(
          const DeducedTemplateSpecializationType *DTST) {
        if (const auto *USD = DTST->getTemplateName().getAsUsingShadowDecl())
          Outer.add(USD, Flags);

        // FIXME: This is a workaround for https://llvm.org/PR42914,
        // which is causing DTST->getDeducedType() to be empty. We
        // fall back to the template pattern and miss the instantiation
        // even when it's known in principle. Once that bug is fixed,
        // the following code can be removed (the existing handling in
        // VisitDeducedType() is sufficient).
        if (auto *TD = DTST->getTemplateName().getAsTemplateDecl())
          Outer.add(TD->getTemplatedDecl(), Flags | Rel::TemplatePattern);
      }
      void VisitDependentNameType(const DependentNameType *DNT) {
        for (const NamedDecl *ND :
             Outer.Resolver.resolveDependentNameType(DNT)) {
          Outer.add(ND, Flags);
        }
      }
      void VisitDependentTemplateSpecializationType(
          const DependentTemplateSpecializationType *DTST) {
        for (const NamedDecl *ND :
             Outer.Resolver.resolveTemplateSpecializationType(DTST)) {
          Outer.add(ND, Flags);
        }
      }
      void VisitTypedefType(const TypedefType *TT) {
        if (shouldSkipTypedef(TT->getDecl()))
          return;
        Outer.add(TT->getDecl(), Flags);
      }
      void
      VisitTemplateSpecializationType(const TemplateSpecializationType *TST) {
        // Have to handle these case-by-case.

        if (const auto *UTN = TST->getTemplateName().getAsUsingShadowDecl())
          Outer.add(UTN, Flags);

        // templated type aliases: there's no specialized/instantiated using
        // decl to point to. So try to find a decl for the underlying type
        // (after substitution), and failing that point to the (templated) using
        // decl.
        if (TST->isTypeAlias()) {
          Outer.add(TST->getAliasedType(), Flags | Rel::Underlying);
          // Don't *traverse* the alias, which would result in traversing the
          // template of the underlying type.

          TemplateDecl *TD = TST->getTemplateName().getAsTemplateDecl();
          // Builtin templates e.g. __make_integer_seq, __type_pack_element
          // are such that they don't have alias *decls*. Even then, we still
          // traverse their desugared *types* so that instantiated decls are
          // collected.
          if (llvm::isa<BuiltinTemplateDecl>(TD))
            return;
          Outer.report(TD->getTemplatedDecl(),
                       Flags | Rel::Alias | Rel::TemplatePattern);
        }
        // specializations of template template parameters aren't instantiated
        // into decls, so they must refer to the parameter itself.
        else if (const auto *Parm =
                     llvm::dyn_cast_or_null<TemplateTemplateParmDecl>(
                         TST->getTemplateName().getAsTemplateDecl()))
          Outer.add(Parm, Flags);
        // class template specializations have a (specialized) CXXRecordDecl.
        else if (const CXXRecordDecl *RD = TST->getAsCXXRecordDecl())
          Outer.add(RD, Flags); // add(Decl) will despecialize if needed.
        else {
          // fallback: the (un-specialized) declaration from primary template.
          if (auto *TD = TST->getTemplateName().getAsTemplateDecl())
            Outer.add(TD->getTemplatedDecl(), Flags | Rel::TemplatePattern);
        }
      }
      void
      VisitSubstTemplateTypeParmType(const SubstTemplateTypeParmType *STTPT) {
        Outer.add(STTPT->getReplacementType(), Flags);
      }
      void VisitTemplateTypeParmType(const TemplateTypeParmType *TTPT) {
        Outer.add(TTPT->getDecl(), Flags);
      }
      void VisitObjCInterfaceType(const ObjCInterfaceType *OIT) {
        Outer.add(OIT->getDecl(), Flags);
      }
    };
    Visitor(*this, Flags).Visit(T.getTypePtr());
  }

  void add(const NestedNameSpecifier *NNS, RelSet Flags) {
    if (!NNS)
      return;
    debug(*NNS, Flags);
    switch (NNS->getKind()) {
    case NestedNameSpecifier::Namespace:
      add(NNS->getAsNamespace(), Flags);
      return;
    case NestedNameSpecifier::NamespaceAlias:
      add(NNS->getAsNamespaceAlias(), Flags);
      return;
    case NestedNameSpecifier::Identifier:
<<<<<<< HEAD
      add(QualType(Resolver.resolveNestedNameSpecifierToType(NNS), 0), Flags);
=======
      if (Resolver) {
        add(Resolver->resolveNestedNameSpecifierToType(NNS), Flags);
      }
>>>>>>> e6d16f93
      return;
    case NestedNameSpecifier::TypeSpec:
    case NestedNameSpecifier::TypeSpecWithTemplate:
      add(QualType(NNS->getAsType(), 0), Flags);
      return;
    case NestedNameSpecifier::Global:
      // This should be TUDecl, but we can't get a pointer to it!
      return;
    case NestedNameSpecifier::Super:
      add(NNS->getAsRecordDecl(), Flags);
      return;
    }
    llvm_unreachable("unhandled NestedNameSpecifier::SpecifierKind");
  }

  void add(const CXXCtorInitializer *CCI, RelSet Flags) {
    if (!CCI)
      return;
    debug(*CCI, Flags);

    if (CCI->isAnyMemberInitializer())
      add(CCI->getAnyMember(), Flags);
    // Constructor calls contain a TypeLoc node, so we don't handle them here.
  }

  void add(const TemplateArgument &Arg, RelSet Flags) {
    // Only used for template template arguments.
    // For type and non-type template arguments, SelectionTree
    // will hit a more specific node (e.g. a TypeLoc or a
    // DeclRefExpr).
    if (Arg.getKind() == TemplateArgument::Template ||
        Arg.getKind() == TemplateArgument::TemplateExpansion) {
      if (TemplateDecl *TD =
              Arg.getAsTemplateOrTemplatePattern().getAsTemplateDecl()) {
        report(TD, Flags);
      }
      if (const auto *USD =
              Arg.getAsTemplateOrTemplatePattern().getAsUsingShadowDecl())
        add(USD, Flags);
    }
  }

  void add(const ConceptReference *CR, RelSet Flags) {
    add(CR->getNamedConcept(), Flags);
  }
};

} // namespace

llvm::SmallVector<std::pair<const NamedDecl *, DeclRelationSet>, 1>
allTargetDecls(const DynTypedNode &N, const HeuristicResolver &Resolver) {
  dlog("allTargetDecls({0})", nodeToString(N));
  TargetFinder Finder(Resolver);
  DeclRelationSet Flags;
  if (const Decl *D = N.get<Decl>())
    Finder.add(D, Flags);
  else if (const Stmt *S = N.get<Stmt>())
    Finder.add(S, Flags);
  else if (const NestedNameSpecifierLoc *NNSL = N.get<NestedNameSpecifierLoc>())
    Finder.add(NNSL->getNestedNameSpecifier(), Flags);
  else if (const NestedNameSpecifier *NNS = N.get<NestedNameSpecifier>())
    Finder.add(NNS, Flags);
  else if (const TypeLoc *TL = N.get<TypeLoc>())
    Finder.add(TL->getType(), Flags);
  else if (const QualType *QT = N.get<QualType>())
    Finder.add(*QT, Flags);
  else if (const CXXCtorInitializer *CCI = N.get<CXXCtorInitializer>())
    Finder.add(CCI, Flags);
  else if (const TemplateArgumentLoc *TAL = N.get<TemplateArgumentLoc>())
    Finder.add(TAL->getArgument(), Flags);
  else if (const CXXBaseSpecifier *CBS = N.get<CXXBaseSpecifier>())
    Finder.add(CBS->getTypeSourceInfo()->getType(), Flags);
  else if (const ObjCProtocolLoc *PL = N.get<ObjCProtocolLoc>())
    Finder.add(PL->getProtocol(), Flags);
  else if (const ConceptReference *CR = N.get<ConceptReference>())
    Finder.add(CR, Flags);
  return Finder.takeDecls();
}

llvm::SmallVector<const NamedDecl *, 1>
targetDecl(const DynTypedNode &N, DeclRelationSet Mask,
           const HeuristicResolver &Resolver) {
  llvm::SmallVector<const NamedDecl *, 1> Result;
  for (const auto &Entry : allTargetDecls(N, Resolver)) {
    if (!(Entry.second & ~Mask))
      Result.push_back(Entry.first);
  }
  return Result;
}

llvm::SmallVector<const NamedDecl *, 1>
explicitReferenceTargets(DynTypedNode N, DeclRelationSet Mask,
                         const HeuristicResolver &Resolver) {
  assert(!(Mask & (DeclRelation::TemplatePattern |
                   DeclRelation::TemplateInstantiation)) &&
         "explicitReferenceTargets handles templates on its own");
  auto Decls = allTargetDecls(N, Resolver);

  // We prefer to return template instantiation, but fallback to template
  // pattern if instantiation is not available.
  Mask |= DeclRelation::TemplatePattern | DeclRelation::TemplateInstantiation;

  llvm::SmallVector<const NamedDecl *, 1> TemplatePatterns;
  llvm::SmallVector<const NamedDecl *, 1> Targets;
  bool SeenTemplateInstantiations = false;
  for (auto &D : Decls) {
    if (D.second & ~Mask)
      continue;
    if (D.second & DeclRelation::TemplatePattern) {
      TemplatePatterns.push_back(D.first);
      continue;
    }
    if (D.second & DeclRelation::TemplateInstantiation)
      SeenTemplateInstantiations = true;
    Targets.push_back(D.first);
  }
  if (!SeenTemplateInstantiations)
    Targets.insert(Targets.end(), TemplatePatterns.begin(),
                   TemplatePatterns.end());
  return Targets;
}

namespace {
llvm::SmallVector<ReferenceLoc> refInDecl(const Decl *D,
                                          const HeuristicResolver &Resolver) {
  struct Visitor : ConstDeclVisitor<Visitor> {
    Visitor(const HeuristicResolver &Resolver) : Resolver(Resolver) {}

    const HeuristicResolver &Resolver;
    llvm::SmallVector<ReferenceLoc> Refs;

    void VisitUsingDirectiveDecl(const UsingDirectiveDecl *D) {
      // We want to keep it as non-declaration references, as the
      // "using namespace" declaration doesn't have a name.
      Refs.push_back(ReferenceLoc{D->getQualifierLoc(),
                                  D->getIdentLocation(),
                                  /*IsDecl=*/false,
                                  {D->getNominatedNamespaceAsWritten()}});
    }

    void VisitUsingDecl(const UsingDecl *D) {
      // "using ns::identifier;" is a non-declaration reference.
      Refs.push_back(ReferenceLoc{
          D->getQualifierLoc(), D->getLocation(), /*IsDecl=*/false,
          explicitReferenceTargets(DynTypedNode::create(*D),
                                   DeclRelation::Underlying, Resolver)});
    }

    void VisitUsingEnumDecl(const UsingEnumDecl *D) {
      // "using enum ns::E" is a non-declaration reference.
      // The reference is covered by the embedded typeloc.
      // Don't use the default VisitNamedDecl, which would report a declaration.
    }

    void VisitNamespaceAliasDecl(const NamespaceAliasDecl *D) {
      // For namespace alias, "namespace Foo = Target;", we add two references.
      // Add a declaration reference for Foo.
      VisitNamedDecl(D);
      // Add a non-declaration reference for Target.
      Refs.push_back(ReferenceLoc{D->getQualifierLoc(),
                                  D->getTargetNameLoc(),
                                  /*IsDecl=*/false,
                                  {D->getAliasedNamespace()}});
    }

    void VisitNamedDecl(const NamedDecl *ND) {
      // We choose to ignore {Class, Function, Var, TypeAlias}TemplateDecls. As
      // as their underlying decls, covering the same range, will be visited.
      if (llvm::isa<ClassTemplateDecl>(ND) ||
          llvm::isa<FunctionTemplateDecl>(ND) ||
          llvm::isa<VarTemplateDecl>(ND) ||
          llvm::isa<TypeAliasTemplateDecl>(ND))
        return;
      // FIXME: decide on how to surface destructors when we need them.
      if (llvm::isa<CXXDestructorDecl>(ND))
        return;
      // Filter anonymous decls, name location will point outside the name token
      // and the clients are not prepared to handle that.
      if (ND->getDeclName().isIdentifier() &&
          !ND->getDeclName().getAsIdentifierInfo())
        return;
      Refs.push_back(ReferenceLoc{getQualifierLoc(*ND),
                                  ND->getLocation(),
                                  /*IsDecl=*/true,
                                  {ND}});
    }

    void VisitCXXDeductionGuideDecl(const CXXDeductionGuideDecl *DG) {
      // The class template name in a deduction guide targets the class
      // template.
      Refs.push_back(ReferenceLoc{DG->getQualifierLoc(),
                                  DG->getNameInfo().getLoc(),
                                  /*IsDecl=*/false,
                                  {DG->getDeducedTemplate()}});
    }

    void VisitObjCMethodDecl(const ObjCMethodDecl *OMD) {
      // The name may have several tokens, we can only report the first.
      Refs.push_back(ReferenceLoc{NestedNameSpecifierLoc(),
                                  OMD->getSelectorStartLoc(),
                                  /*IsDecl=*/true,
                                  {OMD}});
    }

    void VisitObjCCategoryDecl(const ObjCCategoryDecl *OCD) {
      // getLocation is the extended class's location, not the category's.
      Refs.push_back(ReferenceLoc{NestedNameSpecifierLoc(),
                                  OCD->getLocation(),
                                  /*IsDecl=*/false,
                                  {OCD->getClassInterface()}});
      Refs.push_back(ReferenceLoc{NestedNameSpecifierLoc(),
                                  OCD->getCategoryNameLoc(),
                                  /*IsDecl=*/true,
                                  {OCD}});
    }

    void VisitObjCCategoryImplDecl(const ObjCCategoryImplDecl *OCID) {
      Refs.push_back(ReferenceLoc{NestedNameSpecifierLoc(),
                                  OCID->getLocation(),
                                  /*IsDecl=*/false,
                                  {OCID->getClassInterface()}});
      Refs.push_back(ReferenceLoc{NestedNameSpecifierLoc(),
                                  OCID->getCategoryNameLoc(),
                                  /*IsDecl=*/false,
                                  {OCID->getCategoryDecl()}});
      Refs.push_back(ReferenceLoc{NestedNameSpecifierLoc(),
                                  OCID->getCategoryNameLoc(),
                                  /*IsDecl=*/true,
                                  {OCID}});
    }

    void VisitObjCImplementationDecl(const ObjCImplementationDecl *OIMD) {
      Refs.push_back(ReferenceLoc{NestedNameSpecifierLoc(),
                                  OIMD->getLocation(),
                                  /*IsDecl=*/false,
                                  {OIMD->getClassInterface()}});
      Refs.push_back(ReferenceLoc{NestedNameSpecifierLoc(),
                                  OIMD->getLocation(),
                                  /*IsDecl=*/true,
                                  {OIMD}});
    }
  };

  Visitor V{Resolver};
  V.Visit(D);
  return V.Refs;
}

llvm::SmallVector<ReferenceLoc> refInStmt(const Stmt *S,
                                          const HeuristicResolver &Resolver) {
  struct Visitor : ConstStmtVisitor<Visitor> {
    Visitor(const HeuristicResolver &Resolver) : Resolver(Resolver) {}

    const HeuristicResolver &Resolver;
    // FIXME: handle more complicated cases: more ObjC, designated initializers.
    llvm::SmallVector<ReferenceLoc> Refs;

    void VisitDeclRefExpr(const DeclRefExpr *E) {
      Refs.push_back(ReferenceLoc{E->getQualifierLoc(),
                                  E->getNameInfo().getLoc(),
                                  /*IsDecl=*/false,
                                  {E->getFoundDecl()}});
    }

    void VisitDependentScopeDeclRefExpr(const DependentScopeDeclRefExpr *E) {
      Refs.push_back(ReferenceLoc{
          E->getQualifierLoc(), E->getNameInfo().getLoc(), /*IsDecl=*/false,
          explicitReferenceTargets(DynTypedNode::create(*E), {}, Resolver)});
    }

    void VisitMemberExpr(const MemberExpr *E) {
      // Skip destructor calls to avoid duplication: TypeLoc within will be
      // visited separately.
      if (llvm::isa<CXXDestructorDecl>(E->getFoundDecl().getDecl()))
        return;
      Refs.push_back(ReferenceLoc{E->getQualifierLoc(),
                                  E->getMemberNameInfo().getLoc(),
                                  /*IsDecl=*/false,
                                  {E->getFoundDecl()}});
    }

    void
    VisitCXXDependentScopeMemberExpr(const CXXDependentScopeMemberExpr *E) {
      Refs.push_back(ReferenceLoc{
          E->getQualifierLoc(), E->getMemberNameInfo().getLoc(),
          /*IsDecl=*/false,
          explicitReferenceTargets(DynTypedNode::create(*E), {}, Resolver)});
    }

    void VisitOverloadExpr(const OverloadExpr *E) {
      Refs.push_back(ReferenceLoc{E->getQualifierLoc(),
                                  E->getNameInfo().getLoc(),
                                  /*IsDecl=*/false,
                                  llvm::SmallVector<const NamedDecl *, 1>(
                                      E->decls().begin(), E->decls().end())});
    }

    void VisitSizeOfPackExpr(const SizeOfPackExpr *E) {
      Refs.push_back(ReferenceLoc{NestedNameSpecifierLoc(),
                                  E->getPackLoc(),
                                  /*IsDecl=*/false,
                                  {E->getPack()}});
    }

    void VisitObjCPropertyRefExpr(const ObjCPropertyRefExpr *E) {
      Refs.push_back(ReferenceLoc{
          NestedNameSpecifierLoc(), E->getLocation(),
          /*IsDecl=*/false,
          // Select the getter, setter, or @property depending on the call.
          explicitReferenceTargets(DynTypedNode::create(*E), {}, Resolver)});
    }

    void VisitObjCIvarRefExpr(const ObjCIvarRefExpr *OIRE) {
      Refs.push_back(ReferenceLoc{NestedNameSpecifierLoc(),
                                  OIRE->getLocation(),
                                  /*IsDecl=*/false,
                                  {OIRE->getDecl()}});
    }

    void VisitObjCMessageExpr(const ObjCMessageExpr *E) {
      // The name may have several tokens, we can only report the first.
      Refs.push_back(ReferenceLoc{NestedNameSpecifierLoc(),
                                  E->getSelectorStartLoc(),
                                  /*IsDecl=*/false,
                                  {E->getMethodDecl()}});
    }

    void VisitDesignatedInitExpr(const DesignatedInitExpr *DIE) {
      for (const DesignatedInitExpr::Designator &D : DIE->designators()) {
        if (!D.isFieldDesignator())
          continue;

        Refs.push_back(ReferenceLoc{NestedNameSpecifierLoc(),
                                    D.getFieldLoc(),
                                    /*IsDecl=*/false,
                                    {D.getFieldDecl()}});
      }
    }

    void VisitGotoStmt(const GotoStmt *GS) {
      Refs.push_back(ReferenceLoc{NestedNameSpecifierLoc(),
                                  GS->getLabelLoc(),
                                  /*IsDecl=*/false,
                                  {GS->getLabel()}});
    }

    void VisitLabelStmt(const LabelStmt *LS) {
      Refs.push_back(ReferenceLoc{NestedNameSpecifierLoc(),
                                  LS->getIdentLoc(),
                                  /*IsDecl=*/true,
                                  {LS->getDecl()}});
    }
  };

  Visitor V{Resolver};
  V.Visit(S);
  return V.Refs;
}

llvm::SmallVector<ReferenceLoc>
refInTypeLoc(TypeLoc L, const HeuristicResolver &Resolver) {
  struct Visitor : TypeLocVisitor<Visitor> {
    Visitor(const HeuristicResolver &Resolver) : Resolver(Resolver) {}

    const HeuristicResolver &Resolver;
    llvm::SmallVector<ReferenceLoc> Refs;

    void VisitElaboratedTypeLoc(ElaboratedTypeLoc L) {
      // We only know about qualifier, rest if filled by inner locations.
      size_t InitialSize = Refs.size();
      Visit(L.getNamedTypeLoc().getUnqualifiedLoc());
      size_t NewSize = Refs.size();
      // Add qualifier for the newly-added refs.
      for (unsigned I = InitialSize; I < NewSize; ++I) {
        ReferenceLoc *Ref = &Refs[I];
        // Fill in the qualifier.
        assert(!Ref->Qualifier.hasQualifier() && "qualifier already set");
        Ref->Qualifier = L.getQualifierLoc();
      }
    }

    void VisitUsingTypeLoc(UsingTypeLoc L) {
      Refs.push_back(ReferenceLoc{NestedNameSpecifierLoc(),
                                  L.getLocalSourceRange().getBegin(),
                                  /*IsDecl=*/false,
                                  {L.getFoundDecl()}});
    }

    void VisitTagTypeLoc(TagTypeLoc L) {
      Refs.push_back(ReferenceLoc{NestedNameSpecifierLoc(),
                                  L.getNameLoc(),
                                  /*IsDecl=*/false,
                                  {L.getDecl()}});
    }

    void VisitTemplateTypeParmTypeLoc(TemplateTypeParmTypeLoc L) {
      Refs.push_back(ReferenceLoc{NestedNameSpecifierLoc(),
                                  L.getNameLoc(),
                                  /*IsDecl=*/false,
                                  {L.getDecl()}});
    }

    void VisitTemplateSpecializationTypeLoc(TemplateSpecializationTypeLoc L) {
      // We must ensure template type aliases are included in results if they
      // were written in the source code, e.g. in
      //    template <class T> using valias = vector<T>;
      //    ^valias<int> x;
      // 'explicitReferenceTargets' will return:
      //    1. valias with mask 'Alias'.
      //    2. 'vector<int>' with mask 'Underlying'.
      //  we want to return only #1 in this case.
      Refs.push_back(ReferenceLoc{
          NestedNameSpecifierLoc(), L.getTemplateNameLoc(), /*IsDecl=*/false,
          explicitReferenceTargets(DynTypedNode::create(L.getType()),
                                   DeclRelation::Alias, Resolver)});
    }
    void VisitDeducedTemplateSpecializationTypeLoc(
        DeducedTemplateSpecializationTypeLoc L) {
      Refs.push_back(ReferenceLoc{
          NestedNameSpecifierLoc(), L.getNameLoc(), /*IsDecl=*/false,
          explicitReferenceTargets(DynTypedNode::create(L.getType()),
                                   DeclRelation::Alias, Resolver)});
    }

    void VisitInjectedClassNameTypeLoc(InjectedClassNameTypeLoc TL) {
      Refs.push_back(ReferenceLoc{NestedNameSpecifierLoc(),
                                  TL.getNameLoc(),
                                  /*IsDecl=*/false,
                                  {TL.getDecl()}});
    }

    void VisitDependentTemplateSpecializationTypeLoc(
        DependentTemplateSpecializationTypeLoc L) {
      Refs.push_back(
          ReferenceLoc{L.getQualifierLoc(), L.getTemplateNameLoc(),
                       /*IsDecl=*/false,
                       explicitReferenceTargets(
                           DynTypedNode::create(L.getType()), {}, Resolver)});
    }

    void VisitDependentNameTypeLoc(DependentNameTypeLoc L) {
      Refs.push_back(
          ReferenceLoc{L.getQualifierLoc(), L.getNameLoc(),
                       /*IsDecl=*/false,
                       explicitReferenceTargets(
                           DynTypedNode::create(L.getType()), {}, Resolver)});
    }

    void VisitTypedefTypeLoc(TypedefTypeLoc L) {
      if (shouldSkipTypedef(L.getTypedefNameDecl()))
        return;
      Refs.push_back(ReferenceLoc{NestedNameSpecifierLoc(),
                                  L.getNameLoc(),
                                  /*IsDecl=*/false,
                                  {L.getTypedefNameDecl()}});
    }

    void VisitObjCInterfaceTypeLoc(ObjCInterfaceTypeLoc L) {
      Refs.push_back(ReferenceLoc{NestedNameSpecifierLoc(),
                                  L.getNameLoc(),
                                  /*IsDecl=*/false,
                                  {L.getIFaceDecl()}});
    }
  };

  Visitor V{Resolver};
  V.Visit(L.getUnqualifiedLoc());
  return V.Refs;
}

class ExplicitReferenceCollector
    : public RecursiveASTVisitor<ExplicitReferenceCollector> {
public:
  ExplicitReferenceCollector(llvm::function_ref<void(ReferenceLoc)> Out,
                             const HeuristicResolver &Resolver)
      : Out(Out), Resolver(Resolver) {
    assert(Out);
  }

  bool VisitTypeLoc(TypeLoc TTL) {
    if (TypeLocsToSkip.count(TTL.getBeginLoc()))
      return true;
    visitNode(DynTypedNode::create(TTL));
    return true;
  }

  bool TraverseElaboratedTypeLoc(ElaboratedTypeLoc L) {
    // ElaboratedTypeLoc will reports information for its inner type loc.
    // Otherwise we loose information about inner types loc's qualifier.
    TypeLoc Inner = L.getNamedTypeLoc().getUnqualifiedLoc();
    if (L.getBeginLoc() == Inner.getBeginLoc())
      return RecursiveASTVisitor::TraverseTypeLoc(Inner);
    else
      TypeLocsToSkip.insert(Inner.getBeginLoc());
    return RecursiveASTVisitor::TraverseElaboratedTypeLoc(L);
  }

  bool VisitStmt(Stmt *S) {
    visitNode(DynTypedNode::create(*S));
    return true;
  }

  bool TraverseOpaqueValueExpr(OpaqueValueExpr *OVE) {
    visitNode(DynTypedNode::create(*OVE));
    // Not clear why the source expression is skipped by default...
    // FIXME: can we just make RecursiveASTVisitor do this?
    return RecursiveASTVisitor::TraverseStmt(OVE->getSourceExpr());
  }

  bool TraversePseudoObjectExpr(PseudoObjectExpr *POE) {
    visitNode(DynTypedNode::create(*POE));
    // Traverse only the syntactic form to find the *written* references.
    // (The semantic form also contains lots of duplication)
    return RecursiveASTVisitor::TraverseStmt(POE->getSyntacticForm());
  }

  // We re-define Traverse*, since there's no corresponding Visit*.
  // TemplateArgumentLoc is the only way to get locations for references to
  // template template parameters.
  bool TraverseTemplateArgumentLoc(TemplateArgumentLoc A) {
    switch (A.getArgument().getKind()) {
    case TemplateArgument::Template:
    case TemplateArgument::TemplateExpansion:
      reportReference(ReferenceLoc{A.getTemplateQualifierLoc(),
                                   A.getTemplateNameLoc(),
                                   /*IsDecl=*/false,
                                   {A.getArgument()
                                        .getAsTemplateOrTemplatePattern()
                                        .getAsTemplateDecl()}},
                      DynTypedNode::create(A.getArgument()));
      break;
    case TemplateArgument::Declaration:
      break; // FIXME: can this actually happen in TemplateArgumentLoc?
    case TemplateArgument::Integral:
    case TemplateArgument::Null:
    case TemplateArgument::NullPtr:
      break; // no references.
    case TemplateArgument::Pack:
    case TemplateArgument::Type:
    case TemplateArgument::Expression:
    case TemplateArgument::StructuralValue:
      break; // Handled by VisitType and VisitExpression.
    };
    return RecursiveASTVisitor::TraverseTemplateArgumentLoc(A);
  }

  bool VisitDecl(Decl *D) {
    visitNode(DynTypedNode::create(*D));
    return true;
  }

  // We have to use Traverse* because there is no corresponding Visit*.
  bool TraverseNestedNameSpecifierLoc(NestedNameSpecifierLoc L) {
    if (!L.getNestedNameSpecifier())
      return true;
    visitNode(DynTypedNode::create(L));
    // Inner type is missing information about its qualifier, skip it.
    if (auto TL = L.getTypeLoc())
      TypeLocsToSkip.insert(TL.getBeginLoc());
    return RecursiveASTVisitor::TraverseNestedNameSpecifierLoc(L);
  }

  bool TraverseObjCProtocolLoc(ObjCProtocolLoc ProtocolLoc) {
    visitNode(DynTypedNode::create(ProtocolLoc));
    return true;
  }

  bool TraverseConstructorInitializer(CXXCtorInitializer *Init) {
    visitNode(DynTypedNode::create(*Init));
    return RecursiveASTVisitor::TraverseConstructorInitializer(Init);
  }

  bool VisitConceptReference(const ConceptReference *CR) {
    visitNode(DynTypedNode::create(*CR));
    return true;
  }

private:
  /// Obtain information about a reference directly defined in \p N. Does not
  /// recurse into child nodes, e.g. do not expect references for constructor
  /// initializers
  ///
  /// Any of the fields in the returned structure can be empty, but not all of
  /// them, e.g.
  ///   - for implicitly generated nodes (e.g. MemberExpr from range-based-for),
  ///     source location information may be missing,
  ///   - for dependent code, targets may be empty.
  ///
  /// (!) For the purposes of this function declarations are not considered to
  ///     be references. However, declarations can have references inside them,
  ///     e.g. 'namespace foo = std' references namespace 'std' and this
  ///     function will return the corresponding reference.
  llvm::SmallVector<ReferenceLoc> explicitReference(DynTypedNode N) {
    if (auto *D = N.get<Decl>())
      return refInDecl(D, Resolver);
    if (auto *S = N.get<Stmt>())
      return refInStmt(S, Resolver);
    if (auto *NNSL = N.get<NestedNameSpecifierLoc>()) {
      // (!) 'DeclRelation::Alias' ensures we do not loose namespace aliases.
      return {ReferenceLoc{
          NNSL->getPrefix(), NNSL->getLocalBeginLoc(), false,
          explicitReferenceTargets(
              DynTypedNode::create(*NNSL->getNestedNameSpecifier()),
              DeclRelation::Alias, Resolver)}};
    }
    if (const TypeLoc *TL = N.get<TypeLoc>())
      return refInTypeLoc(*TL, Resolver);
    if (const CXXCtorInitializer *CCI = N.get<CXXCtorInitializer>()) {
      // Other type initializers (e.g. base initializer) are handled by visiting
      // the typeLoc.
      if (CCI->isAnyMemberInitializer()) {
        return {ReferenceLoc{NestedNameSpecifierLoc(),
                             CCI->getMemberLocation(),
                             /*IsDecl=*/false,
                             {CCI->getAnyMember()}}};
      }
    }
    if (const ObjCProtocolLoc *PL = N.get<ObjCProtocolLoc>())
      return {ReferenceLoc{NestedNameSpecifierLoc(),
                           PL->getLocation(),
                           /*IsDecl=*/false,
                           {PL->getProtocol()}}};
    if (const ConceptReference *CR = N.get<ConceptReference>())
      return {ReferenceLoc{CR->getNestedNameSpecifierLoc(),
                           CR->getConceptNameLoc(),
                           /*IsDecl=*/false,
                           {CR->getNamedConcept()}}};

    // We do not have location information for other nodes (QualType, etc)
    return {};
  }

  void visitNode(DynTypedNode N) {
    for (auto &R : explicitReference(N))
      reportReference(std::move(R), N);
  }

  void reportReference(ReferenceLoc &&Ref, DynTypedNode N) {
    // Strip null targets that can arise from invalid code.
    // (This avoids having to check for null everywhere we insert)
    llvm::erase(Ref.Targets, nullptr);
    // Our promise is to return only references from the source code. If we lack
    // location information, skip these nodes.
    // Normally this should not happen in practice, unless there are bugs in the
    // traversals or users started the traversal at an implicit node.
    if (Ref.NameLoc.isInvalid()) {
      dlog("invalid location at node {0}", nodeToString(N));
      return;
    }
    Out(Ref);
  }

  llvm::function_ref<void(ReferenceLoc)> Out;
  const HeuristicResolver &Resolver;
  /// TypeLocs starting at these locations must be skipped, see
  /// TraverseElaboratedTypeSpecifierLoc for details.
  llvm::DenseSet<SourceLocation> TypeLocsToSkip;
};
} // namespace

void findExplicitReferences(const Stmt *S,
                            llvm::function_ref<void(ReferenceLoc)> Out,
                            const HeuristicResolver &Resolver) {
  assert(S);
  ExplicitReferenceCollector(Out, Resolver).TraverseStmt(const_cast<Stmt *>(S));
}
void findExplicitReferences(const Decl *D,
                            llvm::function_ref<void(ReferenceLoc)> Out,
                            const HeuristicResolver &Resolver) {
  assert(D);
  ExplicitReferenceCollector(Out, Resolver).TraverseDecl(const_cast<Decl *>(D));
}
void findExplicitReferences(const ASTContext &AST,
                            llvm::function_ref<void(ReferenceLoc)> Out,
                            const HeuristicResolver &Resolver) {
  ExplicitReferenceCollector(Out, Resolver)
      .TraverseAST(const_cast<ASTContext &>(AST));
}

llvm::raw_ostream &operator<<(llvm::raw_ostream &OS, DeclRelation R) {
  switch (R) {
#define REL_CASE(X)                                                            \
  case DeclRelation::X:                                                        \
    return OS << #X;
    REL_CASE(Alias);
    REL_CASE(Underlying);
    REL_CASE(TemplateInstantiation);
    REL_CASE(TemplatePattern);
#undef REL_CASE
  }
  llvm_unreachable("Unhandled DeclRelation enum");
}
llvm::raw_ostream &operator<<(llvm::raw_ostream &OS, DeclRelationSet RS) {
  const char *Sep = "";
  for (unsigned I = 0; I < RS.S.size(); ++I) {
    if (RS.S.test(I)) {
      OS << Sep << static_cast<DeclRelation>(I);
      Sep = "|";
    }
  }
  return OS;
}

llvm::raw_ostream &operator<<(llvm::raw_ostream &OS, ReferenceLoc R) {
  // note we cannot print R.NameLoc without a source manager.
  OS << "targets = {";
  llvm::SmallVector<std::string> Targets;
  for (const NamedDecl *T : R.Targets) {
    llvm::raw_string_ostream Target(Targets.emplace_back());
    Target << printQualifiedName(*T) << printTemplateSpecializationArgs(*T);
  }
  llvm::sort(Targets);
  OS << llvm::join(Targets, ", ");
  OS << "}";
  if (R.Qualifier) {
    OS << ", qualifier = '";
    R.Qualifier.getNestedNameSpecifier()->print(OS,
                                                PrintingPolicy(LangOptions()));
    OS << "'";
  }
  if (R.IsDecl)
    OS << ", decl";
  return OS;
}

} // namespace clangd
} // namespace clang<|MERGE_RESOLUTION|>--- conflicted
+++ resolved
@@ -485,13 +485,7 @@
       add(NNS->getAsNamespaceAlias(), Flags);
       return;
     case NestedNameSpecifier::Identifier:
-<<<<<<< HEAD
-      add(QualType(Resolver.resolveNestedNameSpecifierToType(NNS), 0), Flags);
-=======
-      if (Resolver) {
-        add(Resolver->resolveNestedNameSpecifierToType(NNS), Flags);
-      }
->>>>>>> e6d16f93
+      add(QualType(Resolver->resolveNestedNameSpecifierToType(NNS), 0), Flags);
       return;
     case NestedNameSpecifier::TypeSpec:
     case NestedNameSpecifier::TypeSpecWithTemplate:
